<<<<<<< HEAD
# Copyright (c) 2018, NVIDIA CORPORATION. All rights reserved.
=======
# Copyright (c) 2018, NVIDIA CORPORATION.
>>>>>>> 3d8dc850

from timeit import default_timer as timer

import pytest

import numpy as np
import pandas as pd

from pygdf.dataframe import DataFrame


def make_params():
    np.random.seed(0)

    hows = 'left,inner,outer,right'.split(',')

    # Test specific cases (1)
    aa = [0, 0, 4, 5, 5]
    bb = [0, 0, 2, 3, 5]
    for how in hows:
        yield (aa, bb, how)

    # Test specific cases (2)
    aa = [0, 0, 1, 2, 3]
    bb = [0, 1, 2, 2, 3]
    for how in hows:
        yield (aa, bb, how)

    # Test large random integer inputs
    aa = np.random.randint(0, 50, 100)
    bb = np.random.randint(0, 50, 100)
    for how in hows:
        yield (aa, bb, how)

    # Test floating point inputs
    aa = np.random.random(50)
    bb = np.random.random(50)
    for how in hows:
        yield (aa, bb, how)


@pytest.mark.parametrize('aa,bb,how', make_params())
def test_dataframe_join_how(aa, bb, how):
    df = DataFrame()
    df['a'] = aa
    df['b'] = bb

    def work(df):
        ts = timer()
        df1 = df.set_index('a')
        df2 = df.set_index('b')
        joined = df1.join(df2, how=how, sort=True)
        te = timer()
        print('timing', type(df), te - ts)
        return joined

    expect = work(df.to_pandas())
    got = work(df)
    expecto = expect.copy()
    goto = got.copy()

    # Type conversion to handle NoneType
    expectb = expect.b
    expecta = expect.a
    gotb = got.b
    gota = got.a
    got.drop_column('b')
    got.add_column('b',gotb.astype(np.float64).fillna(np.nan))
    got.drop_column('a')
    got.add_column('a',gota.astype(np.float64).fillna(np.nan))
    expect.drop(['b'], axis=1)
    expect['b'] = expectb.astype(np.float64).fillna(np.nan)
    expect.drop(['a'], axis=1)
    expect['a'] = expecta.astype(np.float64).fillna(np.nan)

    # print(expect)
    # print(got.to_string(nrows=None))

    assert list(expect.columns) == list(got.columns)
    assert np.all(expect.index.values == got.index.values)
    if(how!='outer'):
        pd.util.testing.assert_frame_equal(got.to_pandas().sort_values(['b','a']).reset_index(drop=True), expect.sort_values(['b','a']).reset_index(drop=True))
        # if(how=='right'):
        #     _sorted_check_series(expect['a'], expect['b'], got['a'], got['b'])
        # else:
        #     _sorted_check_series(expect['b'], expect['a'], got['b'], got['a'])
    else:
        _check_series(expecto['b'], goto['b'])
        _check_series(expecto['a'], goto['a'])

# def _sorted_check_series(expect1, expect2, got1, got2):
#     magic = 0xdeadbeaf
#     tmp = sorted(zip(expect1, expect2), key=lambda pair: (pair[0], pair[1]))
#     tmp2 = sorted(zip(got1.astype(np.float64).fillna(np.nan), got2.astype(np.float64).fillna(np.nan)), key=lambda pair: (pair[0], pair[1]))
#     left_pos1 = [x for x,_ in tmp]
#     right_pos1 = [x for _,x in tmp]
#     left_pos2 = [x for x,_ in tmp2]
#     right_pos2 = [x for _,x in tmp2]
#     left_pos1 = pd.Series(left_pos1).fillna(magic).tolist()
#     left_pos2 = pd.Series(left_pos2).fillna(magic).tolist()
#     right_pos1 = pd.Series(right_pos1).fillna(magic).tolist()
#     right_pos2 = pd.Series(right_pos2).fillna(magic).tolist()
#     assert tuple(left_pos1)==tuple(left_pos2)
#     assert tuple(right_pos1)==tuple(right_pos2)

def _check_series(expect, got):
    magic = 0xdeadbeaf
    # print("expect\n", expect)
    # print("got\n", got.to_string(nrows=None))
    direct_equal = np.all(expect.values == got.to_array())
    nanfilled_equal = np.all(expect.fillna(magic).values ==
                             got.fillna(magic).to_array())
    msg = "direct_equal={}, nanfilled_equal={}".format(direct_equal,
                                                       nanfilled_equal)
    assert direct_equal or nanfilled_equal, msg


def test_dataframe_join_suffix():
    np.random.seed(0)

    df = DataFrame()
    for k in 'abc':
        df[k] = np.random.randint(0, 5, 5)

    left = df.set_index('a')
    right = df.set_index('c')
    with pytest.raises(ValueError) as raises:
        left.join(right)
    raises.match("there are overlapping columns but lsuffix"
                    " and rsuffix are not defined")

    got = left.join(right, lsuffix='_left', rsuffix='_right', sort=True)
    # Get expected value
    pddf = df.to_pandas()
    expect = pddf.set_index('a').join(pddf.set_index('c'),
                                        lsuffix='_left', rsuffix='_right')
    # Check
    assert list(expect.columns) == list(got.columns)
    assert np.all(expect.index.values == got.index.values)
    for k in expect.columns:
        _check_series(expect[k], got[k])


def test_dataframe_join_cats():
    ldf = DataFrame()
    ldf['a'] = pd.Categorical(list('aababcabbc'), categories=list('abc'))
    ldf['b'] = bb = np.arange(len(ldf))
    lhs = ldf.set_index('a')

    rdf = DataFrame()
    rdf['a'] = pd.Categorical(list('abcac'), categories=list('abc'))
    rdf['c'] = cc = np.arange(len(rdf))
    rhs = rdf.set_index('a')

    got = lhs.join(rhs)
    expect = lhs.to_pandas().join(rhs.to_pandas())

    # Note: pandas make a object Index after joining
    pd.util.testing.assert_frame_equal(got.sort_values(by='b').to_pandas().sort_index().reset_index(drop=True),
                                       expect.reset_index(drop=True))

    # Just do some rough checking here.
    assert list(got.columns) == ['b', 'c']
    assert len(got) > 0
    assert set(got.index.values) & set('abc')
    assert set(got['b']) & set(bb)
    assert set(got['c']) & set(cc)


@pytest.mark.parametrize('how', ['left', 'right', 'inner', 'outer'])
def test_dataframe_join_mismatch_cats(how):
    pdf1 = pd.DataFrame({"join_col": ["a", "b", "c", "d", "e"],
                         "data_col_left": [10, 20, 30, 40, 50]})
    pdf2 = pd.DataFrame({"join_col": ["c", "e", "f"],
                         "data_col_right": [6, 7, 8]})

    pdf1["join_col"] = pdf1["join_col"].astype("category")
    pdf2["join_col"] = pdf2["join_col"].astype("category")

    gdf1 = DataFrame.from_pandas(pdf1)
    gdf2 = DataFrame.from_pandas(pdf2)

    gdf1 = gdf1.set_index("join_col")
    gdf2 = gdf2.set_index("join_col")

    pdf1 = pdf1.set_index('join_col')
    pdf2 = pdf2.set_index('join_col')
    join_gdf = gdf1.join(gdf2, how=how, sort=True)
    join_pdf = pdf1.join(pdf2, how=how)

    got = join_gdf.to_pandas()
    expect = join_pdf.fillna(-1)  # note: pygdf join doesn't mask NA

    expect.data_col_right = expect.data_col_right.astype(np.int64)
    expect.data_col_left = expect.data_col_left.astype(np.int64)
    pd.util.testing.assert_frame_equal(got, expect, check_names=False,
                                       check_index_type=False,
                                       # For inner joins, pandas returns
                                       # weird categories.
                                       check_categorical=how != 'inner')
    assert list(got.index) == list(expect.index)


def test_dataframe_multi_column_join():
    np.random.seed(0)

    # Make GDF
    df_left = DataFrame()
    nelem = 500
    df_left['key1'] = np.random.randint(0, 30, nelem)
    df_left['key2'] = np.random.randint(0, 50, nelem)
    df_left['val1'] = np.arange(nelem)

    df_right = DataFrame()
    nelem = 500
    df_right['key1'] = np.random.randint(0, 30, nelem)
    df_right['key2'] = np.random.randint(0, 50, nelem)
    df_right['val1'] = np.arange(nelem)

    # Make pandas DF
    pddf_left = df_left.to_pandas()
    pddf_right = df_right.to_pandas()
    # print(pddf_left)
    # print(pddf_right)

    # Expected result
    pddf_joined = pddf_left.merge(pddf_right, on=['key1', 'key2'], how='left',
                                  sort=True)
    # print(pddf_joined)

    # Test (doesn't check for ordering)
    join_result = df_left.merge(df_right, on=['key1', 'key2'], how='left')

    for col in list(pddf_joined.columns):
        if(col.count('_y')>0):
            join_result[col] = join_result[col].astype(np.float64).fillna(np.nan)

    pd.util.testing.assert_frame_equal(join_result.to_pandas().sort_values(list(pddf_joined.columns)).reset_index(drop=True), pddf_joined)<|MERGE_RESOLUTION|>--- conflicted
+++ resolved
@@ -1,8 +1,4 @@
-<<<<<<< HEAD
-# Copyright (c) 2018, NVIDIA CORPORATION. All rights reserved.
-=======
 # Copyright (c) 2018, NVIDIA CORPORATION.
->>>>>>> 3d8dc850
 
 from timeit import default_timer as timer
 
