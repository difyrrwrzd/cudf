--- conflicted
+++ resolved
@@ -63,10 +63,6 @@
         name = None
         if isinstance(data, pd.Series):
             from .dataframe import DataFrame
-<<<<<<< HEAD
-            inp = data
-=======
->>>>>>> ccc4f1cc
             name = data.name
             data = data.to_frame()
             data.columns = ['x']
