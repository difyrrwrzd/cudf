## common
__pycache__
*.pyc
*.a
*.o
*.so
*.dylib
.cache
.coverage
.vscode
*.swp
*.pytest_cache
<<<<<<< HEAD
DartConfiguration.tcl
=======
.DS_Store
##build
>>>>>>> 2e34eee3
htmlcov
dist/
cudf.egg-info/

## Patching
*.diff
*.orig
*.rej

## libgdf
CMakeFiles/
Debug
libgdf/build/
libgdf/thirdparty/googletest/
libgdf/include/gdf/ipc/File_generated.h
libgdf/include/gdf/ipc/Message_generated.h
libgdf/include/gdf/ipc/Schema_generated.h
libgdf/include/gdf/ipc/Tensor_generated.h
libgdf/python/libgdf_cffi/libgdf_cffi.py
libgdf/python/librmm_cffi/librmm_cffi.py

## Eclipse IDE
.project
.cproject
.settings<|MERGE_RESOLUTION|>--- conflicted
+++ resolved
@@ -10,12 +10,10 @@
 .vscode
 *.swp
 *.pytest_cache
-<<<<<<< HEAD
 DartConfiguration.tcl
-=======
 .DS_Store
+
 ##build
->>>>>>> 2e34eee3
 htmlcov
 dist/
 cudf.egg-info/
