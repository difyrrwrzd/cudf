--- conflicted
+++ resolved
@@ -26,15 +26,9 @@
     - pandas >=0.23.4
     - numba >=0.41
     - pyarrow 0.12.1.*
-<<<<<<< HEAD
-    - libcudf_cffi {{ version }}
     - rmm 0.8.*
     - nvstrings 0.8.*
-=======
-    - rmm 0.7.*
-    - nvstrings 0.7.*
     - cython >=0.29,<0.30
->>>>>>> fb1063a8
 
 test:
   commands:
