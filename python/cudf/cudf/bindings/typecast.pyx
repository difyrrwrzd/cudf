--- conflicted
+++ resolved
@@ -31,12 +31,8 @@
         time_unit=np_dtype_to_gdf_time_unit(dtype),
         category=<void*>c_category
     )
-<<<<<<< HEAD
 
     cdef gdf_column c_out_col
-=======
-    cdef gdf_column result
->>>>>>> 561209b7
 
     with nogil:
         c_out_col = cast(
