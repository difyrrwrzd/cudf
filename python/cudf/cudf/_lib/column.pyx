# Copyright (c) 2020-2024, NVIDIA CORPORATION.


from typing import Literal

import cupy as cp
import numpy as np
import pandas as pd

import rmm

import cudf
import cudf._lib as libcudf
from cudf._lib import pylibcudf
<<<<<<< HEAD
from cudf.api.types import _is_categorical_dtype, _is_datetime64tz_dtype
=======
>>>>>>> cf2c1c95
from cudf.core.buffer import (
    Buffer,
    ExposureTrackedBuffer,
    SpillableBuffer,
    acquire_spill_lock,
    as_buffer,
    cuda_array_interface_wrapper,
)
from cudf.utils.dtypes import _get_base_dtype

from cpython.buffer cimport PyObject_CheckBuffer
from libc.stdint cimport uintptr_t
from libcpp.memory cimport make_unique, unique_ptr
from libcpp.utility cimport move
from libcpp.vector cimport vector

from rmm._lib.device_buffer cimport DeviceBuffer

from cudf._lib.types cimport (
    dtype_from_column_view,
    dtype_to_data_type,
    dtype_to_pylibcudf_type,
)

from cudf._lib.null_mask import bitmask_allocation_size_bytes
from cudf._lib.types import dtype_from_pylibcudf_column

cimport cudf._lib.cpp.copying as cpp_copying
cimport cudf._lib.cpp.types as libcudf_types
cimport cudf._lib.cpp.unary as libcudf_unary
from cudf._lib.cpp.column.column cimport column, column_contents
from cudf._lib.cpp.column.column_factories cimport (
    make_column_from_scalar as cpp_make_column_from_scalar,
    make_numeric_column,
)
from cudf._lib.cpp.column.column_view cimport column_view
from cudf._lib.cpp.null_mask cimport null_count as cpp_null_count
from cudf._lib.cpp.scalar.scalar cimport scalar
from cudf._lib.scalar cimport DeviceScalar


cdef get_element(column_view col_view, size_type index):

    cdef unique_ptr[scalar] c_output
    with nogil:
        c_output = move(
            cpp_copying.get_element(col_view, index)
        )

    return DeviceScalar.from_unique_ptr(
        move(c_output), dtype=dtype_from_column_view(col_view)
    )


cdef class Column:
    """
    A Column stores columnar data in device memory.
    A Column may be composed of:

    * A *data* Buffer
    * One or more (optional) *children* Columns
    * An (optional) *mask* Buffer representing the nullmask

    The *dtype* indicates the Column's element type.
    """
    def __init__(
        self,
        object data,
        int size,
        object dtype,
        object mask=None,
        int offset=0,
        object null_count=None,
        object children=()
    ):
        self._size = size
        self._distinct_count = {}
        self._dtype = dtype
        self._offset = offset
        self._null_count = null_count
        self.set_base_children(children)
        self.set_base_data(data)
        self.set_base_mask(mask)

    @property
    def base_size(self):
        return int(self.base_data.size / self.dtype.itemsize)

    @property
    def dtype(self):
        return self._dtype

    @property
    def size(self):
        return self._size

    @property
    def base_data(self):
        return self._base_data

    @property
    def data(self):
        if self.base_data is None:
            return None
        if self._data is None:
            start = self.offset * self.dtype.itemsize
            end = start + self.size * self.dtype.itemsize
            self._data = self.base_data[start:end]
        return self._data

    @property
    def data_ptr(self):
        if self.data is None:
            return 0
        else:
            return self.data.get_ptr(mode="write")

    def set_base_data(self, value):
        if value is not None and not isinstance(value, Buffer):
            raise TypeError(
                "Expected a Buffer or None for data, "
                f"got {type(value).__name__}"
            )

        self._data = None
        self._base_data = value

    @property
    def nullable(self):
        return self.base_mask is not None

    def has_nulls(self, include_nan=False):
        return int(self.null_count) != 0

    @property
    def base_mask(self):
        return self._base_mask

    @property
    def mask(self):
        if self._mask is None:
            if self.base_mask is None or self.offset == 0:
                self._mask = self.base_mask
            else:
                self._mask = libcudf.null_mask.copy_bitmask(self)
        return self._mask

    @property
    def mask_ptr(self):
        if self.mask is None:
            return 0
        else:
            return self.mask.get_ptr(mode="write")

    def set_base_mask(self, value):
        """
        Replaces the base mask buffer of the column inplace. This does not
        modify size or offset in any way, so the passed mask is expected to be
        compatible with the current offset.
        """
        if value is not None and not isinstance(value, Buffer):
            raise TypeError(
                "Expected a Buffer or None for mask, "
                f"got {type(value).__name__}"
            )

        if value is not None:
            # bitmask size must be relative to offset = 0 data.
            required_size = bitmask_allocation_size_bytes(self.base_size)
            if value.size < required_size:
                error_msg = (
                    "The Buffer for mask is smaller than expected, "
                    f"got {value.size} bytes, expected {required_size} bytes."
                )
                if self.offset > 0 or self.size < self.base_size:
                    error_msg += (
                        "\n\nNote: The mask is expected to be sized according "
                        "to the base allocation as opposed to the offsetted or"
                        " sized allocation."
                    )
                raise ValueError(error_msg)

        self._mask = None
        self._children = None
        self._base_mask = value
        self._clear_cache()

    def _clear_cache(self):
        self._distinct_count = {}
        try:
            del self.memory_usage
        except AttributeError:
            # `self.memory_usage` was never called before, So ignore.
            pass
        self._null_count = None

    def set_mask(self, value):
        """
        Replaces the mask buffer of the column and returns a new column. This
        will zero the column offset, compute a new mask buffer if necessary,
        and compute new data Buffers zero-copy that use pointer arithmetic to
        properly adjust the pointer.
        """
        mask_size = bitmask_allocation_size_bytes(self.size)
        required_num_bytes = -(-self.size // 8)  # ceiling divide
        error_msg = (
            "The value for mask is smaller than expected, got {}  bytes, "
            "expected " + str(required_num_bytes) + " bytes."
        )
        if value is None:
            mask = None
        elif hasattr(value, "__cuda_array_interface__"):
            if value.__cuda_array_interface__["typestr"] not in ("|i1", "|u1"):
                if isinstance(value, Column):
                    value = value.data_array_view(mode="write")
                value = cp.asarray(value).view('|u1')
            mask = as_buffer(value)
            if mask.size < required_num_bytes:
                raise ValueError(error_msg.format(str(value.size)))
            if mask.size < mask_size:
                dbuf = rmm.DeviceBuffer(size=mask_size)
                dbuf.copy_from_device(value)
                mask = as_buffer(dbuf)
        elif hasattr(value, "__array_interface__"):
            value = np.asarray(value).view("u1")[:mask_size]
            if value.size < required_num_bytes:
                raise ValueError(error_msg.format(str(value.size)))
            dbuf = rmm.DeviceBuffer(size=mask_size)
            dbuf.copy_from_host(value)
            mask = as_buffer(dbuf)
        elif PyObject_CheckBuffer(value):
            value = np.asarray(value).view("u1")[:mask_size]
            if value.size < required_num_bytes:
                raise ValueError(error_msg.format(str(value.size)))
            dbuf = rmm.DeviceBuffer(size=mask_size)
            dbuf.copy_from_host(value)
            mask = as_buffer(dbuf)
        else:
            raise TypeError(
                "Expected a Buffer object or None for mask, "
                f"got {type(value).__name__}"
            )

        return cudf.core.column.build_column(
            data=self.data,
            dtype=self.dtype,
            mask=mask,
            size=self.size,
            offset=0,
            children=self.children
        )

    @property
    def null_count(self):
        if self._null_count is None:
            self._null_count = self.compute_null_count()
        return self._null_count

    @property
    def offset(self):
        return self._offset

    @property
    def base_children(self):
        return self._base_children

    @property
    def children(self):
        if (self.offset == 0) and (self.size == self.base_size):
            self._children = self.base_children
        if self._children is None:
            if self.base_children == ():
                self._children = ()
            else:
                children = Column.from_unique_ptr(
                    move(make_unique[column](self.view()))
                ).base_children
                dtypes = [
                    base_child.dtype for base_child in self.base_children
                ]
                self._children = [
                    child._with_type_metadata(dtype) for child, dtype in zip(
                        children, dtypes
                    )
                ]
        return self._children

    def set_base_children(self, value):
        if not isinstance(value, tuple):
            raise TypeError("Expected a tuple of Columns for children, got " +
                            type(value).__name__)

        for child in value:
            if not isinstance(child, Column):
                raise TypeError(
                    "Expected each of children to be a  Column, got " +
                    type(child).__name__
                )

        self._children = None
        self._base_children = value

    def _mimic_inplace(self, other_col, inplace=False):
        """
        Given another column, update the attributes of this column to mimic an
        inplace operation. This does not modify the memory of Buffers, but
        instead replaces the Buffers and other attributes underneath the column
        object with the Buffers and attributes from the other column.
        """
        if inplace:
            self._offset = other_col.offset
            self._size = other_col.size
            self._dtype = other_col._dtype
            self.set_base_data(other_col.base_data)
            self.set_base_children(other_col.base_children)
            self.set_base_mask(other_col.base_mask)
        else:
            return other_col

    cdef libcudf_types.size_type compute_null_count(self) except? 0:
        with acquire_spill_lock():
            if not self.nullable:
                return 0
            return cpp_null_count(
                <libcudf_types.bitmask_type*><uintptr_t>(
                    self.base_mask.get_ptr(mode="read")
                ),
                self.offset,
                self.offset + self.size
            )

    cdef mutable_column_view mutable_view(self) except *:
<<<<<<< HEAD
        if _is_categorical_dtype(self.dtype):
            col = self.base_children[0]
            data_dtype = col.dtype
        elif _is_datetime64tz_dtype(self.dtype):
=======
        if isinstance(self.dtype, cudf.CategoricalDtype):
            col = self.base_children[0]
            data_dtype = col.dtype
        elif isinstance(self.dtype, pd.DatetimeTZDtype):
>>>>>>> cf2c1c95
            col = self
            data_dtype = _get_base_dtype(col.dtype)
        else:
            col = self
            data_dtype = col.dtype

        cdef libcudf_types.data_type dtype = dtype_to_data_type(data_dtype)
        cdef libcudf_types.size_type offset = self.offset
        cdef vector[mutable_column_view] children
        cdef void* data

        if col.base_data is None:
            data = NULL
        else:
            data = <void*><uintptr_t>(
                col.base_data.get_ptr(mode="write")
            )

        cdef Column child_column
        if col.base_children:
            for child_column in col.base_children:
                children.push_back(child_column.mutable_view())

        cdef libcudf_types.bitmask_type* mask
        if self.nullable:
            mask = <libcudf_types.bitmask_type*><uintptr_t>(
                self.base_mask.get_ptr(mode="write")
            )
        else:
            mask = NULL

        null_count = self._null_count

        if null_count is None:
            null_count = 0
        cdef libcudf_types.size_type c_null_count = null_count

        self._mask = None
        self._null_count = None
        self._children = None
        self._data = None

        return mutable_column_view(
            dtype,
            self.size,
            data,
            mask,
            c_null_count,
            offset,
            children)

    cdef column_view view(self) except *:
        null_count = self.null_count
        if null_count is None:
            null_count = 0
        cdef libcudf_types.size_type c_null_count = null_count
        return self._view(c_null_count)

    cdef column_view _view(self, libcudf_types.size_type null_count) except *:
<<<<<<< HEAD
        if _is_categorical_dtype(self.dtype):
            col = self.base_children[0]
            data_dtype = col.dtype
        elif _is_datetime64tz_dtype(self.dtype):
=======
        if isinstance(self.dtype, cudf.CategoricalDtype):
            col = self.base_children[0]
            data_dtype = col.dtype
        elif isinstance(self.dtype, pd.DatetimeTZDtype):
>>>>>>> cf2c1c95
            col = self
            data_dtype = _get_base_dtype(col.dtype)
        else:
            col = self
            data_dtype = col.dtype

        cdef libcudf_types.data_type dtype = dtype_to_data_type(data_dtype)
        cdef libcudf_types.size_type offset = self.offset
        cdef vector[column_view] children
        cdef void* data

        if col.base_data is None:
            data = NULL
        else:
            data = <void*><uintptr_t>(col.base_data.get_ptr(mode="read"))

        cdef Column child_column
        if col.base_children:
            for child_column in col.base_children:
                children.push_back(child_column.view())

        cdef libcudf_types.bitmask_type* mask
        if self.nullable:
            mask = <libcudf_types.bitmask_type*><uintptr_t>(
                self.base_mask.get_ptr(mode="read")
            )
        else:
            mask = NULL

        cdef libcudf_types.size_type c_null_count = null_count

        return column_view(
            dtype,
            self.size,
            data,
            mask,
            c_null_count,
            offset,
            children)

    # TODO: Consider whether this function should support some sort of `copy`
    # parameter. Not urgent until this functionality is moved up to the Frame
    # layer and made public. This function will also need to mark the
    # underlying buffers as exposed before this function can itself be exposed
    # publicly.  User requests to convert to pylibcudf must assume that the
    # data may be modified afterwards.
    cpdef to_pylibcudf(self, mode: Literal["read", "write"]):
        """Convert this Column to a pylibcudf.Column.

        This function will generate a pylibcudf Column pointing to the same
        data, mask, and children as this one.

        Parameters
        ----------
        mode : str
            Supported values are {"read", "write"} If "write", the data pointed
            to may be modified by the caller. If "read", the data pointed to
            must not be modified by the caller.  Failure to fulfill this
            contract will cause incorrect behavior.

        Returns
        -------
        pylibcudf.Column
            A new pylibcudf.Column referencing the same data.
        """

        # TODO: Categoricals will need to be treated differently eventually.
        # There is no 1-1 correspondence between cudf and libcudf for
        # categoricals because cudf supports ordered and unordered categoricals
        # while libcudf supports only unordered categoricals (see
        # https://github.com/rapidsai/cudf/pull/8567).
<<<<<<< HEAD
        if _is_categorical_dtype(self.dtype):
=======
        if isinstance(self.dtype, cudf.CategoricalDtype):
>>>>>>> cf2c1c95
            col = self.base_children[0]
        else:
            col = self

        dtype = dtype_to_pylibcudf_type(col.dtype)

        data = None
        if col.base_data is not None:
            cai = cuda_array_interface_wrapper(
                ptr=col.base_data.get_ptr(mode=mode),
                size=col.base_data.size,
                owner=col.base_data,
            )
            data = pylibcudf.gpumemoryview(cai)

        mask = None
        if self.nullable:
            # TODO: Are we intentionally use self's mask instead of col's?
            # Where is the mask stored for categoricals?
            cai = cuda_array_interface_wrapper(
                ptr=self.base_mask.get_ptr(mode=mode),
                size=self.base_mask.size,
                owner=self.base_mask,
            )
            mask = pylibcudf.gpumemoryview(cai)

        cdef Column child_column
        children = []
        if col.base_children:
            for child_column in col.base_children:
                children.append(child_column.to_pylibcudf(mode=mode))

        return pylibcudf.Column(
            dtype,
            self.size,
            data,
            mask,
            self.null_count,
            self.offset,
            children,
        )

    @staticmethod
    cdef Column from_unique_ptr(
        unique_ptr[column] c_col, bint data_ptr_exposed=False
    ):
        """Create a Column from a column

        Typically, this is called on the result of a libcudf operation.
        If the data of the libcudf result has been exposed, set
        `data_ptr_exposed=True` to expose the memory of the returned Column
        as well.
        """
        cdef column_view view = c_col.get()[0].view()
        cdef libcudf_types.type_id tid = view.type().id()
        cdef libcudf_types.data_type c_dtype
        cdef size_type length = view.size()
        cdef libcudf_types.mask_state mask_state
        if tid == libcudf_types.type_id.TIMESTAMP_DAYS:
            c_dtype = libcudf_types.data_type(
                libcudf_types.type_id.TIMESTAMP_SECONDS
            )
            with nogil:
                c_col = move(libcudf_unary.cast(view, c_dtype))
        elif tid == libcudf_types.type_id.EMPTY:
            c_dtype = libcudf_types.data_type(libcudf_types.type_id.INT8)
            mask_state = libcudf_types.mask_state.ALL_NULL
            with nogil:
                c_col = move(make_numeric_column(c_dtype, length, mask_state))

        size = c_col.get()[0].size()
        dtype = dtype_from_column_view(c_col.get()[0].view())
        null_count = c_col.get()[0].null_count()

        # After call to release(), c_col is unusable
        cdef column_contents contents = move(c_col.get()[0].release())

        data = as_buffer(
            DeviceBuffer.c_from_unique_ptr(move(contents.data)),
            exposed=data_ptr_exposed
        )

        if null_count > 0:
            mask = as_buffer(
                DeviceBuffer.c_from_unique_ptr(move(contents.null_mask)),
                exposed=data_ptr_exposed
            )
        else:
            mask = None

        cdef vector[unique_ptr[column]] c_children = move(contents.children)
        children = []
        if c_children.size() != 0:
            # Because of a bug in Cython, we cannot set the optional
            # `data_ptr_exposed` argument within a comprehension.
            for i in range(c_children.size()):
                child = Column.from_unique_ptr(
                    move(c_children[i]),
                    data_ptr_exposed=data_ptr_exposed
                )
                children.append(child)

        return cudf.core.column.build_column(
            data,
            dtype=dtype,
            mask=mask,
            size=size,
            null_count=null_count,
            children=tuple(children)
        )

    #  TODO: Actually support exposed data pointers.
    @staticmethod
    def from_pylibcudf(
        col, bint data_ptr_exposed=False
    ):
        """Create a Column from a pylibcudf.Column.

        This function will generate a Column pointing to the provided pylibcudf
        Column.  It will directly access the data and mask buffers of the
        pylibcudf Column, so the newly created object is not tied to the
        lifetime of the original pylibcudf.Column.

        Parameters
        ----------
        col : pylibcudf.Column
            The object to copy.
        data_ptr_exposed : bool
            This parameter is not yet supported

        Returns
        -------
        pylibcudf.Column
            A new pylibcudf.Column referencing the same data.
        """
        dtype = dtype_from_pylibcudf_column(col)

        return cudf.core.column.build_column(
            data=as_buffer(col.data().obj) if col.data() is not None else None,
            dtype=dtype,
            size=col.size(),
            mask=as_buffer(
                col.null_mask().obj
            ) if col.null_mask() is not None else None,
            offset=col.offset(),
            null_count=col.null_count(),
            children=tuple([
                Column.from_pylibcudf(child)
                for child in col.children()
            ])
        )

    @staticmethod
    cdef Column from_column_view(column_view cv, object owner):
        """
        Given a ``cudf::column_view``, constructs a ``cudf.Column`` from it,
        along with referencing an ``owner`` Python object that owns the memory
        lifetime. If ``owner`` is a ``cudf.Column``, we reach inside of it and
        make the owner of each newly created ``Buffer`` the respective
        ``Buffer`` from the ``owner`` ``cudf.Column``.
        If ``owner`` is ``None``, we allocate new memory for the resulting
        ``cudf.Column``.
        """
        column_owner = isinstance(owner, Column)
        mask_owner = owner
<<<<<<< HEAD
        if column_owner and _is_categorical_dtype(owner.dtype):
=======
        if column_owner and isinstance(owner.dtype, cudf.CategoricalDtype):
>>>>>>> cf2c1c95
            owner = owner.base_children[0]

        size = cv.size()
        offset = cv.offset()
        dtype = dtype_from_column_view(cv)
        dtype_itemsize = getattr(dtype, "itemsize", 1)

        data_ptr = <uintptr_t>(cv.head[void]())
        data = None
        base_size = size + offset
        data_owner = owner

        if column_owner:
            data_owner = owner.base_data
            mask_owner = mask_owner.base_mask
            base_size = owner.base_size
        base_nbytes = base_size * dtype_itemsize
        # special case for string column
        is_string_column = (cv.type().id() == libcudf_types.type_id.STRING)
        if is_string_column:
            # get the size from offset child column (device to host copy)
            offsets_column_index = 0
            offset_child_column = cv.child(offsets_column_index)
            if offset_child_column.size() == 0:
                base_nbytes = 0
            else:
                chars_size = get_element(
                    offset_child_column, offset_child_column.size()-1).value
                base_nbytes = chars_size

        if data_ptr:
            if data_owner is None:
                buffer_size = (
                    base_nbytes
                    if is_string_column
                    else ((size + offset) * dtype_itemsize)
                )
                data = as_buffer(
                    rmm.DeviceBuffer(ptr=data_ptr,
                                     size=buffer_size)
                )
            elif (
                column_owner and
                isinstance(data_owner, ExposureTrackedBuffer)
            ):
                data = as_buffer(
                    data=data_ptr,
                    size=base_nbytes,
                    owner=data_owner,
                    exposed=False,
                )
            elif (
                # This is an optimization of the most common case where
                # from_column_view creates a "view" that is identical to
                # the owner.
                column_owner and
                isinstance(data_owner, SpillableBuffer) and
                # We check that `data_owner` is spill locked (not spillable)
                # and that it points to the same memory as `data_ptr`.
                not data_owner.spillable and
                data_owner.memory_info() == (data_ptr, base_nbytes, "gpu")
            ):
                data = data_owner
            else:
                # At this point we don't know the relationship between data_ptr
                # and data_owner thus we mark both of them exposed.
                # TODO: try to discover their relationship and create a
                #       SpillableBufferSlice instead.
                data = as_buffer(
                    data=data_ptr,
                    size=base_nbytes,
                    owner=data_owner,
                    exposed=True,
                )
                if isinstance(data_owner, ExposureTrackedBuffer):
                    # accessing the pointer marks it exposed permanently.
                    data_owner.mark_exposed()
                elif isinstance(data_owner, SpillableBuffer):
                    if data_owner.is_spilled:
                        raise ValueError(
                            f"{data_owner} is spilled, which invalidates "
                            f"the exposed data_ptr ({hex(data_ptr)})"
                        )
                    # accessing the pointer marks it exposed permanently.
                    data_owner.mark_exposed()
        else:
            data = as_buffer(
                rmm.DeviceBuffer(ptr=data_ptr, size=0)
            )

        mask = None
        mask_ptr = <uintptr_t>(cv.null_mask())
        if mask_ptr:
            if mask_owner is None:
                if column_owner:
                    # if we reached here, it means `owner` is a `Column`
                    # that does not have a null mask, but `cv` thinks it
                    # should have a null mask. This can happen in the
                    # following sequence of events:
                    #
                    # 1) `cv` is constructed as a view into a
                    #    `cudf::column` that is nullable (i.e., it has
                    #    a null mask), but contains no nulls.
                    # 2) `owner`, a `Column`, is constructed from the
                    #    same `cudf::column`. Because `cudf::column`
                    #    is memory owning, `owner` takes ownership of
                    #    the memory owned by the
                    #    `cudf::column`. Because the column has a null
                    #    count of 0, it may choose to discard the null
                    #    mask.
                    # 3) Now, `cv` points to a discarded null mask.
                    #
                    # TL;DR: we should not include a null mask in the
                    # result:
                    mask = None
                else:
                    mask = as_buffer(
                        rmm.DeviceBuffer(
                            ptr=mask_ptr,
                            size=bitmask_allocation_size_bytes(base_size)
                        )
                    )
            else:
                mask = as_buffer(
                    data=mask_ptr,
                    size=bitmask_allocation_size_bytes(base_size),
                    owner=mask_owner,
                    exposed=True
                )

        if cv.has_nulls():
            null_count = cv.null_count()
        else:
            null_count = 0

        children = []
        for child_index in range(cv.num_children()):
            child_owner = owner
            if column_owner:
                child_owner = owner.base_children[child_index]
            children.append(
                Column.from_column_view(
                    cv.child(child_index),
                    child_owner
                )
            )
        children = tuple(children)

        result = cudf.core.column.build_column(
            data=data,
            dtype=dtype,
            mask=mask,
            size=size,
            offset=offset,
            null_count=null_count,
            children=tuple(children)
        )

        return result

    @staticmethod
    def from_scalar(py_val, size_type size):
        cdef DeviceScalar val = py_val.device_value
        cdef const scalar* c_val = val.get_raw_ptr()
        cdef unique_ptr[column] c_result
        with nogil:
            c_result = move(cpp_make_column_from_scalar(c_val[0], size))
        return Column.from_unique_ptr(move(c_result))<|MERGE_RESOLUTION|>--- conflicted
+++ resolved
@@ -12,10 +12,7 @@
 import cudf
 import cudf._lib as libcudf
 from cudf._lib import pylibcudf
-<<<<<<< HEAD
 from cudf.api.types import _is_categorical_dtype, _is_datetime64tz_dtype
-=======
->>>>>>> cf2c1c95
 from cudf.core.buffer import (
     Buffer,
     ExposureTrackedBuffer,
@@ -348,17 +345,10 @@
             )
 
     cdef mutable_column_view mutable_view(self) except *:
-<<<<<<< HEAD
-        if _is_categorical_dtype(self.dtype):
-            col = self.base_children[0]
-            data_dtype = col.dtype
-        elif _is_datetime64tz_dtype(self.dtype):
-=======
         if isinstance(self.dtype, cudf.CategoricalDtype):
             col = self.base_children[0]
             data_dtype = col.dtype
         elif isinstance(self.dtype, pd.DatetimeTZDtype):
->>>>>>> cf2c1c95
             col = self
             data_dtype = _get_base_dtype(col.dtype)
         else:
@@ -418,17 +408,10 @@
         return self._view(c_null_count)
 
     cdef column_view _view(self, libcudf_types.size_type null_count) except *:
-<<<<<<< HEAD
-        if _is_categorical_dtype(self.dtype):
-            col = self.base_children[0]
-            data_dtype = col.dtype
-        elif _is_datetime64tz_dtype(self.dtype):
-=======
         if isinstance(self.dtype, cudf.CategoricalDtype):
             col = self.base_children[0]
             data_dtype = col.dtype
         elif isinstance(self.dtype, pd.DatetimeTZDtype):
->>>>>>> cf2c1c95
             col = self
             data_dtype = _get_base_dtype(col.dtype)
         else:
@@ -500,11 +483,7 @@
         # categoricals because cudf supports ordered and unordered categoricals
         # while libcudf supports only unordered categoricals (see
         # https://github.com/rapidsai/cudf/pull/8567).
-<<<<<<< HEAD
-        if _is_categorical_dtype(self.dtype):
-=======
         if isinstance(self.dtype, cudf.CategoricalDtype):
->>>>>>> cf2c1c95
             col = self.base_children[0]
         else:
             col = self
@@ -670,11 +649,7 @@
         """
         column_owner = isinstance(owner, Column)
         mask_owner = owner
-<<<<<<< HEAD
-        if column_owner and _is_categorical_dtype(owner.dtype):
-=======
         if column_owner and isinstance(owner.dtype, cudf.CategoricalDtype):
->>>>>>> cf2c1c95
             owner = owner.base_children[0]
 
         size = cv.size()
