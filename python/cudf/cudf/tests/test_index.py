--- conflicted
+++ resolved
@@ -15,12 +15,8 @@
 from cudf.core.index import (
     CategoricalIndex,
     DatetimeIndex,
-<<<<<<< HEAD
     Index,
     IntervalIndex,
-=======
-    GenericIndex,
->>>>>>> dff792a6
     RangeIndex,
     as_index,
 )
