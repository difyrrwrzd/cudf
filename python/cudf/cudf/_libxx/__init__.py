--- conflicted
+++ resolved
@@ -4,11 +4,8 @@
 
 from . import (
     avro,
-<<<<<<< HEAD
+    binaryop,
     concat,
-=======
-    binaryop,
->>>>>>> c40f4d56
     copying,
     dlpack,
     filling,
