# Copyright (c) 2020, NVIDIA CORPORATION.
import numpy as np

from . import (
    copying,
<<<<<<< HEAD
=======
    hash,
    join,
>>>>>>> d05ef646
    merge,
    null_mask,
    quantiles,
    replace,
    rolling,
    search,
    sort,
    stream_compaction,
    table,
    transpose,
)

MAX_COLUMN_SIZE = np.iinfo(np.int32).max
MAX_COLUMN_SIZE_STR = "INT32_MAX"
MAX_STRING_COLUMN_BYTES = np.iinfo(np.int32).max
MAX_STRING_COLUMN_BYTES_STR = "INT32_MAX"<|MERGE_RESOLUTION|>--- conflicted
+++ resolved
@@ -3,11 +3,8 @@
 
 from . import (
     copying,
-<<<<<<< HEAD
-=======
     hash,
     join,
->>>>>>> d05ef646
     merge,
     null_mask,
     quantiles,
