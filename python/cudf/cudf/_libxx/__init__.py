--- conflicted
+++ resolved
@@ -4,11 +4,8 @@
     copying,
     null_mask,
     rolling,
-<<<<<<< HEAD
+    search,
     sort,
-=======
-    search,
->>>>>>> 1c2e24ab
     stream_compaction,
     table,
     transpose,
