--- conflicted
+++ resolved
@@ -1,9 +1,4 @@
-<<<<<<< HEAD
 # Copyright (c) 2019-2020, NVIDIA CORPORATION.
-
-=======
-# Copyright (c) 2019, NVIDIA CORPORATION.
->>>>>>> af90ba03
 import numbers
 import pickle
 import warnings
