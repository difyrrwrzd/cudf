--- conflicted
+++ resolved
@@ -1,11 +1,8 @@
-<<<<<<< HEAD
 import itertools
 import warnings
 from collections import OrderedDict
 
-=======
 import cupy
->>>>>>> 7eeb90c8
 import numpy as np
 import pandas as pd
 
