# Copyright (c) 2018-2020, NVIDIA CORPORATION.

import pickle
import warnings
from numbers import Number

import numpy as np
import pandas as pd
import pyarrow as pa
from numba import cuda, njit

import nvstrings
import rmm

import cudf
import cudf._lib as libcudf
import cudf._libxx as libcudfxx
from cudf._libxx.column import Column
from cudf._libxx.stream_compaction import unique_count as cpp_unique_count
from cudf.core.buffer import Buffer
from cudf.core.dtypes import CategoricalDtype
from cudf.utils import cudautils, ioutils, utils
from cudf.utils.dtypes import is_categorical_dtype, is_scalar, np_to_pa_dtype
from cudf.utils.utils import (
    buffers_from_pyarrow,
    calc_chunk_size,
    mask_bitsize,
)


class ColumnBase(Column):
    def __init__(self, data, size, dtype, mask=None, offset=0, children=()):
        """
        Parameters
        ----------
        data : Buffer
        dtype
            The type associated with the data Buffer
        mask : Buffer, optional
        children : tuple, optional
        """
        super().__init__(
            data,
            size=size,
            dtype=dtype,
            mask=mask,
            offset=offset,
            children=children,
        )

    def __reduce__(self):
        return (
            build_column,
            (
                self.base_data,
                self.dtype,
                self.base_mask,
                self.size,
                self.offset,
                self.base_children,
            ),
        )

    def as_frame(self):
        from cudf.core.frame import Frame

        """
        Converts a Column to Frame
        """
        return Frame({None: self.copy(deep=False)})

    @property
    def data_array_view(self):
        """
        View the data as a device array or nvstrings object
        """
        if self.dtype == "object":
            return self.nvstrings

        if is_categorical_dtype(self.dtype):
            return self.codes.data_array_view
        else:
            dtype = self.dtype

        result = rmm.device_array_from_ptr(
            ptr=self.data_ptr, nelem=len(self), dtype=dtype
        )
        result.gpu_data._obj = self
        return result

    @property
    def mask_array_view(self):
        """
        View the mask as a device array
        """
        result = rmm.device_array_from_ptr(
<<<<<<< HEAD
            ptr=self.mask_ptr,
            nelem=calc_chunk_size(len(self), mask_bitsize),
            dtype=np.int8,
=======
            ptr=self.mask.ptr, nelem=self.mask.size, dtype=np.int8,
>>>>>>> 70f429f9
        )
        result.gpu_data._obj = self
        return result

    def __len__(self):
        return self.size

    def to_pandas(self):
        arr = self.data_array_view
        sr = pd.Series(arr.copy_to_host())

        if self.nullable:
            mask_bits = self.mask_array_view.copy_to_host()
            mask_bytes = (
                cudautils.expand_mask_bits(len(self), mask_bits)
                .copy_to_host()
                .astype(bool)
            )
            sr[~mask_bytes] = None
        return sr

    def equals(self, other):
        if self is other:
            return True
        if other is None or len(self) != len(other):
            return False
        if len(self) == 1:
            val = self[0] == other[0]
            # when self is multiindex we need to checkall
            if isinstance(val, np.ndarray):
                return val.all()
            return bool(val)
        return self.unordered_compare("eq", other).min()

    def __sizeof__(self):
        n = self.data.size
        if self.nullable:
            n += self.mask.size
        return n

    @staticmethod
    def from_mem_views(data_mem, mask_mem=None, null_count=None):
        """Create a Column object from a data device array (or nvstrings
           object), and an optional mask device array
        """
        raise NotImplementedError

    @classmethod
    def _concat(cls, objs, dtype=None):
        from cudf.core.series import Series
        from cudf.core.column import (
            StringColumn,
            CategoricalColumn,
            NumericalColumn,
        )

        if len(objs) == 0:
            dtype = pd.api.types.pandas_dtype(dtype)
            if is_categorical_dtype(dtype):
                dtype = CategoricalDtype()
            return column_empty(0, dtype=dtype, masked=True)

        # If all columns are `NumericalColumn` with different dtypes,
        # we cast them to a common dtype.
        # Notice, we can always cast pure null columns
        not_null_cols = list(filter(lambda o: len(o) != o.null_count, objs))
        if len(not_null_cols) > 0 and (
            len(
                [
                    o
                    for o in not_null_cols
                    if not isinstance(o, NumericalColumn)
                    or np.issubdtype(o.dtype, np.datetime64)
                ]
            )
            == 0
        ):
            col_dtypes = [o.dtype for o in not_null_cols]
            # Use NumPy to find a common dtype
            common_dtype = np.find_common_type(col_dtypes, [])
            # Cast all columns to the common dtype
            for i in range(len(objs)):
                objs[i] = objs[i].astype(common_dtype)

        # Find the first non-null column:
        head = objs[0]
        for i, obj in enumerate(objs):
            if len(obj) != obj.null_count:
                head = obj
                break

        for i, obj in enumerate(objs):
            # Check that all columns are the same type:
            if not pd.api.types.is_dtype_equal(objs[i].dtype, head.dtype):
                # if all null, cast to appropriate dtype
                if len(obj) == obj.null_count:
                    from cudf.core.column import column_empty_like

                    objs[i] = column_empty_like(
                        head, dtype=head.dtype, masked=True, newsize=len(obj)
                    )

        # Handle categories for categoricals
        if all(isinstance(o, CategoricalColumn) for o in objs):
            cats = (
                Series(ColumnBase._concat([o.categories for o in objs]))
                .drop_duplicates()
                ._column
            )
            objs = [
                o.cat()._set_categories(cats, is_unique=True) for o in objs
            ]

        head = objs[0]
        for obj in objs:
            if not (obj.dtype == head.dtype):
                raise ValueError("All series must be of same type")

        newsize = sum(map(len, objs))
        if newsize > libcudfxx.MAX_COLUMN_SIZE:
            raise MemoryError(
                "Result of concat cannot have "
                "size > {}".format(libcudfxx.MAX_COLUMN_SIZE_STR)
            )

        # Handle strings separately
        if all(isinstance(o, StringColumn) for o in objs):
            result_nbytes = sum(o._nbytes for o in objs)
            if result_nbytes > libcudfxx.MAX_STRING_COLUMN_BYTES:
                raise MemoryError(
                    "Result of concat cannot have > {}  bytes".format(
                        libcudfxx.MAX_STRING_COLUMN_BYTES_STR
                    )
                )
            objs = [o.nvstrings for o in objs]
            return as_column(nvstrings.from_strings(*objs))

        # Filter out inputs that have 0 length
        objs = [o for o in objs if len(o) > 0]
        nulls = any(col.nullable for col in objs)

        if is_categorical_dtype(head):
            data_dtype = head.codes.dtype
            data = None
            children = (column_empty(newsize, dtype=head.codes.dtype),)
        else:
            data_dtype = head.dtype
            data = Buffer.empty(size=newsize * data_dtype.itemsize)
            children = ()

        # Allocate output mask only if there's nulls in the input objects
        mask = None
        if nulls:
            mask = Buffer(utils.make_mask(newsize))

        col = build_column(
            data=data, dtype=head.dtype, mask=mask, children=children
        )

        # Performance the actual concatenation
        if newsize > 0:
            col = libcudf.concat._column_concat(objs, col)

        return col

    def dropna(self):
        dropped_col = self.as_frame().dropna()._as_column()
        return dropped_col

    def _get_mask_as_column(self):
        data = Buffer(cudautils.ones(len(self), dtype=np.bool_))
        mask = as_column(data=data)
        if self.nullable:
            mask = mask.set_mask(self._mask).fillna(False)
        return mask

    def _memory_usage(self, **kwargs):
        return self.__sizeof__()

    def allocate_mask(self, all_valid=True):
        """Return a new Column with a newly allocated mask buffer.
        If ``all_valid`` is True, the new mask is set to all valid.
        If ``all_valid`` is False, the new mask is set to all null.
        """
        nelem = len(self)
        mask_sz = utils.calc_chunk_size(nelem, utils.mask_bitsize)
        mask = rmm.device_array(mask_sz, dtype=utils.mask_dtype)
        if nelem > 0:
            cudautils.fill_value(mask, 0xFF if all_valid else 0)
        mask = Buffer(mask)
        return self.set_mask(mask=mask)

    def to_gpu_array(self, fillna=None):
        """Get a dense numba device array for the data.

        Parameters
        ----------
        fillna : scalar, 'pandas', or None
            See *fillna* in ``.to_array``.

        Notes
        -----

        if ``fillna`` is ``None``, null values are skipped.  Therefore, the
        output size could be smaller.
        """
        if fillna:
            return self.fillna(self.default_na_value()).data_array_view
        else:
            return self.dropna().data_array_view

    def to_array(self, fillna=None):
        """Get a dense numpy array for the data.

        Parameters
        ----------
        fillna : scalar, 'pandas', or None
            Defaults to None, which will skip null values.
            If it equals "pandas", null values are filled with NaNs.
            Non integral dtype is promoted to np.float64.

        Notes
        -----

        if ``fillna`` is ``None``, null values are skipped.  Therefore, the
        output size could be smaller.
        """
        return self.to_gpu_array(fillna=fillna).copy_to_host()

    @property
    def valid_count(self):
        """Number of non-null values"""
        return len(self) - self.null_count

    @property
    def nullmask(self):
        """The gpu buffer for the null-mask
        """
        if self.nullable:
            return self.mask_array_view
        else:
            raise ValueError("Column has no null mask")

    def copy_data(self):
        """Copy the column with a new allocation of the data but not the mask,
        which is shared by the new column.
        """
        return self.replace(data=self.base_data.copy())

    def copy(self, deep=True):
        """Columns are immutable, so a deep copy produces a copy of the
        underlying data and mask and a shallow copy creates a new column and
        copies the references of the data and mask.
        """
        if deep:
            return libcudf.copying.copy_column(self)
        else:
            return build_column(
                self.base_data,
                self.dtype,
                mask=self.base_mask,
                size=self.size,
                offset=self.offset,
                children=self.base_children,
            )

    def view(self, newcls, **kwargs):
        """View the underlying column data differently using a subclass of
        ColumnBase

        Parameters
        ----------
        newcls : ColumnBase
            The logical view to be used
        **kwargs :
            Additional paramters for instantiating instance of *newcls*.
            Valid keywords are valid parameters for ``newcls.__init__``.
            Any omitted keywords will be defaulted to the corresponding
            attributes in ``self``.
        """
        params = Column._replace_defaults(self)
        params.update(kwargs)
        if "mask" in kwargs and "null_count" not in kwargs:
            del params["null_count"]
        return newcls(**params)

    def element_indexing(self, index):
        """Default implementation for indexing to an element

        Raises
        ------
        ``IndexError`` if out-of-bound
        """
        index = np.int32(index)
        if index < 0:
            index = len(self) + index
        if index > len(self) - 1:
            raise IndexError
        val = self.data_array_view[index]  # this can raise IndexError
        if isinstance(val, nvstrings.nvstrings):
            val = val.to_host()[0]
        valid = (
            cudautils.mask_get.py_func(self.mask_array_view, index)
            if self.mask
            else True
        )
        return val if valid else None

    def __getitem__(self, arg):
        from cudf.core.column import column

        if isinstance(arg, Number):
            arg = int(arg)
            return self.element_indexing(arg)
        elif isinstance(arg, slice):

            if is_categorical_dtype(self):
                codes = self.codes[arg]
                return build_column(
                    data=None,
                    dtype=self.dtype,
                    mask=codes.mask,
                    children=(codes,),
                )

            start, stop, stride = arg.indices(len(self))
            if start == stop:
                return column_empty(0, self.dtype, masked=True)
            # compute mask slice
            if self.has_nulls:
                if arg.step is not None and arg.step != 1:
                    raise NotImplementedError(arg)

                # slicing data
                slice_data = self.data_array_view[arg]
                # slicing mask
                data_size = self.size
                bytemask = cudautils.expand_mask_bits(
                    data_size, self.mask_array_view
                )
                slice_mask = cudautils.compact_mask_bytes(bytemask[arg])
            else:
                slice_data = self.data_array_view[arg]
                slice_mask = None
            if self.dtype == "object":
                return as_column(slice_data)
            else:
                if arg.step is not None and arg.step != 1:
                    slice_data = cudautils.as_contiguous(slice_data)
                    slice_data = Buffer(slice_data)
                else:
                    # data Buffer lifetime is tied to self:
                    slice_data = Buffer(
                        data=slice_data.device_ctypes_pointer.value,
                        size=slice_data.nbytes,
                        owner=self,
                    )

                # mask Buffer lifetime is not:
                if slice_mask is not None:
                    slice_mask = Buffer(slice_mask)

                return build_column(slice_data, self.dtype, mask=slice_mask)
        else:
            arg = column.as_column(arg)
            if len(arg) == 0:
                arg = column.as_column([], dtype="int32")
            if pd.api.types.is_integer_dtype(arg.dtype):
                return self.take(arg)
            if pd.api.types.is_bool_dtype(arg.dtype):
                return self.apply_boolean_mask(arg)
            raise NotImplementedError(type(arg))

    def __setitem__(self, key, value):
        """
        Set the value of self[key] to value.

        If value and self are of different types,
        value is coerced to self.dtype
        """
        from cudf.core import column

        if isinstance(key, slice):
            key_start, key_stop, key_stride = key.indices(len(self))
            if key_stride != 1:
                raise NotImplementedError("Stride not supported in slice")
            nelem = abs(key_stop - key_start)
        else:
            key = column.as_column(key)
            if pd.api.types.is_bool_dtype(key.dtype):
                if not len(key) == len(self):
                    raise ValueError(
                        "Boolean mask must be of same length as column"
                    )
                key = column.as_column(cudautils.arange(len(self)))[key]
            nelem = len(key)

        if is_scalar(value):
            if is_categorical_dtype(self.dtype):
                from cudf.utils.cudautils import fill_value

                data = rmm.device_array(nelem, dtype=self.codes.dtype)
                fill_value(data, self._encode(value))
                value = build_categorical_column(
                    categories=self.dtype.categories,
                    codes=as_column(data),
                    ordered=self.dtype.ordered,
                )
            elif value is None:
                value = column.column_empty(nelem, self.dtype, masked=True)
            else:
                to_dtype = pd.api.types.pandas_dtype(self.dtype)
                value = utils.scalar_broadcast_to(value, nelem, to_dtype)

        value = column.as_column(value).astype(self.dtype)

        if len(value) != nelem:
            msg = (
                f"Size mismatch: cannot set value "
                f"of size {len(value)} to indexing result of size "
                f"{nelem}"
            )
            raise ValueError(msg)

        if is_categorical_dtype(value.dtype):
            value = value.cat().set_categories(self.categories)
            assert self.dtype == value.dtype

        if isinstance(key, slice):
            out = libcudf.copying.copy_range(
                self, value, key_start, key_stop, 0
            )
        else:
            try:
                out = libcudf.copying.scatter(value, key, self)
            except RuntimeError as e:
                if "out of bounds" in str(e):
                    raise IndexError(
                        f"index out of bounds for column of size {len(self)}"
                    )
                raise

        self._mimic_inplace(out, inplace=True)

    def fillna(self, value):
        """Fill null values with ``value``.

        Returns a copy with null filled.
        """
        if not self.nullable:
            return self
        out = cudautils.fillna(
            data=self.data_array_view, mask=self.mask_array_view, value=value
        )
        return self.replace(data=Buffer(out), mask=None, null_count=0)

    def isnull(self):
        """Identify missing values in a Column.
        """
        return libcudf.unaryops.is_null(self)

    def isna(self):
        """Identify missing values in a Column. Alias for isnull.
        """
        return self.isnull()

    def notna(self):
        """Identify non-missing values in a Column.
        """
        return libcudf.unaryops.is_not_null(self)

    def notnull(self):
        """Identify non-missing values in a Column. Alias for notna.
        """
        return self.notna()

    def _invert(self):
        """Internal convenience function for inverting masked array

        Returns
        -------
        DeviceNDArray
           logical inverted mask
        """
        if self.has_nulls:
            raise ValueError("Column must have no nulls.")
        gpu_mask = self.data_array_view
        cudautils.invert_mask(gpu_mask, gpu_mask)
        return self.replace(data=Buffer(gpu_mask), mask=None, null_count=0)

    def find_first_value(self, value):
        """
        Returns offset of first value that matches
        """
        # FIXME: Inefficient find in CPU code
        arr = self.to_array()
        indices = np.argwhere(arr == value)
        if not len(indices):
            raise ValueError("value not found")
        return indices[-1, 0]

    def find_last_value(self, value):
        """
        Returns offset of last value that matches
        """
        arr = self.to_array()
        indices = np.argwhere(arr == value)
        if not len(indices):
            raise ValueError("value not found")
        return indices[-1, 0]

    def append(self, other):
        from cudf.core.column import as_column

        return ColumnBase._concat([self, as_column(other)])

    def quantile(self, q, interpolation, exact):
        if isinstance(q, Number):
            quant = [float(q)]
        elif isinstance(q, list) or isinstance(q, np.ndarray):
            quant = q
        else:
            msg = "`q` must be either a single element, list or numpy array"
            raise TypeError(msg)
        return libcudf.quantile.quantile(self, quant, interpolation, exact)

    def take(self, indices):
        """Return Column by taking values from the corresponding *indices*.
        """
        from cudf.core.column import column_empty_like

        # Handle zero size
        if indices.size == 0:
            return column_empty_like(self, newsize=0)

        try:
            result = libcudf.copying.gather(self, indices)
        except RuntimeError as e:
            if "out of bounds" in str(e):
                raise IndexError(
                    f"index out of bounds for column of size {len(self)}"
                )
            raise

        return result

    def as_mask(self):
        """Convert booleans to bitmask

        Returns
        -------
        device array
        """

        if self.has_nulls:
            raise ValueError("Column must have no nulls.")

        return cudautils.compact_mask_bytes(self.data_array_view)

    @ioutils.doc_to_dlpack()
    def to_dlpack(self):
        """{docstring}"""
        import cudf.io.dlpack as dlpack

        return dlpack.to_dlpack(self)

    @property
    def is_unique(self):
        return self.unique_count() == len(self)

    @property
    def is_monotonic(self):
        return self.is_monotonic_increasing

    @property
    def is_monotonic_increasing(self):
        raise (NotImplementedError)

    @property
    def is_monotonic_decreasing(self):
        raise (NotImplementedError)

    def get_slice_bound(self, label, side, kind):
        """
        Calculate slice bound that corresponds to given label.
        Returns leftmost (one-past-the-rightmost if ``side=='right'``) position
        of given label.
        Parameters
        ----------
        label : object
        side : {'left', 'right'}
        kind : {'ix', 'loc', 'getitem'}
        """
        assert kind in ["ix", "loc", "getitem", None]
        if side not in ("left", "right"):
            raise ValueError(
                "Invalid value for side kwarg,"
                " must be either 'left' or 'right': %s" % (side,)
            )

        # TODO: Handle errors/missing keys correctly
        #       Not currently using `kind` argument.
        if side == "left":
            return self.find_first_value(label, closest=True)
        if side == "right":
            return self.find_last_value(label, closest=True) + 1

    def sort_by_values(self):
        raise NotImplementedError

    def _unique_segments(self):
        """ Common code for unique, unique_count and value_counts"""
        # make dense column
        densecol = self.dropna()
        # sort the column
        sortcol, _ = densecol.sort_by_values()
        # find segments
        sortedvals = sortcol.data_array_view
        segs, begins = cudautils.find_segments(sortedvals)
        return segs, sortedvals

    def unique_count(self, method="sort", dropna=True):
        if method != "sort":
            msg = "non sort based unique_count() not implemented yet"
            raise NotImplementedError(msg)
        return cpp_unique_count(self, ignore_nulls=dropna)

    def repeat(self, repeats, axis=None):
        assert axis in (None, 0)
        return libcudf.filling.repeat([self], repeats)[0]

    def astype(self, dtype, **kwargs):
        if is_categorical_dtype(dtype):
            return self.as_categorical_column(dtype, **kwargs)
        elif pd.api.types.pandas_dtype(dtype).type in (np.str_, np.object_):
            return self.as_string_column(dtype, **kwargs)

        elif np.issubdtype(dtype, np.datetime64):
            return self.as_datetime_column(dtype, **kwargs)

        else:
            return self.as_numerical_column(dtype, **kwargs)

    def as_categorical_column(self, dtype, **kwargs):
        if "ordered" in kwargs:
            ordered = kwargs["ordered"]
        else:
            ordered = False

        sr = cudf.Series(self)
        labels, cats = sr.factorize()

        # string columns include null index in factorization; remove:
        if (
            pd.api.types.pandas_dtype(self.dtype).type in (np.str_, np.object_)
        ) and self.has_nulls:
            cats = cats.dropna()
            labels = labels - 1

        return build_categorical_column(
            categories=cats,
            codes=labels._column,
            mask=self.mask,
            ordered=ordered,
        )

    def as_numerical_column(self, dtype, **kwargs):
        raise NotImplementedError

    def as_datetime_column(self, dtype, **kwargs):
        raise NotImplementedError

    def as_string_column(self, dtype, **kwargs):
        raise NotImplementedError

    def apply_boolean_mask(self, mask):
        mask = as_column(mask, dtype="bool")
        result = (
            self.as_frame()._apply_boolean_mask(boolean_mask=mask)._as_column()
        )
        return result

    def argsort(self, ascending):
        _, inds = self.sort_by_values(ascending=ascending)
        return inds

    @property
    def __cuda_array_interface__(self):
        output = {
            "shape": (len(self),),
            "strides": (self.dtype.itemsize,),
            "typestr": self.dtype.str,
            "data": (self.data_ptr, True),
            "version": 1,
        }

        if self.nullable and self.has_nulls:
            from types import SimpleNamespace

            # Create a simple Python object that exposes the
            # `__cuda_array_interface__` attribute here since we need to modify
            # some of the attributes from the numba device array
            mask = SimpleNamespace(
                __cuda_array_interface__={
                    "shape": (len(self),),
                    "typestr": "<t1",
                    "data": (self.mask_ptr, True),
                    "version": 1,
                }
            )
            output["mask"] = mask

        return output

    def serialize(self):
        header = {}
        frames = []
        header["type"] = pickle.dumps(type(self))
        header["dtype"] = self.dtype.str
        data_frames = [self.data_array_view]
        frames.extend(data_frames)

        if self.nullable:
            mask_frames = [self.mask_array_view]
        else:
            mask_frames = []
        frames.extend(mask_frames)
        header["frame_count"] = len(frames)
        return header, frames

    @classmethod
    def deserialize(cls, header, frames):
        dtype = header["dtype"]
        data = Buffer(frames[0])
        mask = None
        if header["frame_count"] > 1:
            mask = Buffer(frames[1])
        return build_column(data=data, dtype=dtype, mask=mask)


def column_empty_like(column, dtype=None, masked=False, newsize=None):
    """Allocate a new column like the given *column*
    """
    if dtype is None:
        dtype = column.dtype
    row_count = len(column) if newsize is None else newsize

    if (
        hasattr(column, "dtype")
        and is_categorical_dtype(column.dtype)
        and dtype == column.dtype
    ):
        codes = column_empty_like(column.codes, masked=masked, newsize=newsize)
        return build_column(
            data=None, dtype=dtype, mask=codes.mask, children=(codes,)
        )

    return column_empty(row_count, dtype, masked)


def column_empty_like_same_mask(column, dtype):
    """Create a new empty Column with the same length and the same mask.

    Parameters
    ----------
    dtype : np.dtype like
        The dtype of the data buffer.
    """
    result = column_empty_like(column, dtype)
    if column.nullable:
        result = result.set_mask(column.mask)
    return result


def column_empty(row_count, dtype="object", masked=False):
    """Allocate a new column like the given row_count and dtype.
    """
    dtype = pd.api.types.pandas_dtype(dtype)
    children = ()

    if is_categorical_dtype(dtype):
        data = None
        children = (
            build_column(
                data=Buffer.empty(row_count * np.dtype("int32").itemsize),
                dtype="int32",
            ),
        )
    elif dtype.kind in "OU":
        data = None
        children = (
            build_column(
                data=Buffer.empty(
                    (row_count + 1) * np.dtype("int32").itemsize
                ),
                dtype="int32",
            ),
            build_column(
                data=Buffer.empty(row_count * np.dtype("int8").itemsize),
                dtype="int8",
            ),
        )
    else:
        data = Buffer.empty(row_count * dtype.itemsize)

    if masked:
        mask = Buffer(cudautils.make_empty_mask(row_count))
    else:
        mask = None

    return build_column(data, dtype, mask=mask, children=children)


def build_column(data, dtype, mask=None, size=None, offset=0, children=()):
    """
    Build a Column of the appropriate type from the given parameters

    Parameters
    ----------
    data : Buffer
        The data buffer (can be None if constructin certain Column
        types like StringColumn or CategoricalColumn)
    dtype
        The dtype associated with the Column to construct
    mask : Buffer, optionapl
        The mask buffer
    size : int, optional
    offset : int, optional
    children : tuple, optional
    """
    from cudf.core.column.numerical import NumericalColumn
    from cudf.core.column.datetime import DatetimeColumn
    from cudf.core.column.categorical import CategoricalColumn
    from cudf.core.column.string import StringColumn

    dtype = pd.api.types.pandas_dtype(dtype)

    if is_categorical_dtype(dtype):
        if not len(children) == 1:
            raise ValueError(
                "Must specify exactly one child column for CategoricalColumn"
            )
        if not isinstance(children[0], ColumnBase):
            raise TypeError("children must be a tuple of Columns")
        return CategoricalColumn(
            dtype=dtype, mask=mask, size=size, offset=offset, children=children
        )
    elif dtype.type is np.datetime64:
        return DatetimeColumn(
            data=data, dtype=dtype, mask=mask, size=size, offset=offset
        )
    elif dtype.type in (np.object_, np.str_):
        return StringColumn(
            mask=mask, size=size, offset=offset, children=children
        )
    else:
        return NumericalColumn(
            data=data, dtype=dtype, mask=mask, size=size, offset=offset
        )


def build_categorical_column(
    categories, codes, mask=None, size=None, offset=0, ordered=None
):
    """
    Build a CategoricalColumn

    Parameters
    ----------
    categories : Column
        Column of categories
    codes : Column
        Column of codes, the size of the resulting Column will be
        the size of `codes`
    mask : Buffer
        Null mask
    size : int, optional
    offset : int, optional
    ordered : bool
        Indicates whether the categories are ordered
    """
    dtype = CategoricalDtype(categories=as_column(categories), ordered=ordered)
    return build_column(
        data=None,
        dtype=dtype,
        mask=mask,
        size=size,
        offset=offset,
        children=(as_column(codes),),
    )


def as_column(arbitrary, nan_as_null=True, dtype=None, length=None):
    """Create a Column from an arbitrary object

    Parameters
    ----------
    arbitrary : object
        Object to construct the Column from. See *Notes*.
    nan_as_null : bool,optional
        If True (default), treat NaN values in arbitrary as null.
    dtype : optional
        Optionally typecast the construted Column to the given
        dtype.
    length : int, optional
        If `arbitrary` is a scalar, broadcast into a Column of
        the given length.

    Returns
    -------
    A Column of the appropriate type and size.

    Notes
    -----
    Currently support inputs are:

    * ``Column``
    * ``Series``
    * ``Index``
    * Scalars (can be broadcasted to a specified `length`)
    * Objects exposing ``__cuda_array_interface__`` (e.g., numba device arrays)
    * Objects exposing ``__array_interface__``(e.g., numpy arrays)
    * pyarrow array
    * pandas.Categorical objects
    """

    from cudf.core.column import numerical, categorical, datetime, string
    from cudf.core.series import Series
    from cudf.core.index import Index

    if isinstance(arbitrary, ColumnBase):
        if dtype is not None:
            return arbitrary.astype(dtype)
        else:
            return arbitrary

    elif isinstance(arbitrary, Series):
        data = arbitrary._column
        if dtype is not None:
            data = data.astype(dtype)
    elif isinstance(arbitrary, Index):
        data = arbitrary._values
        if dtype is not None:
            data = data.astype(dtype)
    elif isinstance(arbitrary, nvstrings.nvstrings):
        byte_count = arbitrary.byte_count()
        if byte_count > libcudfxx.MAX_STRING_COLUMN_BYTES:
            raise MemoryError(
                "Cannot construct string columns "
                "containing > {} bytes. "
                "Consider using dask_cudf to partition "
                "your data.".format(libcudfxx.MAX_STRING_COLUMN_BYTES_STR)
            )
        sbuf = Buffer.empty(arbitrary.byte_count())
        obuf = Buffer.empty(
            (arbitrary.size() + 1) * np.dtype("int32").itemsize
        )

        nbuf = None
        if arbitrary.null_count() > 0:
            mask_size = calc_chunk_size(arbitrary.size(), mask_bitsize)
            nbuf = Buffer.empty(mask_size)
            arbitrary.set_null_bitmask(nbuf.ptr, bdevmem=True)
        arbitrary.to_offsets(sbuf.ptr, obuf.ptr, None, bdevmem=True)
        children = (
            build_column(obuf, dtype="int32"),
            build_column(sbuf, dtype="int8"),
        )
        data = build_column(
            data=None, dtype="object", mask=nbuf, children=children
        )
        data._nvstrings = arbitrary

    elif isinstance(arbitrary, Buffer):
        if dtype is None:
            raise TypeError(f"dtype cannot be None if 'arbitrary' is a Buffer")
        data = build_column(arbitrary, dtype=dtype)

    elif cuda.devicearray.is_cuda_ndarray(arbitrary):
        data = as_column(Buffer(arbitrary), dtype=arbitrary.dtype)
        if (
            data.dtype in [np.float16, np.float32, np.float64]
            and arbitrary.size > 0
        ):
            if nan_as_null:
                mask = libcudf.unaryops.nans_to_nulls(data)
                data = data.set_mask(mask)

        elif data.dtype.kind == "M":
            null = column_empty_like(data, masked=True, newsize=1)
            col = libcudf.replace.replace(
                as_column(Buffer(arbitrary), dtype=arbitrary.dtype),
                as_column(
                    Buffer(np.array([np.datetime64("NaT")], dtype=data.dtype)),
                    dtype=arbitrary.dtype,
                ),
                null,
            )
            data = datetime.DatetimeColumn(
                data=Buffer(arbitrary), dtype=data.dtype, mask=col.mask
            )

    elif hasattr(arbitrary, "__cuda_array_interface__"):
        desc = arbitrary.__cuda_array_interface__
        data = _data_from_cuda_array_interface_desc(arbitrary)
        mask = _mask_from_cuda_array_interface_desc(arbitrary)
        dtype = np.dtype(desc["typestr"])
        col = build_column(data, dtype=dtype, mask=mask)
        return col

    elif isinstance(arbitrary, np.ndarray):
        # CUDF assumes values are always contiguous
        if not arbitrary.flags["C_CONTIGUOUS"]:
            arbitrary = np.ascontiguousarray(arbitrary)

        if dtype is not None:
            arbitrary = arbitrary.astype(dtype)

        if arbitrary.dtype.kind == "M":
            data = datetime.DatetimeColumn.from_numpy(arbitrary)

        elif arbitrary.dtype.kind in ("O", "U"):
            data = as_column(pa.Array.from_pandas(arbitrary))
        else:
            data = as_column(rmm.to_device(arbitrary), nan_as_null=nan_as_null)

    elif isinstance(arbitrary, pa.Array):
        if isinstance(arbitrary, pa.StringArray):
            pa_size, pa_offset, nbuf, obuf, sbuf = buffers_from_pyarrow(
                arbitrary
            )
            children = (
                build_column(data=obuf, dtype="int32"),
                build_column(data=sbuf, dtype="int8"),
            )

            data = string.StringColumn(
                mask=nbuf, children=children, size=pa_size, offset=pa_offset
            )

        elif isinstance(arbitrary, pa.NullArray):
            new_dtype = pd.api.types.pandas_dtype(dtype)
            if (type(dtype) == str and dtype == "empty") or dtype is None:
                new_dtype = pd.api.types.pandas_dtype(
                    arbitrary.type.to_pandas_dtype()
                )

            if is_categorical_dtype(new_dtype):
                arbitrary = arbitrary.dictionary_encode()
            else:
                if nan_as_null:
                    arbitrary = arbitrary.cast(np_to_pa_dtype(new_dtype))
                else:
                    # casting a null array doesn't make nans valid
                    # so we create one with valid nans from scratch:
                    if new_dtype == np.dtype("object"):
                        arbitrary = utils.scalar_broadcast_to(
                            None, (len(arbitrary),), dtype=new_dtype
                        )
                    else:
                        arbitrary = utils.scalar_broadcast_to(
                            np.nan, (len(arbitrary),), dtype=new_dtype
                        )
            data = as_column(arbitrary, nan_as_null=nan_as_null)
        elif isinstance(arbitrary, pa.DictionaryArray):
            codes = as_column(arbitrary.indices)
            pa_offset = codes.offset
            pa_size = len(codes)
            codes.offset = 0
            if isinstance(arbitrary.dictionary, pa.NullArray):
                categories = as_column([], dtype="object")
            else:
                categories = as_column(arbitrary.dictionary)
            dtype = CategoricalDtype(
                categories=categories, ordered=arbitrary.type.ordered
            )
            data = categorical.CategoricalColumn(
                dtype=dtype,
                mask=codes.mask,
                children=(codes,),
                size=pa_size,
                offset=pa_offset,
            )
        elif isinstance(arbitrary, pa.TimestampArray):
            dtype = np.dtype("M8[{}]".format(arbitrary.type.unit))
            pa_size, pa_offset, pamask, padata, _ = buffers_from_pyarrow(
                arbitrary, dtype=dtype
            )

            data = datetime.DatetimeColumn(
                data=padata,
                mask=pamask,
                dtype=dtype,
                size=pa_size,
                offset=pa_offset,
            )
        elif isinstance(arbitrary, pa.Date64Array):
            raise NotImplementedError
            pa_size, pa_offset, pamask, padata, _ = buffers_from_pyarrow(
                arbitrary, dtype="M8[ms]"
            )
            data = datetime.DatetimeColumn(
                data=padata,
                mask=pamask,
                dtype=np.dtype("M8[ms]"),
                size=pa_size,
                offset=pa_offset,
            )
        elif isinstance(arbitrary, pa.Date32Array):
            # No equivalent np dtype and not yet supported
            warnings.warn(
                "Date32 values are not yet supported so this will "
                "be typecast to a Date64 value",
                UserWarning,
            )
            data = as_column(arbitrary.cast(pa.int32())).astype("M8[ms]")
        elif isinstance(arbitrary, pa.BooleanArray):
            # Arrow uses 1 bit per value while we use int8
            dtype = np.dtype(np.bool)
            # Needed because of bug in PyArrow
            # https://issues.apache.org/jira/browse/ARROW-4766
            if len(arbitrary) > 0:
                arbitrary = arbitrary.cast(pa.int8())
            else:
                arbitrary = pa.array([], type=pa.int8())

            pa_size, pa_offset, pamask, padata, _ = buffers_from_pyarrow(
                arbitrary, dtype=dtype
            )
            data = numerical.NumericalColumn(
                data=padata,
                mask=pamask,
                dtype=dtype,
                size=pa_size,
                offset=pa_offset,
            )
        else:
            pa_size, pa_offset, pamask, padata, _ = buffers_from_pyarrow(
                arbitrary
            )
            data = numerical.NumericalColumn(
                data=padata,
                dtype=np.dtype(arbitrary.type.to_pandas_dtype()),
                mask=pamask,
                size=pa_size,
                offset=pa_offset,
            )

    elif isinstance(arbitrary, pa.ChunkedArray):
        gpu_cols = [
            as_column(chunk, dtype=dtype) for chunk in arbitrary.chunks
        ]

        if dtype and dtype != "empty":
            new_dtype = dtype
        else:
            pa_type = arbitrary.type
            if pa.types.is_dictionary(pa_type):
                new_dtype = "category"
            else:
                new_dtype = np.dtype(pa_type.to_pandas_dtype())

        data = ColumnBase._concat(gpu_cols, dtype=new_dtype)

    elif isinstance(arbitrary, (pd.Series, pd.Categorical)):
        if is_categorical_dtype(arbitrary):
            data = as_column(pa.array(arbitrary, from_pandas=True))
        elif arbitrary.dtype == np.bool:
            # Bug in PyArrow or HDF that requires us to do this
            data = as_column(pa.array(np.asarray(arbitrary), from_pandas=True))
        else:
            data = as_column(pa.array(arbitrary, from_pandas=nan_as_null))

    elif isinstance(arbitrary, pd.Timestamp):
        # This will always treat NaTs as nulls since it's not technically a
        # discrete value like NaN
        data = as_column(pa.array(pd.Series([arbitrary]), from_pandas=True))

    elif np.isscalar(arbitrary) and not isinstance(arbitrary, memoryview):
        length = length or 1
        data = as_column(
            utils.scalar_broadcast_to(arbitrary, length, dtype=dtype)
        )
        if not nan_as_null:
            data = data.fillna(np.nan)

    elif isinstance(arbitrary, memoryview):
        data = as_column(
            np.asarray(arbitrary), dtype=dtype, nan_as_null=nan_as_null
        )

    else:
        try:
            data = as_column(
                memoryview(arbitrary), dtype=dtype, nan_as_null=nan_as_null
            )
        except TypeError:
            pa_type = None
            np_type = None
            try:
                if dtype is not None:
                    dtype = pd.api.types.pandas_dtype(dtype)
                    if is_categorical_dtype(dtype):
                        raise TypeError
                    else:
                        np_type = np.dtype(dtype).type
                        if np_type == np.bool_:
                            pa_type = pa.bool_()
                        else:
                            pa_type = np_to_pa_dtype(np.dtype(dtype))
                data = as_column(
                    pa.array(arbitrary, type=pa_type, from_pandas=nan_as_null),
                    dtype=dtype,
                    nan_as_null=nan_as_null,
                )
            except (pa.ArrowInvalid, pa.ArrowTypeError, TypeError):
                if is_categorical_dtype(dtype):
                    sr = pd.Series(arbitrary, dtype="category")
                    data = as_column(sr, nan_as_null=nan_as_null)
                elif np_type == np.str_:
                    sr = pd.Series(arbitrary, dtype="str")
                    data = as_column(sr, nan_as_null=nan_as_null)
                else:
                    data = as_column(
                        np.asarray(arbitrary, dtype=np.dtype(dtype)),
                        nan_as_null=nan_as_null,
                    )
    return data


def column_applymap(udf, column, out_dtype):
    """Apply a elemenwise function to transform the values in the Column.

    Parameters
    ----------
    udf : function
        Wrapped by numba jit for call on the GPU as a device function.
    column : Column
        The source column.
    out_dtype  : numpy.dtype
        The dtype for use in the output.

    Returns
    -------
    result : rmm.device_array
    """
    core = njit(udf)
    results = rmm.device_array(shape=len(column), dtype=out_dtype)
    values = column.data_array_view
    if column.nullable:
        # For masked columns
        @cuda.jit
        def kernel_masked(values, masks, results):
            i = cuda.grid(1)
            # in range?
            if i < values.size:
                # valid?
                if utils.mask_get(masks, i):
                    # call udf
                    results[i] = core(values[i])

        masks = column.mask_array_view
        kernel_masked.forall(len(column))(values, masks, results)
    else:
        # For non-masked columns
        @cuda.jit
        def kernel_non_masked(values, results):
            i = cuda.grid(1)
            # in range?
            if i < values.size:
                # call udf
                results[i] = core(values[i])

        kernel_non_masked.forall(len(column))(values, results)

    return as_column(results)


def _data_from_cuda_array_interface_desc(obj):
    desc = obj.__cuda_array_interface__
    ptr = desc["data"][0]
    nelem = desc["shape"][0]
    dtype = np.dtype(desc["typestr"])

    data = Buffer(data=ptr, size=nelem * dtype.itemsize, owner=obj)
    return data


def _mask_from_cuda_array_interface_desc(obj):
    from cudf.utils.utils import calc_chunk_size, mask_dtype, mask_bitsize
    from cudf.utils.cudautils import compact_mask_bytes

    desc = obj.__cuda_array_interface__
    mask = desc.get("mask", None)

    if mask is not None:
        desc = mask.__cuda_array_interface__
        ptr = desc["data"][0]
        nelem = desc["shape"][0]
        typestr = desc["typestr"]
        typecode = typestr[1]
        if typecode == "t":
            nelem = calc_chunk_size(nelem, mask_bitsize)
            mask = Buffer(
                data=ptr, size=nelem * mask_dtype.itemsize, owner=obj
            )
        elif typecode == "b":
            dtype = np.dtype(typestr)
            mask = compact_mask_bytes(
                rmm.device_array_from_ptr(
                    ptr, nelem=nelem, dtype=dtype, finalizer=None
                )
            )
            mask = Buffer(mask)
        else:
            raise NotImplementedError(
                f"Cannot infer mask from typestr {typestr}"
            )
    return mask


def serialize_columns(columns):
    """
    Return the headers and frames resulting
    from serializing a list of Column
    Parameters
    ----------
    columns : list
        list of Columns to serialize
    Returns
    -------
    headers : list
        list of header metadata for each Column
    frames : list
        list of frames
    """
    headers = []
    frames = []

    if len(columns) > 0:
        header_columns = [c.serialize() for c in columns]
        headers, column_frames = zip(*header_columns)
        for f in column_frames:
            frames.extend(f)

    return headers, frames


def deserialize_columns(headers, frames):
    """
    Construct a list of Columns from a list of headers
    and frames.
    """
    columns = []

    for meta in headers:
        col_frame_count = meta["frame_count"]
        col_typ = pickle.loads(meta["type"])
        colobj = col_typ.deserialize(meta, frames[:col_frame_count])
        columns.append(colobj)
        # Advance frames
        frames = frames[col_frame_count:]

    return columns<|MERGE_RESOLUTION|>--- conflicted
+++ resolved
@@ -94,13 +94,7 @@
         View the mask as a device array
         """
         result = rmm.device_array_from_ptr(
-<<<<<<< HEAD
-            ptr=self.mask_ptr,
-            nelem=calc_chunk_size(len(self), mask_bitsize),
-            dtype=np.int8,
-=======
-            ptr=self.mask.ptr, nelem=self.mask.size, dtype=np.int8,
->>>>>>> 70f429f9
+            ptr=self.mask_ptr, nelem=self.mask.size, dtype=np.int8,
         )
         result.gpu_data._obj = self
         return result
