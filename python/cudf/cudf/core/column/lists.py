# Copyright (c) 2020, NVIDIA CORPORATION.
import pyarrow as pa

import cudf
from cudf.core.column import ColumnBase
from cudf.core.column.methods import ColumnMethodsMixin
from cudf.core.dtypes import ListDtype
from cudf.utils.dtypes import is_list_dtype
from cudf.utils.utils import buffers_from_pyarrow


class ListColumn(ColumnBase):
    def __init__(
        self,
        data,
        size,
        dtype,
        mask=None,
        offset=0,
        null_count=None,
        children=(),
    ):
        super().__init__(
            data,
            size,
            dtype,
            mask=mask,
            offset=offset,
            null_count=null_count,
            children=children,
        )

    @property
    def base_size(self):
        return len(self.base_children[0]) - 1

    @property
    def elements(self):
        """
        Column containing the elements of each list (may itself be a
        ListColumn)
        """
        return self.children[1]

    @property
    def offsets(self):
        """
        Integer offsets to elements specifying each row of the ListColumn
        """
        return self.children[0]

    @classmethod
    def from_arrow(cls, array):
        if array.type.num_children == 0:
            return cudf.core.column.as_column(array)
        else:
            _, _, mask, _, _ = buffers_from_pyarrow(array)
            offsets = cudf.core.column.as_column(array.offsets)
            return ListColumn(
                data=None,
                size=len(array),
                dtype=ListDtype.from_arrow(array.type),
                offset=array.offset,
                mask=mask,
                null_count=array.null_count,
                children=(offsets, ListColumn.from_arrow(array.values)),
            )

    def to_arrow(self):
        offsets = self.offsets.to_arrow()
        elements = self.elements.to_arrow()
        pa_type = self.dtype.to_arrow()

        if len(elements) == elements.null_count:
            elements = pa.NullArray.from_pandas([None] * len(elements))
            pa_type = pa.list_(elements.type)
        if self.nullable:
            nbuf = self.mask.to_host_array().view("int8")
            nbuf = pa.py_buffer(nbuf)
            buffers = (nbuf, offsets.buffers()[1])
        else:
            buffers = offsets.buffers()
        return pa.ListArray.from_buffers(
<<<<<<< HEAD
            self.dtype.to_arrow(), len(self), buffers, children=[elements]
=======
            pa_type, len(self), buffers, children=[elements]
>>>>>>> 1dc216c4
        )

    def list(self, parent=None):
        return ListMethods(self, parent=parent)


class ListMethods(ColumnMethodsMixin):
    """
    List methods for Series
    """

    def __init__(self, column, parent=None):
        if not is_list_dtype(column.dtype):
            raise AttributeError(
                "Can only use .cat accessor with a 'list' dtype"
            )
        self._column = column
        self._parent = parent

    @property
    def leaves(self):
        """
        From a Series of (possibly nested) lists, obtain the elements from
        the innermost lists as a flat Series (one value per row).

        Returns
        -------
        Series

        Examples
        --------
        >>> a = cudf.Series([[[1, None], [3, 4]], None, [[5, 6]]])
        >>> a.list.leaves
        0       1
        1    null
        2       3
        3       4
        4       5
        5       6
        dtype: int64
        """
        if type(self._column.elements) is ListColumn:
            return self._column.elements.list(parent=self._parent).leaves
        else:
            return self._return_or_inplace(
                self._column.elements, retain_index=False
            )<|MERGE_RESOLUTION|>--- conflicted
+++ resolved
@@ -81,11 +81,7 @@
         else:
             buffers = offsets.buffers()
         return pa.ListArray.from_buffers(
-<<<<<<< HEAD
-            self.dtype.to_arrow(), len(self), buffers, children=[elements]
-=======
             pa_type, len(self), buffers, children=[elements]
->>>>>>> 1dc216c4
         )
 
     def list(self, parent=None):
