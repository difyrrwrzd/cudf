--- conflicted
+++ resolved
@@ -2053,7 +2053,6 @@
                                   s.to_gpu_array(nan_value).copy_to_host())
 
 
-<<<<<<< HEAD
 @pytest.mark.xfail(
     raises=AssertionError,
     reason="Our describe result is a DataFrame, not a Series. "
@@ -2183,7 +2182,8 @@
         gdf_results.drop(['stats'], axis=1).values,
         pdf_results.values,
         decimal=4)
-=======
+
+
 def test_get_numeric_data():
     pdf = pd.DataFrame({
         'x': [1, 2, 3],
@@ -2193,4 +2193,3 @@
     gdf = gd.from_pandas(pdf)
 
     assert_eq(pdf._get_numeric_data(), gdf._get_numeric_data())
->>>>>>> 5beda4b0
