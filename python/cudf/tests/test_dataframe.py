# Copyright (c) 2018, NVIDIA CORPORATION.

import operator
import pytest

import numpy as np
import pandas as pd
import pyarrow as pa
import array as arr

from librmm_cffi import librmm as rmm

import cudf as gd
from cudf.dataframe.dataframe import Series, DataFrame
from cudf.dataframe.buffer import Buffer
from cudf.settings import set_options

from itertools import combinations

from cudf.tests import utils
from cudf.tests.utils import assert_eq


def test_buffer_basic():
    n = 10
    buf = Buffer(np.arange(n, dtype=np.float64))
    assert buf.size == n
    assert buf.capacity == n
    np.testing.assert_equal(buf.mem.copy_to_host(),
                            np.arange(n, dtype=np.float64))


def test_buffer_append():
    n = 10
    expected = np.arange(n, dtype=np.float64)
    buf = Buffer(expected, size=n - 4, capacity=n)
    assert buf.size == n - 4
    assert buf.capacity == n
    np.testing.assert_equal(buf.mem.copy_to_host(), expected)
    np.testing.assert_equal(buf.to_array(), np.arange(n - 4, dtype=np.float64))

    # Buffer.append
    buf.append(1.23)
    expected[n - 4] = 1.23
    np.testing.assert_equal(buf.mem.copy_to_host(), expected)
    assert buf.size == n - 3
    assert buf.capacity == n

    # Buffer.extend
    buf.extend(np.asarray([2, 3]))
    expected[n - 3] = 2
    expected[n - 2] = 3
    np.testing.assert_equal(buf.mem.copy_to_host(), expected)
    assert buf.size == n - 1
    assert buf.capacity == n

    # Test out-of-bound
    with pytest.raises(MemoryError):
        buf.extend(np.asarray([2, 3]))
    np.testing.assert_equal(buf.mem.copy_to_host(), expected)
    assert buf.size == n - 1
    assert buf.capacity == n

    # Append to last slot
    buf.append(10.125)
    expected[n - 1] = 10.125
    np.testing.assert_equal(buf.mem.copy_to_host(), expected)
    assert buf.size == n
    assert buf.capacity == n

    with pytest.raises(MemoryError):
        buf.append(987654)

    np.testing.assert_equal(buf.to_array(), expected)
    assert buf.size == n
    assert buf.capacity == n


def test_series_basic():
    # Make series from buffer
    a1 = np.arange(10, dtype=np.float64)
    series = Series(a1)
    assert len(series) == 10
    np.testing.assert_equal(series.to_array(), np.hstack([a1]))


def test_series_append():
    a1 = np.arange(10, dtype=np.float64)
    series = Series(a1)
    # Add new buffer
    a2 = np.arange(5)
    series = series.append(a2)
    assert len(series) == 15
    np.testing.assert_equal(series.to_array(), np.hstack([a1, a2]))

    # Ensure appending to previous buffer
    a3 = np.arange(3)
    series = series.append(a3)
    assert len(series) == 18
    a4 = np.hstack([a1, a2, a3])
    np.testing.assert_equal(series.to_array(), a4)

    # Appending different dtype
    a5 = np.array([1, 2, 3], dtype=np.int32)
    a6 = np.array([4.5, 5.5, 6.5], dtype=np.float64)
    series = Series(a5).append(a6)
    np.testing.assert_equal(series.to_array(), np.hstack([a5, a6]))
    series = Series(a6).append(a5)
    np.testing.assert_equal(series.to_array(), np.hstack([a6, a5]))


index_dtypes = [np.int64, np.int32, np.int16, np.int8,
                np.uint64, np.uint32, np.uint16, np.uint8]


@pytest.mark.parametrize(
    'i1, i2, i3',
    ([(slice(None, 12), slice(3, None), slice(None, None, 2)),
      (range(12), range(3, 12), range(0, 9, 2)),
      (np.arange(12), np.arange(3, 12), np.arange(0, 9, 2)),
      (list(range(12)), list(range(3, 12)), list(range(0, 9, 2))),
      (pd.Series(range(12)), pd.Series(range(3, 12)),
       pd.Series(range(0, 9, 2))),
      (Series(range(12)), Series(range(3, 12)), Series(range(0, 9, 2))),
      ([i in range(12) for i in range(20)],
       [i in range(3, 12) for i in range(12)],
       [i in range(0, 9, 2) for i in range(9)]),
      (np.array([i in range(12) for i in range(20)], dtype=bool),
       np.array([i in range(3, 12) for i in range(12)], dtype=bool),
       np.array([i in range(0, 9, 2) for i in range(9)], dtype=bool))]
     + [(np.arange(12, dtype=t), np.arange(3, 12, dtype=t),
         np.arange(0, 9, 2, dtype=t)) for t in index_dtypes]),
    ids=(['slice', 'range', 'numpy.array', 'list', 'pandas.Series',
          'Series', 'list[bool]', 'numpy.array[bool]']
         + ['numpy.array[%s]' % t.__name__ for t in index_dtypes]))
def test_series_indexing(i1, i2, i3):
    a1 = np.arange(20)
    series = Series(a1)
    # Indexing
    sr1 = series[i1]
    assert sr1.null_count == 0
    np.testing.assert_equal(sr1.to_array(), a1[:12])
    sr2 = sr1[i2]
    assert sr2.null_count == 0
    np.testing.assert_equal(sr2.to_array(), a1[3:12])
    # Index with stride
    sr3 = sr2[i3]
    assert sr3.null_count == 0
    np.testing.assert_equal(sr3.to_array(), a1[3:12:2])

    # Integer indexing
    if isinstance(i1, range):
        for i in i1:  # Python int-s
            assert series[i] == a1[i]
    if isinstance(i1, np.ndarray) and i1.dtype in index_dtypes:
        for i in i1:  # numpy integers
            assert series[i] == a1[i]


def test_series_init_none():

    # test for creating empty series
    # 1: without initializing
    sr1 = Series()
    got = sr1.to_string()
    print(got)
    expect = '<empty Series of dtype=float64>'
    # values should match despite whitespace difference
    assert got.split() == expect.split()

    # 2: Using `None` as a initializer
    sr2 = Series(None)
    got = sr2.to_string()
    print(got)
    expect = '<empty Series of dtype=float64>'
    # values should match despite whitespace difference
    assert got.split() == expect.split()


def test_series_replace():
    a1 = np.array([0, 1, 2, 3, 4])

    # Numerical
    a2 = np.array([5, 1, 2, 3, 4])
    sr1 = Series(a1)
    sr2 = sr1.replace(0, 5)
    np.testing.assert_equal(sr2.to_array(), a2)

    # Categorical
    psr3 = pd.Series(["one", "two", "three"], dtype='category')
    psr4 = psr3.replace("one", "two")
    sr3 = Series.from_pandas(psr3)
    sr4 = sr3.replace("one", "two")
    pd.testing.assert_series_equal(sr4.to_pandas(), psr4)

    # List input
    a6 = np.array([5, 6, 2, 3, 4])
    sr6 = sr1.replace([0, 1], [5, 6])
    np.testing.assert_equal(sr6.to_array(), a6)

    a7 = np.array([5.5, 6.5, 2, 3, 4])
    sr7 = sr1.replace([0, 1], [5.5, 6.5])
    np.testing.assert_equal(sr7.to_array(), a7)

    # Series input
    a8 = np.array([5, 5, 5, 3, 4])
    sr8 = sr1.replace(sr1[:3], 5)
    np.testing.assert_equal(sr8.to_array(), a8)


def test_dataframe_basic():
    np.random.seed(0)
    df = DataFrame()

    # Populate with cuda memory
    df['keys'] = rmm.to_device(np.arange(10, dtype=np.float64))
    np.testing.assert_equal(df['keys'].to_array(), np.arange(10))
    assert len(df) == 10

    # Populate with numpy array
    rnd_vals = np.random.random(10)
    df['vals'] = rnd_vals
    np.testing.assert_equal(df['vals'].to_array(), rnd_vals)
    assert len(df) == 10
    assert tuple(df.columns) == ('keys', 'vals')

    # Make another dataframe
    df2 = DataFrame()
    df2['keys'] = np.array([123], dtype=np.float64)
    df2['vals'] = np.array([321], dtype=np.float64)

    # Concat
    df = gd.concat([df, df2])
    assert len(df) == 11

    hkeys = np.asarray(np.arange(10, dtype=np.float64).tolist() + [123])
    hvals = np.asarray(rnd_vals.tolist() + [321])

    np.testing.assert_equal(df['keys'].to_array(), hkeys)
    np.testing.assert_equal(df['vals'].to_array(), hvals)

    # As matrix
    mat = df.as_matrix()

    expect = np.vstack([hkeys, hvals]).T

    print(expect)
    print(mat)
    np.testing.assert_equal(mat, expect)


def test_dataframe_column_name_indexing():
    df = DataFrame()
    data = np.asarray(range(10), dtype=np.int32)
    df['a'] = data
    df[1] = data
    np.testing.assert_equal(df['a'].to_array(),
                            np.asarray(range(10), dtype=np.int32))
    np.testing.assert_equal(df[1].to_array(),
                            np.asarray(range(10), dtype=np.int32))

    pdf = pd.DataFrame()
    nelem = 10
    pdf['key1'] = np.random.randint(0, 5, nelem)
    pdf['key2'] = np.random.randint(0, 3, nelem)
    pdf[1] = np.arange(1, 1 + nelem)
    pdf[2] = np.random.random(nelem)
    df = DataFrame.from_pandas(pdf)
    for i in range(1, len(pdf.columns)+1):
        for idx in combinations(pdf.columns, i):
            assert(pdf[list(idx)].equals(df[list(idx)].to_pandas()))

    # test for only numeric columns
    df = pd.DataFrame()
    for i in range(0, 10):
        df[i] = range(nelem)
    gdf = DataFrame.from_pandas(df)
    assert_eq(gdf, df)


def test_dataframe_drop_method():
    df = DataFrame()
    data = np.asarray(range(10))
    df['a'] = data
    df['b'] = data
    df['c'] = data

    assert tuple(df.columns) == ('a', 'b', 'c')
    assert tuple(df.drop('a').columns) == ('b', 'c')
    assert tuple(df.columns) == ('a', 'b', 'c')
    assert tuple(df.drop(['a', 'b']).columns) == ('c',)
    assert tuple(df.columns) == ('a', 'b', 'c')

    # Test drop error
    with pytest.raises(NameError) as raises:
        df.drop('d')
    raises.match("column 'd' does not exist")
    with pytest.raises(NameError) as raises:
        df.drop(['a', 'd', 'b'])
    raises.match("column 'd' does not exist")


def test_dataframe_column_add_drop():
    df = DataFrame()
    data = np.asarray(range(10))
    df['a'] = data
    df['b'] = data
    assert tuple(df.columns) == ('a', 'b')
    del df['a']
    assert tuple(df.columns) == ('b',)
    df['c'] = data
    assert tuple(df.columns) == ('b', 'c')
    df['a'] = data
    assert tuple(df.columns) == ('b', 'c', 'a')


@pytest.mark.parametrize('nelem', [0, 3, 100, 1000])
def test_dataframe_astype(nelem):
    df = DataFrame()
    data = np.asarray(range(nelem), dtype=np.int32)
    df['a'] = data
    assert df['a'].dtype is np.dtype(np.int32)
    df['b'] = df['a'].astype(np.float32)
    assert df['b'].dtype is np.dtype(np.float32)
    np.testing.assert_equal(df['a'].to_array(), df['b'].to_array())


def test_dataframe_slicing():
    df = DataFrame()
    size = 123
    df['a'] = ha = np.random.randint(low=0, high=100, size=size)\
        .astype(np.int32)
    df['b'] = hb = np.random.random(size).astype(np.float32)
    df['c'] = hc = np.random.randint(low=0, high=100, size=size)\
        .astype(np.int64)
    df['d'] = hd = np.random.random(size).astype(np.float64)

    # Row slice first 10
    first_10 = df[:10]
    assert len(first_10) == 10
    assert tuple(first_10.columns) == ('a', 'b', 'c', 'd')
    np.testing.assert_equal(first_10['a'].to_array(), ha[:10])
    np.testing.assert_equal(first_10['b'].to_array(), hb[:10])
    np.testing.assert_equal(first_10['c'].to_array(), hc[:10])
    np.testing.assert_equal(first_10['d'].to_array(), hd[:10])
    del first_10

    # Row slice last 10
    last_10 = df[-10:]
    assert len(last_10) == 10
    assert tuple(last_10.columns) == ('a', 'b', 'c', 'd')
    np.testing.assert_equal(last_10['a'].to_array(), ha[-10:])
    np.testing.assert_equal(last_10['b'].to_array(), hb[-10:])
    np.testing.assert_equal(last_10['c'].to_array(), hc[-10:])
    np.testing.assert_equal(last_10['d'].to_array(), hd[-10:])
    del last_10

    # Row slice [begin:end]
    begin = 7
    end = 121
    subrange = df[begin:end]
    assert len(subrange) == end - begin
    assert tuple(subrange.columns) == ('a', 'b', 'c', 'd')
    np.testing.assert_equal(subrange['a'].to_array(), ha[begin:end])
    np.testing.assert_equal(subrange['b'].to_array(), hb[begin:end])
    np.testing.assert_equal(subrange['c'].to_array(), hc[begin:end])
    np.testing.assert_equal(subrange['d'].to_array(), hd[begin:end])
    del subrange


def test_dataframe_loc():
    df = DataFrame()
    size = 123
    df['a'] = ha = np.random.randint(low=0, high=100, size=size)\
        .astype(np.int32)
    df['b'] = hb = np.random.random(size).astype(np.float32)  # noqa: F841
    df['c'] = hc = np.random.randint(low=0, high=100, size=size)\
        .astype(np.int64)
    df['d'] = hd = np.random.random(size).astype(np.float64)

    # Full slice
    full = df.loc[:, ['c']]
    assert tuple(full.columns) == ('c',)
    np.testing.assert_equal(full['c'].to_array(), hc)

    begin = 117
    end = 122
    fewer = df.loc[begin:end, ['c', 'd', 'a']]
    assert len(fewer) == end - begin + 1
    assert tuple(fewer.columns) == ('c', 'd', 'a')
    np.testing.assert_equal(fewer['a'].to_array(), ha[begin:end + 1])
    np.testing.assert_equal(fewer['c'].to_array(), hc[begin:end + 1])
    np.testing.assert_equal(fewer['d'].to_array(), hd[begin:end + 1])
    del fewer

    # Make int64 index
    offset = 50
    df2 = df[offset:]
    begin = 117
    end = 122
    fewer = df2.loc[begin:end, ['c', 'd', 'a']]
    assert len(fewer) == end - begin + 1
    assert tuple(fewer.columns) == ('c', 'd', 'a')
    np.testing.assert_equal(fewer['a'].to_array(), ha[begin:end + 1])
    np.testing.assert_equal(fewer['c'].to_array(), hc[begin:end + 1])
    np.testing.assert_equal(fewer['d'].to_array(), hd[begin:end + 1])


@pytest.mark.parametrize('nelem', [2, 5, 20, 100])
def test_series_iloc(nelem):

    # create random series
    np.random.seed(12)
    ps = pd.Series(np.random.sample(nelem))

    # gpu series
    gs = Series(ps)

    # positive tests for indexing
    np.testing.assert_allclose(gs.iloc[-1*nelem], ps.iloc[-1*nelem])
    np.testing.assert_allclose(gs.iloc[-1], ps.iloc[-1])
    np.testing.assert_allclose(gs.iloc[0], ps.iloc[0])
    np.testing.assert_allclose(gs.iloc[1], ps.iloc[1])
    np.testing.assert_allclose(gs.iloc[nelem-1], ps.iloc[nelem-1])

    # positive tests for slice
    np.testing.assert_allclose(gs.iloc[-1:1], ps.iloc[-1:1])
    np.testing.assert_allclose(
        gs.iloc[nelem-1:-1], ps.iloc[nelem-1:-1])
    np.testing.assert_allclose(gs.iloc[0:nelem-1], ps.iloc[0:nelem-1])
    np.testing.assert_allclose(gs.iloc[0:nelem], ps.iloc[0:nelem])
    np.testing.assert_allclose(gs.iloc[1:1], ps.iloc[1:1])
    np.testing.assert_allclose(gs.iloc[1:2], ps.iloc[1:2])
    np.testing.assert_allclose(
        gs.iloc[nelem-1:nelem+1], ps.iloc[nelem-1:nelem+1])
    np.testing.assert_allclose(
        gs.iloc[nelem:nelem*2], ps.iloc[nelem:nelem*2])


@pytest.mark.parametrize('nelem', [2, 5, 20, 100])
def test_dataframe_iloc(nelem):
    gdf = DataFrame()

    gdf['a'] = ha = np.random.randint(low=0, high=100, size=nelem) \
        .astype(np.int32)
    gdf['b'] = hb = np.random.random(nelem).astype(np.float32)

    pdf = pd.DataFrame()
    pdf['a'] = ha
    pdf['b'] = hb

    # Positive tests for slicing using iloc
    def assert_col(g, p):
        np.testing.assert_equal(g['a'].to_array(), p['a'])
        np.testing.assert_equal(g['b'].to_array(), p['b'])

    assert_col(gdf.iloc[-1:1], pdf.iloc[-1:1])
    assert_col(gdf.iloc[nelem-1:-1], pdf.iloc[nelem-1:-1])
    assert_col(gdf.iloc[0:nelem-1], pdf.iloc[0:nelem-1])
    assert_col(gdf.iloc[0:nelem], pdf.iloc[0:nelem])
    assert_col(gdf.iloc[1:1], pdf.iloc[1:1])
    assert_col(gdf.iloc[1:2], pdf.iloc[1:2])
    assert_col(gdf.iloc[nelem-1:nelem+1], pdf.iloc[nelem-1:nelem+1])
    assert_col(gdf.iloc[nelem:nelem*2], pdf.iloc[nelem:nelem*2])

    # Positive tests for int indexing
    def assert_series(g, p):
        np.testing.assert_equal(g.to_array(), p)

    assert_series(gdf.iloc[-1 * nelem], pdf.iloc[-1 * nelem])
    assert_series(gdf.iloc[-1], pdf.iloc[-1])
    assert_series(gdf.iloc[0], pdf.iloc[0])
    assert_series(gdf.iloc[1], pdf.iloc[1])
    assert_series(gdf.iloc[nelem - 1], pdf.iloc[nelem - 1])


@pytest.mark.xfail(
    raises=NotImplementedError,
    reason="cudf columnar iloc not supported"
)
def test_dataframe_iloc_tuple():
    gdf = DataFrame()
    nelem = 123
    gdf['a'] = ha = np.random.randint(low=0, high=100, size=nelem) \
        .astype(np.int32)
    gdf['b'] = hb = np.random.random(nelem).astype(np.float32)

    pdf = pd.DataFrame()
    pdf['a'] = ha
    pdf['b'] = hb

    def assert_col(g, p):
        np.testing.assert_equal(g['a'].to_array(), p['a'])
        np.testing.assert_equal(g['b'].to_array(), p['b'])

    assert_col(gdf.iloc[1, 2], pdf.iloc[1, 2])


@pytest.mark.xfail(
    raises=IndexError,
    reason="positional indexers are out-of-bounds"
)
def test_dataframe_iloc_index_error():
    gdf = DataFrame()
    nelem = 123
    gdf['a'] = ha = np.random.randint(low=0, high=100, size=nelem) \
        .astype(np.int32)
    gdf['b'] = hb = np.random.random(nelem).astype(np.float32)

    pdf = pd.DataFrame()
    pdf['a'] = ha
    pdf['b'] = hb

    def assert_col(g, p):
        np.testing.assert_equal(g['a'].to_array(), p['a'])
        np.testing.assert_equal(g['b'].to_array(), p['b'])

    assert_col(gdf.iloc[nelem*2], pdf.iloc[nelem*2])


@pytest.mark.xfail(
    raises=ValueError,
    reason="updating columns using df.iloc[] is not allowed"
)
def test_dataframe_iloc_setitem():
    gdf = DataFrame()
    nelem = 123
    gdf['a'] = np.random.randint(low=0, high=100, size=nelem) \
        .astype(np.int32)
    gdf['b'] = np.random.random(nelem).astype(np.float32)

    gdf.iloc[0] = nelem


def test_dataframe_to_string():
    with set_options(formatting={'nrows': 5, 'ncols': 8}):
        # Test basic
        df = DataFrame([('a', [1, 2, 3, 4, 5, 6]),
                        ('b', [11, 12, 13, 14, 15, 16])])
        string = str(df)
        print(string)
        assert string.splitlines()[-1] == '[1 more rows]'

        # Test skipped columns
        df = DataFrame([('a', [1,  2,  3,  4,  5,  6]),
                        ('b', [11, 12, 13, 14, 15, 16]),
                        ('c', [11, 12, 13, 14, 15, 16]),
                        ('d', [11, 12, 13, 14, 15, 16])])
        string = df.to_string(ncols=3)
        print(string)
        assert string.splitlines()[-2] == '[1 more rows]'
        assert string.splitlines()[-1] == '[1 more columns]'

        # Test masked
        df = DataFrame([('a', [1, 2, 3, 4, 5, 6]),
                        ('b', [11, 12, 13, 14, 15, 16])])

        data = np.arange(6)
        mask = np.zeros(1, dtype=np.uint8)
        mask[0] = 0b00101101

        masked = Series.from_masked_array(data, mask)
        assert masked.null_count == 2
        df['c'] = masked

        # check data
        values = list(masked)
        validids = [0, 2, 3, 5]
        densearray = masked.to_array()
        np.testing.assert_equal(data[validids], densearray)
        # valid position is corret
        for i in validids:
            assert data[i] == values[i]
        # null position is correct
        for i in range(len(values)):
            if i not in validids:
                assert values[i] is None

        got = df.to_string(nrows=None)
        print(got)
        expect = '''
  a b  c
0 1 11 0
1 2 12
2 3 13 2
3 4 14 3
4 5 15
5 6 16 5
'''
        # values should match despite whitespace difference
        assert got.split() == expect.split()


def test_dataframe_to_string_wide():
    # Test basic
    df = DataFrame()
    for i in range(100):
        df['a{}'.format(i)] = list(range(3))
    got = df.to_string(ncols=8)
    print(got)
    expect = '''
    a0   a1   a2   a3   a4   a5   a6 ...  a99
0    0    0    0    0    0    0    0 ...    0
1    1    1    1    1    1    1    1 ...    1
2    2    2    2    2    2    2    2 ...    2
[92 more columns]
'''
    # values should match despite whitespace difference
    assert got.split() == expect.split()


def test_dataframe_empty_to_string():
    # Test for printing empty dataframe
    df = DataFrame()
    got = df.to_string()
    print(got)
    expect = "Empty DataFrame\nColumns: []\nIndex: []\n"
    # values should match despite whitespace difference
    assert got.split() == expect.split()


def test_dataframe_emptycolumns_to_string():
    # Test for printing dataframe having empty columns
    df = DataFrame()
    df['a'] = []
    df['b'] = []
    got = df.to_string()
    print(got)
    expect = "Empty DataFrame\nColumns: ['a', 'b']\nIndex: []\n"
    # values should match despite whitespace difference
    assert got.split() == expect.split()


def test_dataframe_copy():
    # Test for copying the dataframe using python copy pkg
    from copy import copy
    df = DataFrame()
    df['a'] = [1, 2, 3]
    df2 = copy(df)
    df2['b'] = [4, 5, 6]
    got = df.to_string()
    print(got)
    expect = '''
     a
0    1
1    2
2    3
'''
    # values should match despite whitespace difference
    assert got.split() == expect.split()


def test_dataframe_copy_shallow():
    # Test for copy dataframe using class method
    df = DataFrame()
    df['a'] = [1, 2, 3]
    df2 = df.copy()
    df2['b'] = [4, 2, 3]
    got = df.to_string()
    print(got)
    expect = '''
     a
0    1
1    2
2    3
'''
    # values should match despite whitespace difference
    assert got.split() == expect.split()


def test_dataframe_dtypes():
    dtypes = pd.Series([np.int32, np.float32, np.float64],
                       index=['c', 'a', 'b'])
    df = DataFrame([(k, np.ones(10, dtype=v))
                    for k, v in dtypes.iteritems()])
    assert df.dtypes.equals(dtypes)


def test_dataframe_dir_and_getattr():
    df = DataFrame([('a', np.ones(10)),
                    ('b', np.ones(10)),
                    ('not an id', np.ones(10)),
                    ('oop$', np.ones(10))])
    o = dir(df)
    assert {'a', 'b'}.issubset(o)
    assert 'not an id' not in o
    assert 'oop$' not in o

    # Getattr works
    assert df.a is df['a']
    assert df.b is df['b']
    with pytest.raises(AttributeError):
        df.not_a_column


@pytest.mark.parametrize('order', ['C', 'F'])
def test_dataframe_as_gpu_matrix(order):
    df = DataFrame()

    nelem = 123
    for k in 'abcd':
        df[k] = np.random.random(nelem)

    # Check all columns
    mat = df.as_gpu_matrix(order=order).copy_to_host()
    assert mat.shape == (nelem, 4)
    for i, k in enumerate(df.columns):
        np.testing.assert_array_equal(df[k].to_array(), mat[:, i])

    # Check column subset
    mat = df.as_gpu_matrix(order=order, columns=['a', 'c']).copy_to_host()
    assert mat.shape == (nelem, 2)

    for i, k in enumerate('ac'):
        np.testing.assert_array_equal(df[k].to_array(), mat[:, i])


def test_dataframe_as_gpu_matrix_null_values():
    df = DataFrame()

    nelem = 123
    na = -10000

    refvalues = {}
    for k in 'abcd':
        df[k] = data = np.random.random(nelem)
        bitmask = utils.random_bitmask(nelem)
        df[k] = df[k].set_mask(bitmask)
        boolmask = np.asarray(utils.expand_bits_to_bytes(bitmask)[:nelem],
                              dtype=np.bool_)
        data[~boolmask] = na
        refvalues[k] = data

    # Check null value causes error
    with pytest.raises(ValueError) as raises:
        df.as_gpu_matrix()
    raises.match("column 'a' has null values")

    for k in df.columns:
        df[k] = df[k].fillna(na)

    mat = df.as_gpu_matrix().copy_to_host()
    for i, k in enumerate(df.columns):
        np.testing.assert_array_equal(refvalues[k], mat[:, i])


@pytest.mark.parametrize('ntake', [0, 1, 10, 123, 122, 200])
def test_dataframe_take(ntake):
    np.random.seed(0)
    df = DataFrame()

    nelem = 123
    df['ii'] = ii = np.random.randint(0, 20, nelem)
    df['ff'] = ff = np.random.random(nelem)

    take_indices = np.random.randint(0, len(df), ntake)

    def check(**kwargs):
        out = df.take(take_indices, **kwargs)
        assert len(out) == ntake
        np.testing.assert_array_equal(out.ii.to_array(), ii[take_indices])
        np.testing.assert_array_equal(out.ff.to_array(), ff[take_indices])
        if kwargs.get('ignore_index'):
            np.testing.assert_array_equal(out.index, np.arange(ntake))
        else:
            np.testing.assert_array_equal(out.index, take_indices)

    check()
    check(ignore_index=True)


def test_dataframe_append_empty():
    pdf = pd.DataFrame({
        "key": [1, 1, 1, 2, 2, 2, 3, 3, 3, 4, 4, 4],
        "value": [1, 2, 3, 4, 5, 6, 7, 8, 9, 10, 11, 12]
        })
    gdf = DataFrame.from_pandas(pdf)

    gdf['newcol'] = 100
    pdf['newcol'] = 100

    assert len(gdf['newcol']) == len(pdf)
    assert len(pdf['newcol']) == len(pdf)
    pd.testing.assert_frame_equal(gdf.to_pandas(), pdf)


def test_dataframe_setitem_from_masked_object():
    ary = np.random.randn(100)
    mask = np.zeros(100, dtype=bool)
    mask[:20] = True
    np.random.shuffle(mask)
    ary[mask] = np.nan

    test1_null = Series(ary, nan_as_null=True)
    assert(test1_null.has_null_mask)
    assert(test1_null.null_count == 20)
    test1_nan = Series(ary, nan_as_null=False)
    assert(test1_nan.null_count == 0)

    test2_null = DataFrame.from_pandas(pd.DataFrame({'a': ary}),
                                       nan_as_null=True)
    assert(test2_null['a'].has_null_mask)
    assert(test2_null['a'].null_count == 20)
    test2_nan = DataFrame.from_pandas(pd.DataFrame({'a': ary}),
                                      nan_as_null=False)
    assert(test2_nan['a'].null_count == 0)

    gpu_ary = rmm.to_device(ary)
    test3_null = Series(gpu_ary, nan_as_null=True)
    assert(test3_null.has_null_mask)
    assert(test3_null.null_count == 20)
    test3_nan = Series(gpu_ary, nan_as_null=False)
    assert(test3_nan.null_count == 0)

    test4 = DataFrame()
    lst = [1, 2, None, 4, 5, 6, None, 8, 9]
    test4['lst'] = lst
    assert(test4['lst'].has_null_mask)
    assert(test4['lst'].null_count == 2)


def test_dataframe_append_to_empty():
    pdf = pd.DataFrame()
    pdf['a'] = []
    pdf['b'] = [1, 2, 3]

    gdf = DataFrame()
    gdf['a'] = []
    gdf['b'] = [1, 2, 3]

    pd.testing.assert_frame_equal(gdf.to_pandas(), pdf)


def test_dataframe_setitem_index_len1():
    gdf = DataFrame()
    gdf['a'] = [1]
    gdf['b'] = gdf.index.as_column()

    np.testing.assert_equal(gdf.b.to_array(), [0])


def test_assign():
    gdf = DataFrame({'x': [1, 2, 3]})
    gdf2 = gdf.assign(y=gdf.x + 1)
    assert list(gdf.columns) == ['x']
    assert list(gdf2.columns) == ['x', 'y']

    np.testing.assert_equal(gdf2.y.to_array(), [2, 3, 4])


@pytest.mark.parametrize('nrows', [1, 8, 100, 1000])
def test_dataframe_hash_columns(nrows):
    gdf = DataFrame()
    data = np.asarray(range(nrows))
    data[0] = data[-1]  # make first and last the same
    gdf['a'] = data
    gdf['b'] = gdf.a + 100
    out = gdf.hash_columns(['a', 'b'])
    assert isinstance(out, Series)
    assert len(out) == nrows
    assert out.dtype == np.int32

    # Check default
    out_all = gdf.hash_columns()
    np.testing.assert_array_equal(out.to_array(), out_all.to_array())

    # Check single column
    out_one = gdf.hash_columns(['a']).to_array()
    # First matches last
    assert out_one[0] == out_one[-1]
    # Equivalent to the Series.hash_values()
    np.testing.assert_array_equal(
        gdf.a.hash_values().to_array(),
        out_one,
        )


@pytest.mark.parametrize('nrows', [3, 10, 100, 1000])
@pytest.mark.parametrize('nparts', [1, 2, 8, 13])
@pytest.mark.parametrize('nkeys', [1, 2])
def test_dataframe_hash_partition(nrows, nparts, nkeys):
    np.random.seed(123)
    gdf = DataFrame()
    keycols = []
    for i in range(nkeys):
        keyname = 'key{}'.format(i)
        gdf[keyname] = np.random.randint(0, 7 - i, nrows)
        keycols.append(keyname)
    gdf['val1'] = np.random.randint(0, nrows * 2, nrows)

    got = gdf.partition_by_hash(keycols, nparts=nparts)
    # Must return a list
    assert isinstance(got, list)
    # Must have correct number of partitions
    assert len(got) == nparts
    # All partitions must be DataFrame type
    assert all(isinstance(p, DataFrame) for p in got)
    # Check that all partitions have unique keys
    part_unique_keys = set()
    for p in got:
        if len(p):
            # Take rows of the keycolums and build a set of the key-values
            unique_keys = set(map(tuple, p.as_matrix(columns=keycols)))
            # Ensure that none of the key-values have occurred in other groups
            assert not (unique_keys & part_unique_keys)
            part_unique_keys |= unique_keys
    assert len(part_unique_keys)


@pytest.mark.parametrize('nrows', [3, 10, 50])
def test_dataframe_hash_partition_masked_value(nrows):
    gdf = DataFrame()
    gdf['key'] = np.arange(nrows)
    gdf['val'] = np.arange(nrows) + 100
    bitmask = utils.random_bitmask(nrows)
    bytemask = utils.expand_bits_to_bytes(bitmask)
    gdf['val'] = gdf['val'].set_mask(bitmask)
    parted = gdf.partition_by_hash(['key'], nparts=3)
    # Verify that the valid mask is correct
    for p in parted:
        df = p.to_pandas()
        for row in df.itertuples():
            valid = bool(bytemask[row.key])
            expected_value = row.key + 100 if valid else -1
            got_value = row.val
            assert expected_value == got_value


@pytest.mark.parametrize('nrows', [3, 10, 50])
def test_dataframe_hash_partition_masked_keys(nrows):
    gdf = DataFrame()
    gdf['key'] = np.arange(nrows)
    gdf['val'] = np.arange(nrows) + 100
    bitmask = utils.random_bitmask(nrows)
    bytemask = utils.expand_bits_to_bytes(bitmask)
    gdf['key'] = gdf['key'].set_mask(bitmask)
    parted = gdf.partition_by_hash(['key'], nparts=3)
    # Verify that the valid mask is correct
    for p in parted:
        df = p.to_pandas()
        for row in df.itertuples():
            valid = bool(bytemask[row.val - 100])
            # val is key + 100
            expected_value = row.val - 100 if valid else -1
            got_value = row.key
            assert expected_value == got_value


def test_dataframe_empty_concat():
    gdf1 = DataFrame()
    gdf1['a'] = []
    gdf1['b'] = []

    gdf2 = gdf1.copy()

    gdf3 = gd.concat([gdf1, gdf2])
    assert len(gdf3) == 0
    assert len(gdf3.columns) == 2


@pytest.mark.parametrize('nrows', [0, 3, 10, 100, 1000])
def test_nonmatching_index_setitem(nrows):
    np.random.seed(0)

    gdf = DataFrame()
    gdf['a'] = np.random.randint(2147483647, size=nrows)
    gdf['b'] = np.random.randint(2147483647, size=nrows)
    gdf = gdf.set_index('b')

    test_values = np.random.randint(2147483647, size=nrows)
    gdf['c'] = test_values
    assert(len(test_values) == len(gdf['c']))
    assert(gdf['c'].to_pandas().equals(
        Series(test_values).set_index(gdf._index).to_pandas()))


@pytest.mark.parametrize('nelem', [0, 1, 5, 20, 100])
@pytest.mark.parametrize('slice_start', [None, 0, 1, 3, 10, -10])
@pytest.mark.parametrize('slice_end', [None, 0, 1, 30, 50, -1])
def test_dataframe_masked_slicing(nelem, slice_start, slice_end):
    gdf = DataFrame()
    gdf['a'] = list(range(nelem))
    gdf['b'] = list(range(nelem, 2 * nelem))
    gdf['a'] = gdf['a'].set_mask(utils.random_bitmask(nelem))
    gdf['b'] = gdf['b'].set_mask(utils.random_bitmask(nelem))

    def do_slice(x):
        return x[slice_start: slice_end]

    expect = do_slice(gdf.to_pandas())
    got = do_slice(gdf).to_pandas()

    pd.testing.assert_frame_equal(expect, got)


def test_from_pandas():
    df = pd.DataFrame({'x': [1, 2, 3]}, index=[4., 5., 6.])
    gdf = gd.DataFrame.from_pandas(df)
    assert isinstance(gdf, gd.DataFrame)

    pd.testing.assert_frame_equal(df, gdf.to_pandas())

    s = df.x
    gs = gd.Series.from_pandas(s)
    assert isinstance(gs, gd.Series)

    pd.testing.assert_series_equal(s, gs.to_pandas())


@pytest.mark.xfail(reason="constructor does not coerce index inputs")
def test_index_in_dataframe_constructor():
    a = pd.DataFrame({'x': [1, 2, 3]}, index=[4., 5., 6.])
    b = gd.DataFrame({'x': [1, 2, 3]}, index=[4., 5., 6.])

    pd.testing.assert_frame_equal(a, b.to_pandas())
    assert pd.testing.assert_frame_equal(a.loc[4:], b.loc[4:].to_pandas())


@pytest.mark.parametrize('nelem', [0, 2, 3, 100, 1000])
@pytest.mark.parametrize(
    'data_type',
    ['bool', 'int8', 'int16', 'int32', 'int64',
     'float32', 'float64', 'datetime64[ms]']
)
def test_from_arrow(nelem, data_type):
    df = pd.DataFrame(
        {
            'a': np.random.randint(0, 1000, nelem).astype(data_type),
            'b': np.random.randint(0, 1000, nelem).astype(data_type)
        }
    )
    padf = pa.Table.from_pandas(df, preserve_index=False)\
        .replace_schema_metadata(None)
    gdf = gd.DataFrame.from_arrow(padf)
    assert isinstance(gdf, gd.DataFrame)

    pd.testing.assert_frame_equal(df, gdf.to_pandas())

    s = pa.Array.from_pandas(df.a)
    gs = gd.Series.from_arrow(s)
    assert isinstance(gs, gd.Series)

    # For some reason PyArrow to_pandas() converts to numpy array and has
    # better type compatibility
    np.testing.assert_array_equal(s.to_pandas(), gs.to_array())


@pytest.mark.parametrize('nelem', [0, 2, 3, 100, 1000])
@pytest.mark.parametrize(
    'data_type',
    ['bool', 'int8', 'int16', 'int32', 'int64',
     'float32', 'float64', 'datetime64[ms]']
)
def test_to_arrow(nelem, data_type):
    df = pd.DataFrame(
        {
            'a': np.random.randint(0, 1000, nelem).astype(data_type),
            'b': np.random.randint(0, 1000, nelem).astype(data_type)
        }
    )
    gdf = gd.DataFrame.from_pandas(df)

    pa_df = pa.Table.from_pandas(df, preserve_index=False)\
        .replace_schema_metadata(None)
    # Pandas uses ns so need to cast columns to ms
    if data_type == 'datetime64[ms]':
        pa_df = pa_df.add_column(
                    0,
                    pa_df.column(1)
                    .cast(pa.timestamp('ms'))
                    .cast(pa.int64())
                    .cast(pa.date64())
                ).add_column(
                    0,
                    pa_df.column(0)
                    .cast(pa.timestamp('ms'))
                    .cast(pa.int64())
                    .cast(pa.date64())
                ).remove_column(2).remove_column(2)
    pa_gdf = gdf.to_arrow(preserve_index=False).replace_schema_metadata(None)

    assert isinstance(pa_gdf, pa.Table)
    assert pa.Table.equals(pa_df, pa_gdf)

    pa_s = pa.Array.from_pandas(df.a)
    # Pandas uses ns so need to cast columns to ms
    if data_type == 'datetime64[ms]':
        pa_s = pa_s.cast(pa.timestamp('ms')).cast(pa.int64()).cast(pa.date64())
    pa_gs = gdf['a'].to_arrow()

    assert isinstance(pa_gs, pa.Array)
    assert pa.Array.equals(pa_s, pa_gs)

    pa_i = pa.Array.from_pandas(df.index)
    pa_gi = gdf.index.to_arrow()

    assert isinstance(pa_gi, pa.Array)
    assert pa.Array.equals(pa_i, pa_gi)


@pytest.mark.parametrize(
    'data_type',
    ['bool', 'int8', 'int16', 'int32', 'int64',
     'float32', 'float64', 'datetime64[ms]']
)
def test_to_from_arrow_nulls(data_type):
    if data_type == 'datetime64[ms]':
        data_type = pa.date64()
    if data_type == 'bool':
        s1 = pa.array([True, None, False, None, True], type=data_type)
    else:
        s1 = pa.array([1, None, 3, None, 5], type=data_type)
    gs1 = gd.Series.from_arrow(s1)
    assert isinstance(gs1, gd.Series)
    np.testing.assert_array_equal(
        np.array(s1.buffers()[0]),
        gs1.nullmask.to_array()
    )
    assert pa.Array.equals(s1, gs1.to_arrow())

    s2 = pa.array([None, None, None, None, None], type=data_type)
    gs2 = gd.Series.from_arrow(s2)
    assert isinstance(gs2, gd.Series)
    np.testing.assert_array_equal(
        np.array(s2.buffers()[0]),
        gs2.nullmask.to_array()
    )
    assert pa.Array.equals(s2, gs2.to_arrow())


def test_to_arrow_categorical():
    df = pd.DataFrame()
    df['a'] = pd.Series(['a', 'b', 'c'], dtype="category")
    gdf = gd.DataFrame.from_pandas(df)

    pa_df = pa.Table.from_pandas(df, preserve_index=False)\
        .replace_schema_metadata(None)
    pa_gdf = gdf.to_arrow(preserve_index=False)\
        .replace_schema_metadata(None)

    assert isinstance(pa_gdf, pa.Table)
    assert pa.Table.equals(pa_df, pa_gdf)

    pa_s = pa.Array.from_pandas(df.a)
    pa_gs = gdf['a'].to_arrow()

    assert isinstance(pa_gs, pa.Array)
    assert pa.Array.equals(pa_s, pa_gs)


def test_from_arrow_missing_categorical():
    pd_cat = pd.Categorical(['a', 'b', 'c'], categories=['a', 'b'])
    pa_cat = pa.array(pd_cat, from_pandas=True)
    gd_cat = gd.Series(pa_cat)

    assert isinstance(gd_cat, gd.Series)
    pd.testing.assert_series_equal(
        pd.Series(pa_cat.to_pandas()),  # PyArrow returns a pd.Categorical
        gd_cat.to_pandas()
    )


@pytest.mark.xfail(
    raises=NotImplementedError,
    reason="PyArrow does not yet support validity masks in creating "
           "DictionaryArray objects"
)
def test_to_arrow_missing_categorical():
    pd_cat = pd.Categorical(['a', 'b', 'c'], categories=['a', 'b'])
    pa_cat = pa.array(pd_cat, from_pandas=True)
    gd_cat = gd.Series(pa_cat)

    assert isinstance(gd_cat, gd.Series)
    assert pa.Array.equals(pa_cat, gd_cat.to_arrow())


@pytest.mark.parametrize(
    'data_type',
    ['int8', 'int16', 'int32', 'int64', 'float32', 'float64', 'datetime64[ms]']
)
def test_from_scalar_typing(data_type):
    if data_type == 'datetime64[ms]':
        scalar = np.dtype('int64').type(np.random.randint(0, 5))\
            .astype('datetime64[ms]')
    else:
        scalar = np.dtype(data_type).type(np.random.randint(0, 5))

    gdf = gd.DataFrame()
    gdf['a'] = [1, 2, 3, 4, 5]
    gdf['b'] = scalar
    assert(gdf['b'].dtype == np.dtype(data_type))
    assert(len(gdf['b']) == len(gdf['a']))


@pytest.mark.parametrize(
    'data_type',
    ['int8', 'int16', 'int32', 'int64', 'float32', 'float64']
)
def test_from_python_array(data_type):
    np_arr = np.random.randint(0, 100, 10).astype(data_type)
    data = memoryview(np_arr)
    data = arr.array(data.format, data)

    gs = gd.Series(data)

    np.testing.assert_equal(gs.to_array(), np_arr)


def test_series_shape():
    ps = pd.Series([1, 2, 3, 4])
    cs = Series([1, 2, 3, 4])

    assert ps.shape == cs.shape


def test_series_shape_empty():
    ps = pd.Series()
    cs = Series([])

    assert ps.shape == cs.shape


def test_dataframe_shape():
    pdf = pd.DataFrame({'a': [0, 1, 2, 3], 'b': [0.1, 0.2, None, 0.3]})
    gdf = DataFrame.from_pandas(pdf)

    assert pdf.shape == gdf.shape


def test_dataframe_shape_empty():
    pdf = pd.DataFrame()
    gdf = DataFrame()

    assert pdf.shape == gdf.shape


@pytest.mark.parametrize('num_cols', [1, 2, 10])
@pytest.mark.parametrize('num_rows', [1, 2, 1000])
@pytest.mark.parametrize(
    'dtype',
    ['int8', 'int16', 'int32', 'int64', 'float32', 'float64',
     'datetime64[ms]']
)
@pytest.mark.parametrize('nulls', ['none', 'some', 'all'])
def test_dataframe_tranpose(nulls, num_cols, num_rows, dtype):
    if dtype not in ['float32', 'float64'] and nulls in ['some', 'all']:
        pytest.skip(msg='nulls not supported in dtype: ' + dtype)

    pdf = pd.DataFrame()
    from string import ascii_lowercase
    for i in range(num_cols):
        colname = ascii_lowercase[i]
        data = np.random.randint(0, 26, num_rows).astype(dtype)
        if nulls == 'some':
            idx = np.random.choice(num_rows,
                                   size=int(num_rows/2),
                                   replace=False)
            data[idx] = np.nan
        elif nulls == 'all':
            data[:] = np.nan
        pdf[colname] = data

    gdf = DataFrame.from_pandas(pdf)

    got_function = gdf.transpose()
    got_property = gdf.T

    expect = pdf.transpose()

    # Temporarily reset index since we don't use index for col names
    if len(expect.columns) > 0:
        expect = expect.reset_index(drop=True)
        expect.columns = [str(x) for x in range(expect.shape[1])]

    # Pandas creates an empty index of `object` dtype by default while cuDF
    # creates a RangeIndex by default, type is different but same value
    pd.testing.assert_frame_equal(
        expect,
        got_function.to_pandas(),
        check_index_type=False
    )
    pd.testing.assert_frame_equal(
        expect,
        got_property.to_pandas(),
        check_index_type=False
    )


@pytest.mark.parametrize('num_cols', [0, 1, 2, 10])
@pytest.mark.parametrize('num_rows', [0, 1, 2, 1000])
def test_dataframe_tranpose_category(num_cols, num_rows):
    pytest.xfail("category dtype not yet supported for transpose")
    pdf = pd.DataFrame()
    from string import ascii_lowercase
    for i in range(num_cols):
        colname = ascii_lowercase[i]
        data = pd.Series(list(ascii_lowercase), dtype='category')
        data = data.sample(num_rows, replace=True).reset_index(drop=True)
        pdf[colname] = data

    gdf = DataFrame.from_pandas(pdf)

    got_function = gdf.transpose()
    got_property = gdf.T

    expect = pdf.transpose()

    pd.testing.assert_frame_equal(expect, got_function.to_pandas())
    pd.testing.assert_frame_equal(expect, got_property.to_pandas())


def test_generated_column():
    gdf = DataFrame({'a': (i for i in range(5))})
    assert len(gdf) == 5


@pytest.fixture
def pdf():
    return pd.DataFrame({'x': range(10),
                         'y': range(10)})


@pytest.fixture
def gdf(pdf):
    return gd.DataFrame.from_pandas(pdf)


@pytest.mark.parametrize('func', [
    lambda df: df.mean(),
    lambda df: df.sum(),
    lambda df: df.min(),
    lambda df: df.max(),
    lambda df: df.std(),
    lambda df: df.count(),
    pytest.param(lambda df: df.size, marks=pytest.mark.xfail()),
])
@pytest.mark.parametrize('accessor', [
    pytest.param(lambda df: df, marks=pytest.mark.xfail(
        reason="dataframe reductions not yet supported")),
    lambda df: df.x,
])
def test_reductions(pdf, gdf, accessor, func):
    assert_eq(func(accessor(pdf)), func(accessor(gdf)))


@pytest.mark.parametrize('binop', [
    operator.add,
    operator.mul,
    operator.floordiv,
    operator.truediv,
    pytest.param(operator.mod, marks=pytest.mark.xfail()),
    pytest.param(operator.pow, marks=pytest.mark.xfail()),
    operator.eq,
    operator.lt,
    operator.le,
    operator.gt,
    operator.ge,
    operator.ne,
])
def test_binops_df(pdf, gdf, binop):
    pdf = pdf + 1.0
    gdf = gdf + 1.0
    d = binop(pdf, pdf)
    g = binop(gdf, gdf)
    assert_eq(d, g)


@pytest.mark.parametrize('binop', [
    operator.add,
    operator.mul,
    operator.floordiv,
    operator.truediv,
    pytest.param(operator.mod, marks=pytest.mark.xfail()),
    pytest.param(operator.pow, marks=pytest.mark.xfail()),
    operator.eq,
    operator.lt,
    operator.le,
    operator.gt,
    operator.ge,
    operator.ne,
])
def test_binops_series(pdf, gdf, binop):
    pdf = pdf + 1.0
    gdf = gdf + 1.0
    d = binop(pdf.x, pdf.y)
    g = binop(gdf.x, gdf.y)
    assert_eq(d, g)


@pytest.mark.parametrize('func', [
    lambda df: df.empty,
    lambda df: df.x.empty,
])
def test_unary_operators(func, pdf, gdf):
    p = func(pdf)
    g = func(gdf)
    assert_eq(p, g)


def test_is_monotonic(gdf):
    pdf = pd.DataFrame({'x': [1, 2, 3]}, index=[3, 1, 2])
    gdf = gd.DataFrame.from_pandas(pdf)
    assert not gdf.index.is_monotonic
    assert not gdf.index.is_monotonic_increasing
    assert not gdf.index.is_monotonic_decreasing


def test_dataframe_replace():
    # numerical
    pdf1 = pd.DataFrame({'a': [0, 1, 2, 3], 'b': [0, 1, 2, 3]})
    gdf1 = DataFrame.from_pandas(pdf1)
    pdf2 = pdf1.replace(0, 4)
    gdf2 = gdf1.replace(0, 4)
    pd.testing.assert_frame_equal(gdf2.to_pandas(), pdf2)

    # categorical
    pdf4 = pd.DataFrame({'a': ['one', 'two', 'three'],
                         'b': ['one', 'two', 'three']}, dtype='category')
    gdf4 = DataFrame.from_pandas(pdf4)
    pdf5 = pdf4.replace('two', 'three')
    gdf5 = gdf4.replace('two', 'three')
    pd.testing.assert_frame_equal(gdf5.to_pandas(), pdf5)

    # list input
    pdf6 = pdf1.replace([0, 1], [4, 5])
    gdf6 = gdf1.replace([0, 1], [4, 5])
    pd.testing.assert_frame_equal(gdf6.to_pandas(), pdf6)

    pdf7 = pdf1.replace([0, 1], 4)
    gdf7 = gdf1.replace([0, 1], 4)
    pd.testing.assert_frame_equal(gdf7.to_pandas(), pdf7)

    # dict input:
    pdf8 = pdf1.replace({'a': 0, 'b': 0}, {'a': 4, 'b': 5})
    gdf8 = gdf1.replace({'a': 0, 'b': 0}, {'a': 4, 'b': 5})
    pd.testing.assert_frame_equal(gdf8.to_pandas(), pdf8)

    pdf9 = pdf1.replace({'a': 0}, {'a': 4})
    gdf9 = gdf1.replace({'a': 0}, {'a': 4})
    pd.testing.assert_frame_equal(gdf9.to_pandas(), pdf9)


@pytest.mark.xfail(reason="null is not supported in gpu yet")
def test_dataframe_boolean_mask_with_None():
    pdf = pd.DataFrame({'a': [0, 1, 2, 3], 'b': [0.1, 0.2, None, 0.3]})
    gdf = DataFrame.from_pandas(pdf)
    pdf_masked = pdf[[True, False, True, False]]
    gdf_masked = gdf[[True, False, True, False]]
    assert pdf_masked.to_string().split() == gdf_masked.to_string().split()


"""
This test compares cudf and Pandas dataframe boolean indexing.
"""


@pytest.mark.parametrize('mask_fn', [
    lambda x: x,
    lambda x: np.array(x),
    lambda x: pd.Series(x),
    ])
def test_dataframe_boolean_mask(pdf, gdf, mask_fn):
    mask_base = [True, False, True, False, True, False, True, False, True,
                 False]
    mask = mask_fn(mask_base)
    assert len(mask) == gdf.shape[0]
    pdf_masked = pdf[mask]
    gdf_masked = gdf[mask]
    assert pdf_masked.to_string().split() == gdf_masked.to_string().split()


"""
This test only tests boolean indexing of a cudf DataFrame with a cudf Series.
Pandas does not support cudf Series.  When masking with a Series, the length
is not required to match.
"""


def test_dataframe_boolean_mask_Series(gdf):
    mask = Series([True, False, True, False])
    mask2 = Series([True, True, True, True])
    mask3 = Series([True, True, True, True, True, True, True, True])
    mask4 = Series([True])  # More likely to trigger an undefined memory read
    mask5 = Series([False])
    mask6 = Series([False, False, False, False])
    gdf_masked = gdf[mask]
    gdf_masked2 = gdf[mask2]
    gdf_masked3 = gdf[mask3]
    gdf_masked4 = gdf[mask4]
    gdf_masked5 = gdf[mask5]
    gdf_masked6 = gdf[mask6]
    assert gdf_masked.shape[0] == 2
    assert gdf_masked2.shape[0] == 4
    assert gdf_masked3.shape[0] == 8
    assert gdf_masked4.shape[0] == 1
    assert gdf_masked5.shape[0] == 0
    assert gdf_masked6.shape[0] == 0


def test_iter(pdf, gdf):
    assert list(pdf) == list(gdf)


def test_iteritems(gdf):
    for k, v in gdf.iteritems():
        assert k in gdf.columns
        assert isinstance(v, gd.Series)
        assert_eq(v, gdf[k])


@pytest.mark.xfail(reason="our quantile result is a DataFrame, not a Series")
def test_quantile(pdf, gdf):
    assert_eq(pdf.quantile(), gdf.quantile())


def test_from_pandas_function(pdf):
    gdf = gd.from_pandas(pdf)
    assert isinstance(gdf, gd.DataFrame)
    assert_eq(pdf, gdf)

    gdf = gd.from_pandas(pdf.x)
    assert isinstance(gdf, gd.Series)
    assert_eq(pdf.x, gdf)

    with pytest.raises(TypeError):
        gd.from_pandas(123)


@pytest.mark.parametrize('preserve_index', [True, False])
def test_arrow_pandas_compat(pdf, gdf, preserve_index):
    pdf['z'] = range(10)
    pdf = pdf.set_index('z')
    gdf['z'] = range(10)
    gdf = gdf.set_index('z')

    pdf_arrow_table = pa.Table.from_pandas(pdf, preserve_index=preserve_index)
    gdf_arrow_table = gdf.to_arrow(preserve_index=preserve_index)

    assert(pa.Table.equals(pdf_arrow_table, gdf_arrow_table))

    gdf2 = DataFrame.from_arrow(pdf_arrow_table)
    pdf2 = pdf_arrow_table.to_pandas()

    assert_eq(pdf2, gdf2)


@pytest.mark.parametrize('nrows', [1, 8, 100, 1000, 100000])
def test_series_hash_encode(nrows):
    data = np.asarray(range(nrows))
    s = Series(data, name="x1")
    num_features = 1000

    encoded_series = s.hash_encode(num_features)
    assert isinstance(encoded_series, gd.Series)
    enc_arr = encoded_series.to_array()
    assert np.all(enc_arr >= 0)
    assert np.max(enc_arr) < num_features

    enc_with_name_arr = s.hash_encode(num_features, use_name=True).to_array()
    assert enc_with_name_arr[0] != enc_arr[0]


@pytest.mark.parametrize('dtype', ['int8', 'int16', 'int32', 'int64',
                                   'float32', 'float64'])
def test_cuda_array_interface(dtype):
    try:
        import cupy
        _have_cupy = True
    except ImportError:
        _have_cupy = False
    if not _have_cupy:
        pytest.skip('CuPy is not installed')

    np_data = np.arange(10).astype(dtype)
    cupy_data = cupy.array(np_data)
    pd_data = pd.Series(np_data)

    cudf_data = gd.Series(cupy_data)
    assert_eq(pd_data, cudf_data)

    gdf = gd.DataFrame()
    gdf['test'] = cupy_data
    pd_data.name = 'test'
    assert_eq(pd_data, gdf['test'])


@pytest.mark.parametrize('nelem', [0, 2, 3, 100])
@pytest.mark.parametrize('nchunks', [1, 2, 5, 10])
@pytest.mark.parametrize(
    'data_type',
    ['bool', 'int8', 'int16', 'int32', 'int64',
     'float32', 'float64', 'datetime64[ms]']
)
def test_from_arrow_chunked_arrays(nelem, nchunks, data_type):
    np_list_data = [np.random.randint(0, 100, nelem).astype(data_type) for
                    i in range(nchunks)]
    pa_chunk_array = pa.chunked_array(np_list_data)

    expect = pd.Series(pa_chunk_array.to_pandas())
    got = gd.Series(pa_chunk_array)

    assert_eq(expect, got)

    np_list_data2 = [np.random.randint(0, 100, nelem).astype(data_type) for
                     i in range(nchunks)]
    pa_chunk_array2 = pa.chunked_array(np_list_data2)
    pa_table = pa.Table.from_arrays([pa_chunk_array, pa_chunk_array2],
                                    names=['a', 'b'])

    expect = pa_table.to_pandas()
    got = gd.DataFrame.from_arrow(pa_table)

    assert_eq(expect, got)


def test_gpu_memory_usage_with_boolmask():
    from numba import cuda
    import cudf
    ctx = cuda.current_context()

    def query_GPU_memory(note=''):
        memInfo = ctx.get_memory_info()
        usedMemoryGB = (memInfo.total - memInfo.free)/1e9
        return usedMemoryGB

    cuda.current_context().deallocations.clear()
    nRows = int(1e8)
    nCols = 2
    dataNumpy = np.asfortranarray(np.random.rand(nRows, nCols))
    colNames = ['col'+str(iCol) for iCol in range(nCols)]
    pandasDF = pd.DataFrame(data=dataNumpy, columns=colNames, dtype=np.float32)
    cudaDF = cudf.dataframe.DataFrame.from_pandas(pandasDF)
    boolmask = cudf.Series(np.random.randint(1, 2, len(cudaDF)).astype('bool'))

    memory_used = query_GPU_memory()
    cudaDF = cudaDF[boolmask]

    assert cudaDF.index._values.data.mem.device_ctypes_pointer ==\
        cudaDF['col0'].index._values.data.mem.device_ctypes_pointer
    assert cudaDF.index._values.data.mem.device_ctypes_pointer ==\
        cudaDF['col1'].index._values.data.mem.device_ctypes_pointer

    assert memory_used == query_GPU_memory()


def test_boolmask(pdf, gdf):
    boolmask = np.random.randint(0, 2, len(pdf)) > 0
    gdf = gdf[boolmask]
    pdf = pdf[boolmask]
    assert_eq(pdf, gdf)


def test_1row_arrow_table():
    data = [pa.array([0]), pa.array([1])]
    batch = pa.RecordBatch.from_arrays(data, ['f0', 'f1'])
    table = pa.Table.from_batches([batch])

    expect = table.to_pandas()
    got = DataFrame.from_arrow(table)
    assert_eq(expect, got)


def test_arrow_handle_no_index_name(pdf, gdf):
    gdf_arrow = gdf.to_arrow()
    pdf_arrow = pa.Table.from_pandas(pdf)
    assert pa.Table.equals(pdf_arrow, gdf_arrow)

    got = DataFrame.from_arrow(gdf_arrow)
    expect = pdf_arrow.to_pandas()
    assert_eq(expect, got)


@pytest.mark.parametrize('num_rows', [1, 3, 10, 100])
@pytest.mark.parametrize('num_bins', [1, 2, 4, 20])
@pytest.mark.parametrize('right', [True, False])
@pytest.mark.parametrize('dtype', ['int8', 'int16', 'int32', 'int64',
                                   'float32', 'float64'])
def test_series_digitize(num_rows, num_bins, right, dtype):
    data = np.random.randint(0, 100, num_rows).astype(dtype)
    bins = np.unique(np.sort(np.random.randint(2, 95, num_bins).astype(dtype)))
    s = Series(data)
    indices = s.digitize(bins, right)
    np.testing.assert_array_equal(np.digitize(data, bins, right),
                                  indices.to_array())


def test_pandas_non_contiguious():
    arr1 = np.random.sample([5000, 10])
    assert arr1.flags['C_CONTIGUOUS'] is True
    df = pd.DataFrame(arr1)
    for col in df.columns:
        assert df[col].values.flags['C_CONTIGUOUS'] is False

    gdf = gd.DataFrame.from_pandas(df)
    assert_eq(gdf.to_pandas(), df)


@pytest.mark.parametrize('num_elements', [0, 2, 10, 100])
@pytest.mark.parametrize('null_type', [np.nan, None, 'mixed'])
def test_series_all_null(num_elements, null_type):
    if null_type == 'mixed':
        data = []
        data1 = [np.nan] * int(num_elements/2)
        data2 = [None] * int(num_elements/2)
        for idx in range(len(data1)):
            data.append(data1[idx])
            data.append(data2[idx])
    else:
        data = [null_type] * num_elements

    # Typecast Pandas because None will return `object` dtype
    expect = pd.Series(data).astype('float64')
    got = Series(data)

    assert_eq(expect, got)


def test_dataframe_rename():
    pdf = pd.DataFrame({'a': [1, 2, 3], 'b': [4, 5, 6], 'c': [7, 8, 9]})
    gdf = DataFrame.from_pandas(pdf)

    expect = pdf.rename(columns=lambda name: 2 * name)
    got = gdf.rename(columns=lambda name: 2 * name)

    assert_eq(expect, got)

    rename_mapper = {'a': 'z', 'b': 'y', 'c': 'x'}
    expect = pdf.rename(columns=rename_mapper)
    got = gdf.rename(columns=rename_mapper)

    assert_eq(expect, got)


def test_series_rename():
    pds = pd.Series([1, 2, 3], name='asdf')
    gds = Series.from_pandas(pds)

    expect = pds.rename('new_name')
    got = gds.rename('new_name')

    assert_eq(expect, got)


@pytest.mark.parametrize(
    'data_type',
    ['bool', 'int8', 'int16', 'int32', 'int64',
     'float32', 'float64', 'datetime64[ms]']
)
@pytest.mark.parametrize('nelem', [0, 100])
def test_head_tail(nelem, data_type):

    def check_index_equality(left, right):
        assert left.index.equals(right.index)

    def check_values_equality(left, right):
        if len(left) == 0 and len(right) == 0:
            return None

        np.testing.assert_array_equal(left.to_pandas(), right.to_pandas())

    def check_frame_series_equality(left, right):
        check_index_equality(left, right)
        check_values_equality(left, right)

    gdf = gd.DataFrame(
        {
            'a': np.random.randint(0, 1000, nelem).astype(data_type),
            'b': np.random.randint(0, 1000, nelem).astype(data_type)
        }
    )

    check_frame_series_equality(gdf.head(), gdf[:5])
    check_frame_series_equality(gdf.head(3), gdf[:3])
    check_frame_series_equality(gdf.head(-2), gdf[:-2])
    check_frame_series_equality(gdf.head(0), gdf[0:0])

    check_frame_series_equality(gdf['a'].head(), gdf['a'][:5])
    check_frame_series_equality(gdf['a'].head(3), gdf['a'][:3])
    check_frame_series_equality(gdf['a'].head(-2), gdf['a'][:-2])

    check_frame_series_equality(gdf.tail(), gdf[-5:])
    check_frame_series_equality(gdf.tail(3), gdf[-3:])
    check_frame_series_equality(gdf.tail(-2), gdf[2:])
    check_frame_series_equality(gdf.tail(0), gdf[0:0])

    check_frame_series_equality(gdf['a'].tail(), gdf['a'][-5:])
    check_frame_series_equality(gdf['a'].tail(3), gdf['a'][-3:])
    check_frame_series_equality(gdf['a'].tail(-2), gdf['a'][2:])


<<<<<<< HEAD
@pytest.mark.parametrize('drop', [True, False])
def test_reset_index(pdf, gdf, drop):
    assert_eq(pdf.reset_index(drop=drop),
              gdf.reset_index(drop=drop))
    assert_eq(pdf.x.reset_index(drop=drop),
              gdf.x.reset_index(drop=drop))


def test_to_frame(pdf, gdf):
    assert_eq(pdf.x.to_frame(), gdf.x.to_frame())

    s = pd.Series([1, 2, 3])
    g = gd.from_pandas(s)

    assert_eq(s, g)
=======
def test_dataframe_empty_sort_index():
    pdf = pd.DataFrame({'x': []})
    gdf = DataFrame.from_pandas(pdf)

    expect = pdf.sort_index()
    got = gdf.sort_index()

    assert_eq(expect, got)


@pytest.mark.parametrize('dtype', ['int8', 'int16', 'int32', 'int64',
                                   'float32', 'float64', 'datetime64[ms]',
                                   'category'])
def test_dataframe_0_row_dtype(dtype):
    if dtype == 'category':
        data = pd.Series(['a', 'b', 'c', 'd', 'e'], dtype='category')
    else:
        data = np.array([1, 2, 3, 4, 5], dtype=dtype)

    expect = DataFrame()
    expect['x'] = data
    expect['y'] = data
    got = expect.head(0)

    for col_name in got.columns:
        assert expect[col_name].dtype == got[col_name].dtype

    expect = Series(data)
    got = expect.head(0)

    assert expect.dtype == got.dtype


@pytest.mark.parametrize('nan_as_null', [True, False])
def test_series_list_nanasnull(nan_as_null):
    data = [1.0, 2.0, 3.0, np.nan, None]

    expect = pa.array(data, from_pandas=nan_as_null)
    got = Series(data, nan_as_null=nan_as_null)

    assert pa.Array.equals(expect, got.to_arrow())
>>>>>>> 1ba31b38
<|MERGE_RESOLUTION|>--- conflicted
+++ resolved
@@ -1788,7 +1788,6 @@
     check_frame_series_equality(gdf['a'].tail(-2), gdf['a'][2:])
 
 
-<<<<<<< HEAD
 @pytest.mark.parametrize('drop', [True, False])
 def test_reset_index(pdf, gdf, drop):
     assert_eq(pdf.reset_index(drop=drop),
@@ -1804,7 +1803,8 @@
     g = gd.from_pandas(s)
 
     assert_eq(s, g)
-=======
+
+
 def test_dataframe_empty_sort_index():
     pdf = pd.DataFrame({'x': []})
     gdf = DataFrame.from_pandas(pdf)
@@ -1845,5 +1845,4 @@
     expect = pa.array(data, from_pandas=nan_as_null)
     got = Series(data, nan_as_null=nan_as_null)
 
-    assert pa.Array.equals(expect, got.to_arrow())
->>>>>>> 1ba31b38
+    assert pa.Array.equals(expect, got.to_arrow())