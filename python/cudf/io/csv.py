--- conflicted
+++ resolved
@@ -62,17 +62,14 @@
         decompression). If using ‘zip’, the ZIP file must contain only one
         data file to be read in, otherwise the first non-zero-sized file will
         be used. Set to None for no decompression.
-<<<<<<< HEAD
+    decimal : char, default '.'
+        Character used as a decimal point.
+    thousands : char, default None
+        Character used as a thousands delimiter.
     true_values : list, default None
         Values to consider as boolean True
     false_values : list, default None
         Values to consider as boolean False
-=======
-    decimal : char, default '.'
-        Character used as a decimal point.
-    thousands : char, default None
-        Character used as a thousands delimiter.
->>>>>>> 93aabcac
 
     Returns
     -------
@@ -139,7 +136,6 @@
     if thousands == delimiter:
         raise ValueError("thousands cannot be the same as delimiter")
 
-<<<<<<< HEAD
     # Start with default values recognized as boolean
     arr_true_values = [_wrap_string(str('True')), _wrap_string(str('TRUE'))]
     arr_false_values = [_wrap_string(str('False')), _wrap_string(str('FALSE'))]
@@ -155,9 +151,8 @@
     false_values_ptr = ffi.new('char*[]', arr_false_values)
     csv_reader.false_values = false_values_ptr
     csv_reader.num_false_values = len(arr_false_values)
-=======
+
     compression_bytes = _wrap_string(compression)
->>>>>>> 93aabcac
 
     csv_reader.delimiter = delimiter.encode()
     csv_reader.lineterminator = lineterminator.encode()
@@ -205,13 +200,8 @@
                      quotechar='"', quoting=True, doublequote=True,
                      delimiter=',', sep=None, delim_whitespace=False,
                      skipinitialspace=False, names=None, dtype=None,
-<<<<<<< HEAD
-                     skipfooter=0, skiprows=0, dayfirst=False,
-                     true_values=None, false_values=None):
-=======
                      skipfooter=0, skiprows=0, dayfirst=False, thousands=None,
-                     decimal='.'):
->>>>>>> 93aabcac
+                     decimal='.', true_values=None, false_values=None):
 
     import nvstrings
     from cudf.dataframe.series import Series
@@ -295,7 +285,12 @@
     dtype_ptr = ffi.new('char*[]', arr_dtypes)
     csv_reader.dtype = dtype_ptr
 
-<<<<<<< HEAD
+    if decimal == delimiter:
+        raise ValueError("decimal cannot be the same as delimiter")
+
+    if thousands == delimiter:
+        raise ValueError("thousands cannot be the same as delimiter")
+    
     # Start with default values recognized as boolean
     arr_true_values = [_wrap_string(str('True')), _wrap_string(str('TRUE'))]
     arr_false_values = [_wrap_string(str('False')), _wrap_string(str('FALSE'))]
@@ -311,13 +306,6 @@
     false_values_ptr = ffi.new('char*[]', arr_false_values)
     csv_reader.false_values = false_values_ptr
     csv_reader.num_false_values = len(arr_false_values)
-=======
-    if decimal == delimiter:
-        raise ValueError("decimal cannot be the same as delimiter")
-
-    if thousands == delimiter:
-        raise ValueError("thousands cannot be the same as delimiter")
->>>>>>> 93aabcac
 
     csv_reader.delimiter = delimiter.encode()
     csv_reader.lineterminator = lineterminator.encode()
