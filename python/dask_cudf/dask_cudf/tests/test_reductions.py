<<<<<<< HEAD
# Copyright (c) 2021-2023, NVIDIA CORPORATION.
=======
# Copyright (c) 2021-2024, NVIDIA CORPORATION.
>>>>>>> cf2c1c95

import numpy as np
import pandas as pd
import pytest

from dask import dataframe as dd

import cudf

import dask_cudf as dgd


def _make_random_frame(nelem, npartitions=2):
    df = pd.DataFrame(
        {
            "x": np.random.randint(0, 5, size=nelem),
            "y": np.random.normal(size=nelem) + 1,
        }
    )
    gdf = cudf.DataFrame.from_pandas(df)
    dgf = dgd.from_cudf(gdf, npartitions=npartitions)
    return df, dgf


_reducers = ["sum", "count", "mean", "var", "std", "min", "max"]


def _get_reduce_fn(name):
    def wrapped(series):
        fn = getattr(series, name)
        return fn()

    return wrapped


@pytest.mark.parametrize("reducer", _reducers)
def test_series_reduce(reducer):
    reducer = _get_reduce_fn(reducer)
    np.random.seed(0)
    size = 10
    df, gdf = _make_random_frame(size)

    got = reducer(gdf.x)
    exp = reducer(df.x)
    dd.assert_eq(got, exp)


@pytest.mark.parametrize(
    "data",
    [
        cudf.datasets.randomdata(
            nrows=10000,
            dtypes={"a": "category", "b": int, "c": float, "d": int},
        ),
        cudf.datasets.randomdata(
            nrows=10000,
            dtypes={"a": "category", "b": int, "c": float, "d": str},
        ),
        cudf.datasets.randomdata(
            nrows=10000, dtypes={"a": bool, "b": int, "c": float, "d": str}
        ),
    ],
)
@pytest.mark.parametrize(
    "op", ["max", "min", "sum", "prod", "mean", "var", "std"]
)
def test_rowwise_reductions(data, op):
    gddf = dgd.from_cudf(data, npartitions=10)
    pddf = gddf.to_dask_dataframe()

    if op in ("var", "std"):
        expected = getattr(pddf, op)(axis=1, numeric_only=True, ddof=0)
        got = getattr(gddf, op)(axis=1, numeric_only=True, ddof=0)
    else:
        expected = getattr(pddf, op)(numeric_only=True, axis=1)
        got = getattr(pddf, op)(numeric_only=True, axis=1)

    dd.assert_eq(
        expected,
        got,
        check_exact=False,
        check_dtype=op not in ("var", "std"),
    )<|MERGE_RESOLUTION|>--- conflicted
+++ resolved
@@ -1,8 +1,4 @@
-<<<<<<< HEAD
-# Copyright (c) 2021-2023, NVIDIA CORPORATION.
-=======
 # Copyright (c) 2021-2024, NVIDIA CORPORATION.
->>>>>>> cf2c1c95
 
 import numpy as np
 import pandas as pd
