--- conflicted
+++ resolved
@@ -29,11 +29,8 @@
 
 #include <cstdlib>
 
-<<<<<<< HEAD
 #include <cudf.h>
 #include <nvstrings/NVStrings.h>
-=======
->>>>>>> 342f9ed3
 
 MATCHER_P(FloatNearPointwise, tolerance, "Out of range")
 {
