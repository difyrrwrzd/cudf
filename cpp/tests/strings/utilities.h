--- conflicted
+++ resolved
@@ -19,19 +19,11 @@
 
 namespace cudf {
 namespace test {
-<<<<<<< HEAD
-
-=======
->>>>>>> e5ab8518
 /**
  * @brief Utility will verify the given strings column is empty.
  *
  * @param strings_column Column of strings to check
-<<<<<<< HEAD
  **/
-=======
- */
->>>>>>> e5ab8518
 void expect_strings_empty(cudf::column_view strings_column);
 
 }  // namespace test
