/*
 * Copyright (c) 2019, NVIDIA CORPORATION.
 *
 * Licensed under the Apache License, Version 2.0 (the "License");
 * you may not use this file except in compliance with the License.
 * You may obtain a copy of the License at
 *
 *     http://www.apache.org/licenses/LICENSE-2.0
 *
 * Unless required by applicable law or agreed to in writing, software
 * distributed under the License is distributed on an "AS IS" BASIS,
 * WITHOUT WARRANTIES OR CONDITIONS OF ANY KIND, either express or implied.
 * See the License for the specific language governing permissions and
 * limitations under the License.
 */
#include <cudf/copying.hpp>
#include <cudf/scalar/scalar_factories.hpp>
#include <cudf/stream_compaction.hpp>
#include <tests/utilities/base_fixture.hpp>
#include <tests/utilities/column_utilities.hpp>
#include <tests/utilities/column_wrapper.hpp>
#include <tests/utilities/table_utilities.hpp>
#include <tests/utilities/type_lists.hpp>

class ScatterUntypedTests : public cudf::test::BaseFixture {
};

// Throw logic error if scatter map is longer than source
TEST_F(ScatterUntypedTests, ScatterMapTooLong)
{
  using cudf::test::expect_tables_equal;
  using cudf::test::fixed_width_column_wrapper;

  fixed_width_column_wrapper<int32_t> source({1, 2, 3, 4, 5, 6});
  fixed_width_column_wrapper<int32_t> target({10, 20, 30, 40, 50, 60, 70, 80});
  fixed_width_column_wrapper<int32_t> scatter_map({-3, 3, 1, -1, 0, 2, 4, 6});

  auto const source_table = cudf::table_view({source, source});
  auto const target_table = cudf::table_view({target, target});

  EXPECT_THROW(cudf::scatter(source_table, scatter_map, target_table, true),
               cudf::logic_error);
}

// Throw logic error if scatter map has nulls
TEST_F(ScatterUntypedTests, ScatterMapNulls)
{
  using cudf::test::expect_tables_equal;
  using cudf::test::fixed_width_column_wrapper;

  fixed_width_column_wrapper<int32_t> source({1, 2, 3, 4, 5, 6});
  fixed_width_column_wrapper<int32_t> target({10, 20, 30, 40, 50, 60, 70, 80});
  fixed_width_column_wrapper<int32_t> scatter_map({-3, 3, 1, -1}, {0, 1, 1, 1});

  auto const source_table = cudf::table_view({source, source});
  auto const target_table = cudf::table_view({target, target});

  EXPECT_THROW(cudf::scatter(source_table, scatter_map, target_table, true),
               cudf::logic_error);
}

// Throw logic error if scatter map has nulls
TEST_F(ScatterUntypedTests, ScatterScalarMapNulls)
{
  using cudf::scalar_type_t;
  using cudf::test::expect_tables_equal;
  using cudf::test::fixed_width_column_wrapper;
  using scalar_ptr    = std::unique_ptr<cudf::scalar>;
  using scalar_vector = std::vector<scalar_ptr>;

  // Initializers lists can't take move-only types
  scalar_vector source_vector;
  auto source = scalar_ptr(new scalar_type_t<int32_t>(100));
  source_vector.push_back(std::move(source));

  fixed_width_column_wrapper<int32_t> target({10, 20, 30, 40, 50, 60, 70, 80});
  fixed_width_column_wrapper<int32_t> scatter_map({-3, 3, 1, -1}, {0, 1, 1, 1});

  auto const target_table = cudf::table_view({target});

  EXPECT_THROW(cudf::scatter(source_vector, scatter_map, target_table, true),
               cudf::logic_error);
}

// Throw logic error if source and target have different number of columns
TEST_F(ScatterUntypedTests, ScatterColumnNumberMismatch)
{
  using cudf::test::expect_tables_equal;
  using cudf::test::fixed_width_column_wrapper;

  fixed_width_column_wrapper<int32_t> source({1, 2, 3, 4, 5, 6});
  fixed_width_column_wrapper<int32_t> target({10, 20, 30, 40, 50, 60, 70, 80});
  fixed_width_column_wrapper<int32_t> scatter_map({-3, 3, 1, -1});

  auto const source_table = cudf::table_view({source});
  auto const target_table = cudf::table_view({target, target});

  EXPECT_THROW(cudf::scatter(source_table, scatter_map, target_table, true),
               cudf::logic_error);
}

// Throw logic error if number of scalars doesn't match number of columns
TEST_F(ScatterUntypedTests, ScatterScalarColumnNumberMismatch)
{
  using cudf::scalar_type_t;
  using cudf::test::expect_tables_equal;
  using cudf::test::fixed_width_column_wrapper;
  using scalar_ptr    = std::unique_ptr<cudf::scalar>;
  using scalar_vector = std::vector<scalar_ptr>;

  // Initializers lists can't take move-only types
  scalar_vector source_vector;
  auto source = scalar_ptr(new scalar_type_t<int32_t>(100));
  source_vector.push_back(std::move(source));

  fixed_width_column_wrapper<int32_t> target({10, 20, 30, 40, 50, 60, 70, 80});
  fixed_width_column_wrapper<int32_t> scatter_map({-3, 3, 1, -1});

  auto const target_table = cudf::table_view({target, target});

  EXPECT_THROW(cudf::scatter(source_vector, scatter_map, target_table, true),
               cudf::logic_error);
}

// Throw logic error if source and target have different data types
TEST_F(ScatterUntypedTests, ScatterDataTypeMismatch)
{
  using cudf::test::expect_tables_equal;
  using cudf::test::fixed_width_column_wrapper;

  fixed_width_column_wrapper<int32_t> source({1, 2, 3, 4, 5, 6});
  fixed_width_column_wrapper<float> target({10, 20, 30, 40, 50, 60, 70, 80});
  fixed_width_column_wrapper<int32_t> scatter_map({-3, 3, 1, -1});

  auto const source_table = cudf::table_view({source});
  auto const target_table = cudf::table_view({target});

  EXPECT_THROW(cudf::scatter(source_table, scatter_map, target_table, true),
               cudf::logic_error);
}

// Throw logic error if source and target have different data types
TEST_F(ScatterUntypedTests, ScatterScalarDataTypeMismatch)
{
  using cudf::scalar_type_t;
  using cudf::test::expect_tables_equal;
  using cudf::test::fixed_width_column_wrapper;
  using scalar_ptr    = std::unique_ptr<cudf::scalar>;
  using scalar_vector = std::vector<scalar_ptr>;

  // Initializers lists can't take move-only types
  scalar_vector source_vector;
  auto source = scalar_ptr(new scalar_type_t<int32_t>(100));
  source_vector.push_back(std::move(source));

  fixed_width_column_wrapper<float> target({10, 20, 30, 40, 50, 60, 70, 80});
  fixed_width_column_wrapper<int32_t> scatter_map({-3, 3, 1, -1});

  auto const target_table = cudf::table_view({target});

  EXPECT_THROW(cudf::scatter(source_vector, scatter_map, target_table, true),
               cudf::logic_error);
}

template <typename T>
class ScatterIndexTypeTests : public cudf::test::BaseFixture {
};

using IndexTypes = cudf::test::Types<int8_t, int16_t, int32_t, int64_t>;
TYPED_TEST_CASE(ScatterIndexTypeTests, IndexTypes);

// Throw logic error if check_bounds is set and index is out of bounds
TYPED_TEST(ScatterIndexTypeTests, ScatterOutOfBounds)
{
  using cudf::test::expect_tables_equal;
  using cudf::test::fixed_width_column_wrapper;

  fixed_width_column_wrapper<TypeParam> source({1, 2, 3, 4, 5, 6});
  fixed_width_column_wrapper<TypeParam> target({10, 20, 30, 40, 50, 60, 70, 80});
  fixed_width_column_wrapper<TypeParam> upper_bound({-3, 3, 1, 8});
  fixed_width_column_wrapper<TypeParam> lower_bound({-3, 3, 1, -9});

  auto const source_table = cudf::table_view({source, source});
  auto const target_table = cudf::table_view({target, target});

  EXPECT_THROW(cudf::scatter(source_table, upper_bound, target_table, true),
               cudf::logic_error);
  EXPECT_THROW(cudf::scatter(source_table, lower_bound, target_table, true),
               cudf::logic_error);
}

// Throw logic error if check_bounds is set and index is out of bounds
TYPED_TEST(ScatterIndexTypeTests, ScatterScalarOutOfBounds)
{
  using cudf::scalar_type_t;
  using cudf::test::expect_tables_equal;
  using cudf::test::fixed_width_column_wrapper;
  using scalar_ptr    = std::unique_ptr<cudf::scalar>;
  using scalar_vector = std::vector<scalar_ptr>;

  // Initializers lists can't take move-only types
  scalar_vector source_vector;
  auto source = scalar_ptr(new scalar_type_t<TypeParam>(100));
  source_vector.push_back(std::move(source));

  fixed_width_column_wrapper<TypeParam> target({10, 20, 30, 40, 50, 60, 70, 80});
  fixed_width_column_wrapper<TypeParam> upper_bound({-3, 3, 1, 8});
  fixed_width_column_wrapper<TypeParam> lower_bound({-3, 3, 1, -9});

  auto const target_table = cudf::table_view({target});

  EXPECT_THROW(cudf::scatter(source_vector, upper_bound, target_table, true),
               cudf::logic_error);
  EXPECT_THROW(cudf::scatter(source_vector, lower_bound, target_table, true),
               cudf::logic_error);
}

// Validate that each of the index types work
TYPED_TEST(ScatterIndexTypeTests, ScatterIndexType)
{
  using cudf::test::expect_tables_equal;
  using cudf::test::fixed_width_column_wrapper;

  fixed_width_column_wrapper<TypeParam> source({1, 2, 3, 4, 5, 6});
  fixed_width_column_wrapper<TypeParam> target({10, 20, 30, 40, 50, 60, 70, 80});
  fixed_width_column_wrapper<TypeParam> scatter_map({-3, 3, 1, -1});
  fixed_width_column_wrapper<TypeParam> expected({10, 3, 30, 2, 50, 1, 70, 4});

  auto const source_table   = cudf::table_view({source, source});
  auto const target_table   = cudf::table_view({target, target});
  auto const expected_table = cudf::table_view({expected, expected});

  auto const result = cudf::scatter(source_table, scatter_map, target_table, true);

  expect_tables_equal(result->view(), expected_table);
}

// Validate that each of the index types work
TYPED_TEST(ScatterIndexTypeTests, ScatterScalarIndexType)
{
  using cudf::scalar_type_t;
  using cudf::test::expect_tables_equal;
  using cudf::test::fixed_width_column_wrapper;
  using scalar_ptr    = std::unique_ptr<cudf::scalar>;
  using scalar_vector = std::vector<scalar_ptr>;

  // Initializers lists can't take move-only types
  scalar_vector source_vector;
  auto source = scalar_ptr(new scalar_type_t<TypeParam>(100));
  source_vector.push_back(std::move(source));

  fixed_width_column_wrapper<TypeParam> target({10, 20, 30, 40, 50, 60, 70, 80});
  fixed_width_column_wrapper<TypeParam> scatter_map({-3, 3, 1, -1});
  fixed_width_column_wrapper<TypeParam> expected({10, 100, 30, 100, 50, 100, 70, 100});

  auto const target_table   = cudf::table_view({target});
  auto const expected_table = cudf::table_view({expected});

  auto const result = cudf::scatter(source_vector, scatter_map, target_table, true);

  expect_tables_equal(result->view(), expected_table);
}

template <typename T>
class ScatterInvalidIndexTypeTests : public cudf::test::BaseFixture {
};

// NOTE string types hit static assert in fixed_width_column_wrapper
using InvalidIndexTypes =
  cudf::test::Concat<cudf::test::Types<float, double, bool>, cudf::test::TimestampTypes>;
TYPED_TEST_CASE(ScatterInvalidIndexTypeTests, InvalidIndexTypes);

// Throw logic error if scatter map column has invalid data type
TYPED_TEST(ScatterInvalidIndexTypeTests, ScatterInvalidIndexType)
{
  using cudf::test::expect_tables_equal;
  using cudf::test::fixed_width_column_wrapper;

  fixed_width_column_wrapper<int32_t> source({1, 2, 3, 4, 5, 6});
  fixed_width_column_wrapper<int32_t> target({10, 20, 30, 40, 50, 60, 70, 80});
  fixed_width_column_wrapper<TypeParam> scatter_map({-3, 3, 1, -1});

  auto const source_table = cudf::table_view({source, source});
  auto const target_table = cudf::table_view({target, target});

  EXPECT_THROW(cudf::scatter(source_table, scatter_map, target_table, true),
               cudf::logic_error);
}

// Throw logic error if scatter map column has invalid data type
TYPED_TEST(ScatterInvalidIndexTypeTests, ScatterScalarInvalidIndexType)
{
  using cudf::scalar_type_t;
  using cudf::test::expect_tables_equal;
  using cudf::test::fixed_width_column_wrapper;
  using scalar_ptr    = std::unique_ptr<cudf::scalar>;
  using scalar_vector = std::vector<scalar_ptr>;

  // Initializers lists can't take move-only types
  scalar_vector source_vector;
  auto source = scalar_ptr(new scalar_type_t<int32_t>(100));
  source_vector.push_back(std::move(source));

  fixed_width_column_wrapper<int32_t> target({10, 20, 30, 40, 50, 60, 70, 80});
  fixed_width_column_wrapper<TypeParam> scatter_map({-3, 3, 1, -1});

  auto const target_table = cudf::table_view({target});

  EXPECT_THROW(cudf::scatter(source_vector, scatter_map, target_table, true),
               cudf::logic_error);
}

template <typename T>
class ScatterDataTypeTests : public cudf::test::BaseFixture {
};

TYPED_TEST_CASE(ScatterDataTypeTests, cudf::test::FixedWidthTypes);

// Empty scatter map returns copy of input
TYPED_TEST(ScatterDataTypeTests, EmptyScatterMap)
{
  using cudf::test::expect_tables_equal;
  using cudf::test::fixed_width_column_wrapper;

  fixed_width_column_wrapper<TypeParam> source({1, 2, 3, 4, 5, 6});
  fixed_width_column_wrapper<TypeParam> target({10, 20, 30, 40, 50, 60, 70, 80});
  fixed_width_column_wrapper<int32_t> scatter_map({});

  auto const source_table = cudf::table_view({source, source});
  auto const target_table = cudf::table_view({target, target});

  auto const result = cudf::scatter(source_table, scatter_map, target_table, true);

  // Expect a copy of the input table
  expect_tables_equal(result->view(), target_table);
}

// Empty scatter map returns copy of input
TYPED_TEST(ScatterDataTypeTests, EmptyScalarScatterMap)
{
  using cudf::scalar_type_t;
  using cudf::test::expect_tables_equal;
  using cudf::test::fixed_width_column_wrapper;
  using scalar_ptr    = std::unique_ptr<cudf::scalar>;
  using scalar_vector = std::vector<scalar_ptr>;

  // Initializers lists can't take move-only types
  scalar_vector source_vector;
  auto source = scalar_ptr(new scalar_type_t<TypeParam>(100));
  source_vector.push_back(std::move(source));

  fixed_width_column_wrapper<TypeParam> target({10, 20, 30, 40, 50, 60, 70, 80});
  fixed_width_column_wrapper<int32_t> scatter_map({});

  auto const target_table = cudf::table_view({target});

  auto const result = cudf::scatter(source_vector, scatter_map, target_table, true);

  // Expect a copy of the input table
  expect_tables_equal(result->view(), target_table);
}

TYPED_TEST(ScatterDataTypeTests, ScatterNoNulls)
{
  using cudf::test::expect_tables_equal;
  using cudf::test::fixed_width_column_wrapper;

  fixed_width_column_wrapper<TypeParam> source({1, 2, 3, 4, 5, 6});
  fixed_width_column_wrapper<TypeParam> target({10, 20, 30, 40, 50, 60, 70, 80});
  fixed_width_column_wrapper<int32_t> scatter_map({-3, 3, 1, -1});
  fixed_width_column_wrapper<TypeParam> expected({10, 3, 30, 2, 50, 1, 70, 4});

  auto const source_table   = cudf::table_view({source, source});
  auto const target_table   = cudf::table_view({target, target});
  auto const expected_table = cudf::table_view({expected, expected});

  auto const result = cudf::scatter(source_table, scatter_map, target_table, true);

  expect_tables_equal(result->view(), expected_table);
}

TYPED_TEST(ScatterDataTypeTests, ScatterBothNulls)
{
  using cudf::test::expect_tables_equal;
  using cudf::test::fixed_width_column_wrapper;

  fixed_width_column_wrapper<TypeParam> source({2, 4, 6, 8}, {1, 1, 0, 0});
  fixed_width_column_wrapper<TypeParam> target({10, 20, 30, 40, 50, 60, 70, 80},
                                               {0, 0, 0, 0, 1, 1, 1, 1});
  fixed_width_column_wrapper<int32_t> scatter_map({1, 3, -3, -1});
  fixed_width_column_wrapper<TypeParam> expected({10, 2, 30, 4, 50, 6, 70, 8},
                                                 {0, 1, 0, 1, 1, 0, 1, 0});

  auto const source_table   = cudf::table_view({source, source});
  auto const target_table   = cudf::table_view({target, target});
  auto const expected_table = cudf::table_view({expected, expected});

  auto const result = cudf::scatter(source_table, scatter_map, target_table, true);

  expect_tables_equal(result->view(), expected_table);
}

TYPED_TEST(ScatterDataTypeTests, ScatterSourceNulls)
{
  using cudf::test::expect_tables_equal;
  using cudf::test::fixed_width_column_wrapper;

  fixed_width_column_wrapper<TypeParam> source({2, 4, 6, 8}, {1, 1, 0, 0});
  fixed_width_column_wrapper<TypeParam> target({10, 20, 30, 40, 50, 60, 70, 80});
  fixed_width_column_wrapper<int32_t> scatter_map({1, 3, -3, -1});
  fixed_width_column_wrapper<TypeParam> expected({10, 2, 30, 4, 50, 6, 70, 8},
                                                 {1, 1, 1, 1, 1, 0, 1, 0});

  auto const source_table   = cudf::table_view({source, source});
  auto const target_table   = cudf::table_view({target, target});
  auto const expected_table = cudf::table_view({expected, expected});

  auto const result = cudf::scatter(source_table, scatter_map, target_table, true);

  expect_tables_equal(result->view(), expected_table);
}

TYPED_TEST(ScatterDataTypeTests, ScatterTargetNulls)
{
  using cudf::test::expect_tables_equal;
  using cudf::test::fixed_width_column_wrapper;

  fixed_width_column_wrapper<TypeParam> source({2, 4, 6, 8});
  fixed_width_column_wrapper<TypeParam> target({10, 20, 30, 40, 50, 60, 70, 80},
                                               {0, 0, 0, 0, 1, 1, 1, 1});
  fixed_width_column_wrapper<int32_t> scatter_map({1, 3, -3, -1});
  fixed_width_column_wrapper<TypeParam> expected({10, 2, 30, 4, 50, 6, 70, 8},
                                                 {0, 1, 0, 1, 1, 1, 1, 1});

  auto const source_table   = cudf::table_view({source, source});
  auto const target_table   = cudf::table_view({target, target});
  auto const expected_table = cudf::table_view({expected, expected});

  auto const result = cudf::scatter(source_table, scatter_map, target_table, true);

  expect_tables_equal(result->view(), expected_table);
}

TYPED_TEST(ScatterDataTypeTests, ScatterScalarNoNulls)
{
  using cudf::scalar_type_t;
  using cudf::test::expect_tables_equal;
  using cudf::test::fixed_width_column_wrapper;
  using scalar_ptr    = std::unique_ptr<cudf::scalar>;
  using scalar_vector = std::vector<scalar_ptr>;

  // Initializers lists can't take move-only types
  scalar_vector source_vector;
  auto source = scalar_ptr(new scalar_type_t<TypeParam>(100));
  source_vector.push_back(std::move(source));

  fixed_width_column_wrapper<TypeParam> target({10, 20, 30, 40, 50, 60, 70, 80});
  fixed_width_column_wrapper<int32_t> scatter_map({-3, 3, 1, -1});
  fixed_width_column_wrapper<TypeParam> expected({10, 100, 30, 100, 50, 100, 70, 100});

  auto const target_table   = cudf::table_view({target});
  auto const expected_table = cudf::table_view({expected});

  auto const result = cudf::scatter(source_vector, scatter_map, target_table, true);

  expect_tables_equal(result->view(), expected_table);
}

TYPED_TEST(ScatterDataTypeTests, ScatterScalarTargetNulls)
{
  using cudf::scalar_type_t;
  using cudf::test::expect_tables_equal;
  using cudf::test::fixed_width_column_wrapper;
  using scalar_ptr    = std::unique_ptr<cudf::scalar>;
  using scalar_vector = std::vector<scalar_ptr>;

  // Initializers lists can't take move-only types
  scalar_vector source_vector;
  auto source = scalar_ptr(new scalar_type_t<TypeParam>(100));
  source_vector.push_back(std::move(source));

  fixed_width_column_wrapper<TypeParam> target({10, 20, 30, 40, 50, 60, 70, 80},
                                               {0, 0, 0, 0, 1, 1, 1, 1});
  fixed_width_column_wrapper<int32_t> scatter_map({-3, 3, 1, -1});
  fixed_width_column_wrapper<TypeParam> expected({10, 100, 30, 100, 50, 100, 70, 100},
                                                 {0, 1, 0, 1, 1, 1, 1, 1});

  auto const target_table   = cudf::table_view({target});
  auto const expected_table = cudf::table_view({expected});

  auto const result = cudf::scatter(source_vector, scatter_map, target_table, true);

  expect_tables_equal(result->view(), expected_table);
}

TYPED_TEST(ScatterDataTypeTests, ScatterScalarSourceNulls)
{
  using cudf::scalar_type_t;
  using cudf::test::expect_tables_equal;
  using cudf::test::fixed_width_column_wrapper;
  using scalar_ptr    = std::unique_ptr<cudf::scalar>;
  using scalar_vector = std::vector<scalar_ptr>;

  // Initializers lists can't take move-only types
  scalar_vector source_vector;
  auto source = scalar_ptr(new scalar_type_t<TypeParam>(100));
  source->set_valid(false);
  source_vector.push_back(std::move(source));

  fixed_width_column_wrapper<TypeParam> target({10, 20, 30, 40, 50, 60, 70, 80});
  fixed_width_column_wrapper<int32_t> scatter_map({-3, 3, 1, -1});
  fixed_width_column_wrapper<TypeParam> expected({10, 100, 30, 100, 50, 100, 70, 100},
                                                 {1, 0, 1, 0, 1, 0, 1, 0});

  auto const target_table   = cudf::table_view({target});
  auto const expected_table = cudf::table_view({expected});

  auto const result = cudf::scatter(source_vector, scatter_map, target_table, true);

  expect_tables_equal(result->view(), expected_table);
}

TYPED_TEST(ScatterDataTypeTests, ScatterScalarBothNulls)
{
  using cudf::scalar_type_t;
  using cudf::test::expect_tables_equal;
  using cudf::test::fixed_width_column_wrapper;
  using scalar_ptr    = std::unique_ptr<cudf::scalar>;
  using scalar_vector = std::vector<scalar_ptr>;

  // Initializers lists can't take move-only types
  scalar_vector source_vector;
  auto source = scalar_ptr(new scalar_type_t<TypeParam>(100));
  source->set_valid(false);
  source_vector.push_back(std::move(source));

  fixed_width_column_wrapper<TypeParam> target({10, 20, 30, 40, 50, 60, 70, 80},
                                               {0, 0, 0, 0, 1, 1, 1, 1});
  fixed_width_column_wrapper<int32_t> scatter_map({-3, 3, 1, -1});
  fixed_width_column_wrapper<TypeParam> expected({10, 100, 30, 100, 50, 100, 70, 100},
                                                 {0, 0, 0, 0, 1, 0, 1, 0});

  auto const target_table   = cudf::table_view({target});
  auto const expected_table = cudf::table_view({expected});

  auto const result = cudf::scatter(source_vector, scatter_map, target_table, true);

  expect_tables_equal(result->view(), expected_table);
}

TYPED_TEST(ScatterDataTypeTests, ScatterSourceNullsLarge)
{
  using cudf::test::expect_tables_equal;
  using cudf::test::fixed_width_column_wrapper;
  using cudf::test::make_counting_transform_iterator;

  constexpr cudf::size_type N{513};

  fixed_width_column_wrapper<TypeParam> source({0, 0, 0, 0}, {0, 0, 0, 0});
  fixed_width_column_wrapper<int32_t> scatter_map({0, 1, 2, 3});
  auto target_data = make_counting_transform_iterator(0, [](auto i) { return i; });
  fixed_width_column_wrapper<TypeParam> target(target_data, target_data + N);

  auto expect_data  = make_counting_transform_iterator(0, [](auto i) { return i; });
  auto expect_valid = make_counting_transform_iterator(0, [](auto i) { return i > 3; });
  fixed_width_column_wrapper<TypeParam> expected(expect_data, expect_data + N, expect_valid);

  auto const source_table   = cudf::table_view({source, source});
  auto const target_table   = cudf::table_view({target, target});
  auto const expected_table = cudf::table_view({expected, expected});

  auto const result = cudf::scatter(source_table, scatter_map, target_table, true);

  expect_tables_equal(result->view(), expected_table);
}

class ScatterStringsTests : public cudf::test::BaseFixture {
};

TEST_F(ScatterStringsTests, ScatterNoNulls)
{
  using cudf::test::expect_tables_equal;
  using cudf::test::fixed_width_column_wrapper;
  using cudf::test::strings_column_wrapper;

  std::vector<const char*> h_source{"dog", "the", "jumps", "brown", "the"};
  strings_column_wrapper source(h_source.begin(), h_source.end());

  std::vector<const char*> h_target{
    "a", "quick", "fire", "fox", "browses", "over", "a", "lazy", "web"};
  strings_column_wrapper target(h_target.begin(), h_target.end());

  fixed_width_column_wrapper<int32_t> scatter_map({-1, -3, -5, 2, 0});

  std::vector<const char*> h_expected{
    "the", "quick", "brown", "fox", "jumps", "over", "the", "lazy", "dog"};
  strings_column_wrapper expected(h_expected.begin(), h_expected.end());

  auto const source_table   = cudf::table_view({source, source});
  auto const target_table   = cudf::table_view({target, target});
  auto const expected_table = cudf::table_view({expected, expected});

  auto const result = cudf::scatter(source_table, scatter_map, target_table, true);

  expect_tables_equal(result->view(), expected_table);
}

TEST_F(ScatterStringsTests, ScatterScalarNoNulls)
{
  using cudf::string_scalar;
  using cudf::test::expect_tables_equal;
  using cudf::test::fixed_width_column_wrapper;
  using cudf::test::strings_column_wrapper;
  using scalar_ptr    = std::unique_ptr<cudf::scalar>;
  using scalar_vector = std::vector<scalar_ptr>;

  // Initializers lists can't take move-only types
  scalar_vector source_vector;
  auto source = scalar_ptr(new string_scalar{"buffalo"});
  source_vector.push_back(std::move(source));

  std::vector<const char*> h_target{
    "Buffalo", "bison", "Buffalo", "bison", "bully", "bully", "Buffalo", "bison"};
  strings_column_wrapper target(h_target.begin(), h_target.end());

  fixed_width_column_wrapper<int32_t> scatter_map({1, 3, -4, -3, -1});

  std::vector<const char*> h_expected{
    "Buffalo", "buffalo", "Buffalo", "buffalo", "buffalo", "buffalo", "Buffalo", "buffalo"};
  strings_column_wrapper expected(h_expected.begin(), h_expected.end());

  auto const target_table   = cudf::table_view({target});
  auto const expected_table = cudf::table_view({expected});

  auto const result = cudf::scatter(source_vector, scatter_map, target_table, true);

  expect_tables_equal(result->view(), expected_table);
}

template <typename T>
class BooleanMaskScatter : public cudf::test::BaseFixture {
};

TYPED_TEST_CASE(BooleanMaskScatter, cudf::test::FixedWidthTypes);

TYPED_TEST(BooleanMaskScatter, WithNoNullElementsInTarget)
{
  using T = TypeParam;
  cudf::test::fixed_width_column_wrapper<T> source({1, 5, 6, 8, 9});
  cudf::test::fixed_width_column_wrapper<T> target({2, 2, 3, 4, 11, 12, 7, 7, 10, 10});
  cudf::test::fixed_width_column_wrapper<bool> mask(
    {true, false, false, false, true, true, false, true, true, false});

  cudf::test::fixed_width_column_wrapper<T> expected({1, 2, 3, 4, 5, 6, 7, 8, 9, 10});
  auto source_table   = cudf::table_view({source});
  auto target_table   = cudf::table_view({target});
  auto expected_table = cudf::table_view({expected});

  auto got = cudf::boolean_mask_scatter(source_table, target_table, mask);

  cudf::test::expect_tables_equal(expected_table, got->view());
}

TYPED_TEST(BooleanMaskScatter, WithNull)
{
  using T = TypeParam;
  cudf::test::fixed_width_column_wrapper<T> source_col1({1, 5, 6, 8, 9}, {1, 0, 1, 0, 1});
  cudf::test::strings_column_wrapper source_col2({"This", "is", "cudf", "test", "column"},
                                                 {1, 0, 0, 1, 0});
  cudf::test::fixed_width_column_wrapper<T> target_col1({2, 2, 3, 4, 11, 12, 7, 7, 10, 10},
                                                        {1, 1, 0, 1, 1, 1, 1, 1, 1, 0});
  cudf::test::strings_column_wrapper target_col2(
    {"a", "bc", "cd", "ef", "gh", "ij", "jk", "lm", "no", "pq"}, {1, 1, 0, 1, 1, 1, 1, 1, 1, 0});
  cudf::test::fixed_width_column_wrapper<bool> mask(
    {true, false, false, false, true, true, false, true, true, false});

  cudf::test::fixed_width_column_wrapper<T> expected_col1({1, 2, 3, 4, 5, 6, 7, 8, 9, 10},
                                                          {1, 1, 0, 1, 0, 1, 1, 0, 1, 0});
  cudf::test::strings_column_wrapper expected_col2(
    {"This", "bc", "cd", "ef", "is", "cudf", "jk", "test", "column", "pq"},
    {1, 1, 0, 1, 0, 0, 1, 1, 0, 0});
  auto source_table   = cudf::table_view({source_col1, source_col2});
  auto target_table   = cudf::table_view({target_col1, target_col2});
  auto expected_table = cudf::table_view({expected_col1, expected_col2});

  auto got = cudf::boolean_mask_scatter(source_table, target_table, mask);

  cudf::test::expect_tables_equal(expected_table, got->view());
}

class BooleanMaskScatterString : public cudf::test::BaseFixture {
};

TEST_F(BooleanMaskScatterString, NoNUll)
{
  cudf::test::strings_column_wrapper source({"This", "cudf"});
  cudf::test::strings_column_wrapper target({"is", "is", "a", "udf", "api"});
  cudf::test::fixed_width_column_wrapper<bool> mask({true, false, false, true, false});

  cudf::test::strings_column_wrapper expected({"This", "is", "a", "cudf", "api"});
  auto source_table   = cudf::table_view({source});
  auto target_table   = cudf::table_view({target});
  auto expected_table = cudf::table_view({expected});

  auto got = cudf::boolean_mask_scatter(source_table, target_table, mask);

  cudf::test::expect_tables_equal(expected_table, got->view());
}

TEST_F(BooleanMaskScatterString, WithNUll)
{
  cudf::test::strings_column_wrapper source({"This", "cudf"}, {0, 1});
  cudf::test::strings_column_wrapper target({"is", "is", "a", "udf", "api"}, {1, 0, 0, 1, 1});
  cudf::test::fixed_width_column_wrapper<bool> mask({true, false, false, true, false});

  cudf::test::strings_column_wrapper expected({"This", "is", "a", "cudf", "api"}, {0, 0, 0, 1, 1});
  auto source_table   = cudf::table_view({source});
  auto target_table   = cudf::table_view({target});
  auto expected_table = cudf::table_view({expected});

  auto got = cudf::boolean_mask_scatter(source_table, target_table, mask);

  cudf::test::expect_tables_equal(expected_table, got->view());
}

class BooleanMaskScatterFails : public cudf::test::BaseFixture {
};

TEST_F(BooleanMaskScatterFails, SourceAndTargetTypeMismatch)
{
  cudf::test::fixed_width_column_wrapper<int32_t> source({1, 5, 6, 8, 9});
  cudf::test::fixed_width_column_wrapper<int64_t> target({2, 2, 3, 4, 11, 12, 7, 7, 10, 10});
  cudf::test::fixed_width_column_wrapper<bool> mask(
    {true, false, false, false, true, true, false, true, true, false});
  auto source_table = cudf::table_view({source});
  auto target_table = cudf::table_view({target});

  EXPECT_THROW(cudf::boolean_mask_scatter(source_table, target_table, mask),
               cudf::logic_error);
}

TEST_F(BooleanMaskScatterFails, BooleanMaskTypeMismatch)
{
  cudf::test::fixed_width_column_wrapper<int32_t> source({1, 5, 6, 8, 9});
  cudf::test::fixed_width_column_wrapper<int32_t> target({2, 2, 3, 4, 11, 12, 7, 7, 10, 10});
  cudf::test::fixed_width_column_wrapper<int8_t> mask(
    {true, false, false, false, true, true, false, true, true, false});
  auto source_table = cudf::table_view({source});
  auto target_table = cudf::table_view({target});

  EXPECT_THROW(cudf::boolean_mask_scatter(source_table, target_table, mask),
               cudf::logic_error);
}

TEST_F(BooleanMaskScatterFails, BooleanMaskTargetSizeMismatch)
{
  cudf::test::fixed_width_column_wrapper<int32_t> source({1, 5, 6, 8, 9});
  cudf::test::fixed_width_column_wrapper<int32_t> target({2, 2, 3, 4, 11, 12, 7, 7, 10, 10});
  cudf::test::fixed_width_column_wrapper<bool> mask(
    {true, false, false, false, true, true, false, true, true});
  auto source_table = cudf::table_view({source});
  auto target_table = cudf::table_view({target});

  EXPECT_THROW(cudf::boolean_mask_scatter(source_table, target_table, mask),
               cudf::logic_error);
}

TEST_F(BooleanMaskScatterFails, NumberOfColumnMismatch)
{
  cudf::test::fixed_width_column_wrapper<int32_t> source({1, 5, 6, 8, 9});
  cudf::test::fixed_width_column_wrapper<int32_t> target({2, 2, 3, 4, 11, 12, 7, 7, 10, 10});
  cudf::test::fixed_width_column_wrapper<bool> mask(
    {true, false, false, false, true, true, false, true, true});
  auto source_table = cudf::table_view({source, source});
  auto target_table = cudf::table_view({target});

  EXPECT_THROW(cudf::boolean_mask_scatter(source_table, target_table, mask),
               cudf::logic_error);
}

TEST_F(BooleanMaskScatterFails, MoreTruesInMaskThanSourceSize)
{
  cudf::test::fixed_width_column_wrapper<int32_t> source({1, 5, 6, 8, 9});
  cudf::test::fixed_width_column_wrapper<int32_t> target({2, 2, 3, 4, 11, 12, 7, 7, 10, 10});
  cudf::test::fixed_width_column_wrapper<bool> mask(
    {true, false, true, false, true, true, false, true, true});
  auto source_table = cudf::table_view({source, source});
  auto target_table = cudf::table_view({target});

  EXPECT_THROW(cudf::boolean_mask_scatter(source_table, target_table, mask),
               cudf::logic_error);
}

template <typename T>
struct BooleanMaskScalarScatter : public cudf::test::BaseFixture {
  std::unique_ptr<cudf::scalar> form_scalar(T value, bool validity = true)
  {
    using ScalarType = cudf::scalar_type_t<T>;
    std::unique_ptr<cudf::scalar> scalar{nullptr};

    if (cudf::is_numeric<T>()) {
<<<<<<< HEAD
      scalar = cudf::make_numeric_scalar(
        cudf::data_type(cudf::data_type{cudf::type_to_id<T>()}));
    } else if (cudf::is_timestamp<T>()) {
      scalar = cudf::make_timestamp_scalar(
        cudf::data_type(cudf::data_type{cudf::type_to_id<T>()}));
=======
      scalar = cudf::make_numeric_scalar(cudf::data_type(cudf::data_type{cudf::type_to_id<T>()}));
    } else if (cudf::is_timestamp<T>()) {
      scalar = cudf::make_timestamp_scalar(cudf::data_type(cudf::data_type{cudf::type_to_id<T>()}));
>>>>>>> 8c3ae5f3
    }

    static_cast<ScalarType*>(scalar.get())->set_value(value);
    static_cast<ScalarType*>(scalar.get())->set_valid(validity);

    return std::move(scalar);
  }
};

TYPED_TEST_CASE(BooleanMaskScalarScatter, cudf::test::FixedWidthTypes);

TYPED_TEST(BooleanMaskScalarScatter, WithNoNullElementsInTarget)
{
  using T       = TypeParam;
  T source      = 11;
  bool validity = true;
  auto scalar   = this->form_scalar(source, validity);
  std::vector<std::reference_wrapper<cudf::scalar>> scalar_vect;
  scalar_vect.push_back(*scalar);
  cudf::test::fixed_width_column_wrapper<T> target({2, 2, 3, 4, 11, 12, 7, 7, 10, 10});
  cudf::test::fixed_width_column_wrapper<bool> mask(
    {true, false, false, false, true, true, false, true, true, false});

  cudf::test::fixed_width_column_wrapper<T> expected({11, 2, 3, 4, 11, 11, 7, 11, 11, 10});
  auto target_table   = cudf::table_view({target});
  auto expected_table = cudf::table_view({expected});

  auto got = cudf::boolean_mask_scatter(scalar_vect, target_table, mask);

  cudf::test::expect_tables_equal(expected_table, got->view());
}

TYPED_TEST(BooleanMaskScalarScatter, WithNull)
{
  using T       = TypeParam;
  T source      = 11;
  bool validity = false;
  auto scalar_1 = this->form_scalar(source, validity);
  auto scalar_2 = cudf::make_string_scalar("cudf");
  scalar_2->set_valid(true);
  std::vector<std::reference_wrapper<cudf::scalar>> scalar_vect;
  scalar_vect.push_back(*scalar_1);
  scalar_vect.push_back(*scalar_2);
  cudf::test::fixed_width_column_wrapper<T> target_col1({2, 2, 3, 4, 11, 12, 7, 7, 10, 10},
                                                        {1, 1, 0, 1, 1, 1, 1, 1, 1, 0});
  cudf::test::strings_column_wrapper target_col2(
    {"a", "bc", "cd", "ef", "gh", "ij", "jk", "lm", "no", "pq"}, {1, 1, 0, 1, 1, 1, 1, 1, 1, 0});
  cudf::test::fixed_width_column_wrapper<bool> mask(
    {true, false, false, false, true, true, false, true, true, false});

  cudf::test::fixed_width_column_wrapper<T> expected_col1({11, 2, 3, 4, 11, 11, 7, 11, 11, 10},
                                                          {0, 1, 0, 1, 0, 0, 1, 0, 0, 0});
  cudf::test::strings_column_wrapper expected_col2(
    {"cudf", "bc", "cd", "ef", "cudf", "cudf", "jk", "cudf", "cudf", "pq"},
    {1, 1, 0, 1, 1, 1, 1, 1, 1, 0});
  auto target_table   = cudf::table_view({target_col1, target_col2});
  auto expected_table = cudf::table_view({expected_col1, expected_col2});

  auto got = cudf::boolean_mask_scatter(scalar_vect, target_table, mask);

  cudf::test::expect_tables_equal(expected_table, got->view());
}

class BooleanMaskScatterScalarString : public cudf::test::BaseFixture {
};

TEST_F(BooleanMaskScatterScalarString, NoNUll)
{
  auto scalar = cudf::make_string_scalar("cudf");
  scalar->set_valid(true);
  std::vector<std::reference_wrapper<cudf::scalar>> scalar_vect;
  scalar_vect.push_back(*scalar);

  cudf::test::strings_column_wrapper target({"is", "is", "a", "udf", "api"});
  cudf::test::fixed_width_column_wrapper<bool> mask({true, false, false, true, false});

  cudf::test::strings_column_wrapper expected({"cudf", "is", "a", "cudf", "api"});
  auto target_table   = cudf::table_view({target});
  auto expected_table = cudf::table_view({expected});

  auto got = cudf::boolean_mask_scatter(scalar_vect, target_table, mask);

  cudf::test::expect_tables_equal(expected_table, got->view());
}

TEST_F(BooleanMaskScatterScalarString, WithNUll)
{
  auto scalar = cudf::make_string_scalar("cudf");
  scalar->set_valid(true);
  std::vector<std::reference_wrapper<cudf::scalar>> scalar_vect;
  scalar_vect.push_back(*scalar);
  cudf::test::strings_column_wrapper target({"is", "is", "a", "udf", "api"}, {1, 0, 0, 1, 1});
  cudf::test::fixed_width_column_wrapper<bool> mask({true, false, true, true, false});

  cudf::test::strings_column_wrapper expected({"cudf", "is", "cudf", "cudf", "api"},
                                              {1, 0, 1, 1, 1});
  auto target_table   = cudf::table_view({target});
  auto expected_table = cudf::table_view({expected});
  auto got            = cudf::boolean_mask_scatter(scalar_vect, target_table, mask);

  cudf::test::expect_tables_equal(expected_table, got->view());
}

class BooleanMaskScatterScalarFails : public cudf::test::BaseFixture {
};

TEST_F(BooleanMaskScatterScalarFails, SourceAndTargetTypeMismatch)
{
<<<<<<< HEAD
  auto scalar = cudf::make_numeric_scalar(
    cudf::data_type(cudf::data_type{cudf::type_to_id<int32_t>()}));
=======
  auto scalar =
    cudf::make_numeric_scalar(cudf::data_type(cudf::data_type{cudf::type_to_id<int32_t>()}));
>>>>>>> 8c3ae5f3
  std::vector<std::reference_wrapper<cudf::scalar>> scalar_vect;
  scalar_vect.push_back(*scalar);
  cudf::test::fixed_width_column_wrapper<int64_t> target({2, 2, 3, 4, 11, 12, 7, 7, 10, 10});
  cudf::test::fixed_width_column_wrapper<bool> mask(
    {true, false, false, false, true, true, false, true, true, false});
  auto target_table = cudf::table_view({target});

  EXPECT_THROW(cudf::boolean_mask_scatter(scalar_vect, target_table, mask),
               cudf::logic_error);
}

TEST_F(BooleanMaskScatterScalarFails, BooleanMaskTypeMismatch)
{
<<<<<<< HEAD
  auto scalar = cudf::make_numeric_scalar(
    cudf::data_type(cudf::data_type{cudf::type_to_id<int32_t>()}));
=======
  auto scalar =
    cudf::make_numeric_scalar(cudf::data_type(cudf::data_type{cudf::type_to_id<int32_t>()}));
>>>>>>> 8c3ae5f3
  std::vector<std::reference_wrapper<cudf::scalar>> scalar_vect;
  scalar_vect.push_back(*scalar);
  cudf::test::fixed_width_column_wrapper<int32_t> target({2, 2, 3, 4, 11, 12, 7, 7, 10, 10});
  cudf::test::fixed_width_column_wrapper<int8_t> mask(
    {true, false, false, false, true, true, false, true, true, false});
  auto target_table = cudf::table_view({target});

  EXPECT_THROW(cudf::boolean_mask_scatter(scalar_vect, target_table, mask),
               cudf::logic_error);
}

TEST_F(BooleanMaskScatterScalarFails, BooleanMaskTargetSizeMismatch)
{
<<<<<<< HEAD
  auto scalar = cudf::make_numeric_scalar(
    cudf::data_type(cudf::data_type{cudf::type_to_id<int32_t>()}));
=======
  auto scalar =
    cudf::make_numeric_scalar(cudf::data_type(cudf::data_type{cudf::type_to_id<int32_t>()}));
>>>>>>> 8c3ae5f3
  std::vector<std::reference_wrapper<cudf::scalar>> scalar_vect;
  scalar_vect.push_back(*scalar);
  cudf::test::fixed_width_column_wrapper<int32_t> target({2, 2, 3, 4, 11, 12, 7, 7, 10, 10});
  cudf::test::fixed_width_column_wrapper<bool> mask(
    {true, false, false, false, true, true, false, true, true});
  auto target_table = cudf::table_view({target});

  EXPECT_THROW(cudf::boolean_mask_scatter(scalar_vect, target_table, mask),
               cudf::logic_error);
}

TEST_F(BooleanMaskScatterScalarFails, NumberOfColumnAndScalarMismatch)
{
<<<<<<< HEAD
  auto scalar = cudf::make_numeric_scalar(
    cudf::data_type(cudf::data_type{cudf::type_to_id<int32_t>()}));
=======
  auto scalar =
    cudf::make_numeric_scalar(cudf::data_type(cudf::data_type{cudf::type_to_id<int32_t>()}));
>>>>>>> 8c3ae5f3
  std::vector<std::reference_wrapper<cudf::scalar>> scalar_vect;
  scalar_vect.push_back(*scalar);
  scalar_vect.push_back(*scalar);
  cudf::test::fixed_width_column_wrapper<int32_t> target({2, 2, 3, 4, 11, 12, 7, 7, 10, 10});
  cudf::test::fixed_width_column_wrapper<bool> mask(
    {true, false, false, false, true, true, false, true, true});
  auto target_table = cudf::table_view({target});

  EXPECT_THROW(cudf::boolean_mask_scatter(scalar_vect, target_table, mask),
               cudf::logic_error);
}<|MERGE_RESOLUTION|>--- conflicted
+++ resolved
@@ -38,8 +38,7 @@
   auto const source_table = cudf::table_view({source, source});
   auto const target_table = cudf::table_view({target, target});
 
-  EXPECT_THROW(cudf::scatter(source_table, scatter_map, target_table, true),
-               cudf::logic_error);
+  EXPECT_THROW(cudf::scatter(source_table, scatter_map, target_table, true), cudf::logic_error);
 }
 
 // Throw logic error if scatter map has nulls
@@ -55,8 +54,7 @@
   auto const source_table = cudf::table_view({source, source});
   auto const target_table = cudf::table_view({target, target});
 
-  EXPECT_THROW(cudf::scatter(source_table, scatter_map, target_table, true),
-               cudf::logic_error);
+  EXPECT_THROW(cudf::scatter(source_table, scatter_map, target_table, true), cudf::logic_error);
 }
 
 // Throw logic error if scatter map has nulls
@@ -78,8 +76,7 @@
 
   auto const target_table = cudf::table_view({target});
 
-  EXPECT_THROW(cudf::scatter(source_vector, scatter_map, target_table, true),
-               cudf::logic_error);
+  EXPECT_THROW(cudf::scatter(source_vector, scatter_map, target_table, true), cudf::logic_error);
 }
 
 // Throw logic error if source and target have different number of columns
@@ -95,8 +92,7 @@
   auto const source_table = cudf::table_view({source});
   auto const target_table = cudf::table_view({target, target});
 
-  EXPECT_THROW(cudf::scatter(source_table, scatter_map, target_table, true),
-               cudf::logic_error);
+  EXPECT_THROW(cudf::scatter(source_table, scatter_map, target_table, true), cudf::logic_error);
 }
 
 // Throw logic error if number of scalars doesn't match number of columns
@@ -118,8 +114,7 @@
 
   auto const target_table = cudf::table_view({target, target});
 
-  EXPECT_THROW(cudf::scatter(source_vector, scatter_map, target_table, true),
-               cudf::logic_error);
+  EXPECT_THROW(cudf::scatter(source_vector, scatter_map, target_table, true), cudf::logic_error);
 }
 
 // Throw logic error if source and target have different data types
@@ -135,8 +130,7 @@
   auto const source_table = cudf::table_view({source});
   auto const target_table = cudf::table_view({target});
 
-  EXPECT_THROW(cudf::scatter(source_table, scatter_map, target_table, true),
-               cudf::logic_error);
+  EXPECT_THROW(cudf::scatter(source_table, scatter_map, target_table, true), cudf::logic_error);
 }
 
 // Throw logic error if source and target have different data types
@@ -158,8 +152,7 @@
 
   auto const target_table = cudf::table_view({target});
 
-  EXPECT_THROW(cudf::scatter(source_vector, scatter_map, target_table, true),
-               cudf::logic_error);
+  EXPECT_THROW(cudf::scatter(source_vector, scatter_map, target_table, true), cudf::logic_error);
 }
 
 template <typename T>
@@ -183,10 +176,8 @@
   auto const source_table = cudf::table_view({source, source});
   auto const target_table = cudf::table_view({target, target});
 
-  EXPECT_THROW(cudf::scatter(source_table, upper_bound, target_table, true),
-               cudf::logic_error);
-  EXPECT_THROW(cudf::scatter(source_table, lower_bound, target_table, true),
-               cudf::logic_error);
+  EXPECT_THROW(cudf::scatter(source_table, upper_bound, target_table, true), cudf::logic_error);
+  EXPECT_THROW(cudf::scatter(source_table, lower_bound, target_table, true), cudf::logic_error);
 }
 
 // Throw logic error if check_bounds is set and index is out of bounds
@@ -209,10 +200,8 @@
 
   auto const target_table = cudf::table_view({target});
 
-  EXPECT_THROW(cudf::scatter(source_vector, upper_bound, target_table, true),
-               cudf::logic_error);
-  EXPECT_THROW(cudf::scatter(source_vector, lower_bound, target_table, true),
-               cudf::logic_error);
+  EXPECT_THROW(cudf::scatter(source_vector, upper_bound, target_table, true), cudf::logic_error);
+  EXPECT_THROW(cudf::scatter(source_vector, lower_bound, target_table, true), cudf::logic_error);
 }
 
 // Validate that each of the index types work
@@ -283,8 +272,7 @@
   auto const source_table = cudf::table_view({source, source});
   auto const target_table = cudf::table_view({target, target});
 
-  EXPECT_THROW(cudf::scatter(source_table, scatter_map, target_table, true),
-               cudf::logic_error);
+  EXPECT_THROW(cudf::scatter(source_table, scatter_map, target_table, true), cudf::logic_error);
 }
 
 // Throw logic error if scatter map column has invalid data type
@@ -306,8 +294,7 @@
 
   auto const target_table = cudf::table_view({target});
 
-  EXPECT_THROW(cudf::scatter(source_vector, scatter_map, target_table, true),
-               cudf::logic_error);
+  EXPECT_THROW(cudf::scatter(source_vector, scatter_map, target_table, true), cudf::logic_error);
 }
 
 template <typename T>
@@ -735,8 +722,7 @@
   auto source_table = cudf::table_view({source});
   auto target_table = cudf::table_view({target});
 
-  EXPECT_THROW(cudf::boolean_mask_scatter(source_table, target_table, mask),
-               cudf::logic_error);
+  EXPECT_THROW(cudf::boolean_mask_scatter(source_table, target_table, mask), cudf::logic_error);
 }
 
 TEST_F(BooleanMaskScatterFails, BooleanMaskTypeMismatch)
@@ -748,8 +734,7 @@
   auto source_table = cudf::table_view({source});
   auto target_table = cudf::table_view({target});
 
-  EXPECT_THROW(cudf::boolean_mask_scatter(source_table, target_table, mask),
-               cudf::logic_error);
+  EXPECT_THROW(cudf::boolean_mask_scatter(source_table, target_table, mask), cudf::logic_error);
 }
 
 TEST_F(BooleanMaskScatterFails, BooleanMaskTargetSizeMismatch)
@@ -761,8 +746,7 @@
   auto source_table = cudf::table_view({source});
   auto target_table = cudf::table_view({target});
 
-  EXPECT_THROW(cudf::boolean_mask_scatter(source_table, target_table, mask),
-               cudf::logic_error);
+  EXPECT_THROW(cudf::boolean_mask_scatter(source_table, target_table, mask), cudf::logic_error);
 }
 
 TEST_F(BooleanMaskScatterFails, NumberOfColumnMismatch)
@@ -774,8 +758,7 @@
   auto source_table = cudf::table_view({source, source});
   auto target_table = cudf::table_view({target});
 
-  EXPECT_THROW(cudf::boolean_mask_scatter(source_table, target_table, mask),
-               cudf::logic_error);
+  EXPECT_THROW(cudf::boolean_mask_scatter(source_table, target_table, mask), cudf::logic_error);
 }
 
 TEST_F(BooleanMaskScatterFails, MoreTruesInMaskThanSourceSize)
@@ -787,8 +770,7 @@
   auto source_table = cudf::table_view({source, source});
   auto target_table = cudf::table_view({target});
 
-  EXPECT_THROW(cudf::boolean_mask_scatter(source_table, target_table, mask),
-               cudf::logic_error);
+  EXPECT_THROW(cudf::boolean_mask_scatter(source_table, target_table, mask), cudf::logic_error);
 }
 
 template <typename T>
@@ -799,17 +781,9 @@
     std::unique_ptr<cudf::scalar> scalar{nullptr};
 
     if (cudf::is_numeric<T>()) {
-<<<<<<< HEAD
-      scalar = cudf::make_numeric_scalar(
-        cudf::data_type(cudf::data_type{cudf::type_to_id<T>()}));
-    } else if (cudf::is_timestamp<T>()) {
-      scalar = cudf::make_timestamp_scalar(
-        cudf::data_type(cudf::data_type{cudf::type_to_id<T>()}));
-=======
       scalar = cudf::make_numeric_scalar(cudf::data_type(cudf::data_type{cudf::type_to_id<T>()}));
     } else if (cudf::is_timestamp<T>()) {
       scalar = cudf::make_timestamp_scalar(cudf::data_type(cudf::data_type{cudf::type_to_id<T>()}));
->>>>>>> 8c3ae5f3
     }
 
     static_cast<ScalarType*>(scalar.get())->set_value(value);
@@ -918,13 +892,8 @@
 
 TEST_F(BooleanMaskScatterScalarFails, SourceAndTargetTypeMismatch)
 {
-<<<<<<< HEAD
-  auto scalar = cudf::make_numeric_scalar(
-    cudf::data_type(cudf::data_type{cudf::type_to_id<int32_t>()}));
-=======
   auto scalar =
     cudf::make_numeric_scalar(cudf::data_type(cudf::data_type{cudf::type_to_id<int32_t>()}));
->>>>>>> 8c3ae5f3
   std::vector<std::reference_wrapper<cudf::scalar>> scalar_vect;
   scalar_vect.push_back(*scalar);
   cudf::test::fixed_width_column_wrapper<int64_t> target({2, 2, 3, 4, 11, 12, 7, 7, 10, 10});
@@ -932,19 +901,13 @@
     {true, false, false, false, true, true, false, true, true, false});
   auto target_table = cudf::table_view({target});
 
-  EXPECT_THROW(cudf::boolean_mask_scatter(scalar_vect, target_table, mask),
-               cudf::logic_error);
+  EXPECT_THROW(cudf::boolean_mask_scatter(scalar_vect, target_table, mask), cudf::logic_error);
 }
 
 TEST_F(BooleanMaskScatterScalarFails, BooleanMaskTypeMismatch)
 {
-<<<<<<< HEAD
-  auto scalar = cudf::make_numeric_scalar(
-    cudf::data_type(cudf::data_type{cudf::type_to_id<int32_t>()}));
-=======
   auto scalar =
     cudf::make_numeric_scalar(cudf::data_type(cudf::data_type{cudf::type_to_id<int32_t>()}));
->>>>>>> 8c3ae5f3
   std::vector<std::reference_wrapper<cudf::scalar>> scalar_vect;
   scalar_vect.push_back(*scalar);
   cudf::test::fixed_width_column_wrapper<int32_t> target({2, 2, 3, 4, 11, 12, 7, 7, 10, 10});
@@ -952,19 +915,13 @@
     {true, false, false, false, true, true, false, true, true, false});
   auto target_table = cudf::table_view({target});
 
-  EXPECT_THROW(cudf::boolean_mask_scatter(scalar_vect, target_table, mask),
-               cudf::logic_error);
+  EXPECT_THROW(cudf::boolean_mask_scatter(scalar_vect, target_table, mask), cudf::logic_error);
 }
 
 TEST_F(BooleanMaskScatterScalarFails, BooleanMaskTargetSizeMismatch)
 {
-<<<<<<< HEAD
-  auto scalar = cudf::make_numeric_scalar(
-    cudf::data_type(cudf::data_type{cudf::type_to_id<int32_t>()}));
-=======
   auto scalar =
     cudf::make_numeric_scalar(cudf::data_type(cudf::data_type{cudf::type_to_id<int32_t>()}));
->>>>>>> 8c3ae5f3
   std::vector<std::reference_wrapper<cudf::scalar>> scalar_vect;
   scalar_vect.push_back(*scalar);
   cudf::test::fixed_width_column_wrapper<int32_t> target({2, 2, 3, 4, 11, 12, 7, 7, 10, 10});
@@ -972,19 +929,13 @@
     {true, false, false, false, true, true, false, true, true});
   auto target_table = cudf::table_view({target});
 
-  EXPECT_THROW(cudf::boolean_mask_scatter(scalar_vect, target_table, mask),
-               cudf::logic_error);
+  EXPECT_THROW(cudf::boolean_mask_scatter(scalar_vect, target_table, mask), cudf::logic_error);
 }
 
 TEST_F(BooleanMaskScatterScalarFails, NumberOfColumnAndScalarMismatch)
 {
-<<<<<<< HEAD
-  auto scalar = cudf::make_numeric_scalar(
-    cudf::data_type(cudf::data_type{cudf::type_to_id<int32_t>()}));
-=======
   auto scalar =
     cudf::make_numeric_scalar(cudf::data_type(cudf::data_type{cudf::type_to_id<int32_t>()}));
->>>>>>> 8c3ae5f3
   std::vector<std::reference_wrapper<cudf::scalar>> scalar_vect;
   scalar_vect.push_back(*scalar);
   scalar_vect.push_back(*scalar);
@@ -993,6 +944,5 @@
     {true, false, false, false, true, true, false, true, true});
   auto target_table = cudf::table_view({target});
 
-  EXPECT_THROW(cudf::boolean_mask_scatter(scalar_vect, target_table, mask),
-               cudf::logic_error);
+  EXPECT_THROW(cudf::boolean_mask_scatter(scalar_vect, target_table, mask), cudf::logic_error);
 }