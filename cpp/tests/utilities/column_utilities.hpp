/*
 * Copyright (c) 2019, NVIDIA CORPORATION.
 *
 * Licensed under the Apache License, Version 2.0 (the "License");
 * you may not use this file except in compliance with the License.
 * You may obtain a copy of the License at
 *
 *     http://www.apache.org/licenses/LICENSE-2.0
 *
 * Unless required by applicable law or agreed to in writing, software
 * distributed under the License is distributed on an "AS IS" BASIS,
 * WITHOUT WARRANTIES OR CONDITIONS OF ANY KIND, either express or implied.
 * See the License for the specific language governing permissions and
 * limitations under the License.
 */

#pragma once

#include <cudf/types.hpp>
#include <cudf/column/column_view.hpp>
#include <cudf/column/column.hpp>
#include <cudf/null_mask.hpp>
#include <cudf/strings/strings_column_view.hpp>

namespace cudf {
namespace test {

/**
 * @brief Verifies the property equality of two columns.
 *
 * @param lhs The first column
 * @param rhs The second column
 */
void expect_column_properties_equal(cudf::column_view lhs, cudf::column_view rhs);

/**
 * @brief Verifies the element-wise equality of two columns.
 *
 * Treats null elements as equivalent.
 *
 * @param lhs The first column
 * @param rhs The second column
<<<<<<< HEAD
 * @param all If true display all differences
 *---------------------------------------------------------------------------**/
void expect_columns_equal(cudf::column_view lhs, cudf::column_view rhs, bool all = false);
=======
 */
void expect_columns_equal(cudf::column_view lhs, cudf::column_view rhs);
>>>>>>> 681d48e6

/**
 * @brief Verifies the bitwise equality of two device memory buffers.
 *
 * @param lhs The first buffer
 * @param rhs The second buffer
 * @param size_bytes The number of bytes to check for equality
 */
void expect_equal_buffers(void const* lhs, void const* rhs,
                          std::size_t size_bytes);

/**---------------------------------------------------------------------------*
 * @brief Displays a column view as a string
 *
 * @param col The column view
 * @param delimiter The delimiter to put between strings
 *---------------------------------------------------------------------------**/
std::string to_string(cudf::column_view const& col, const char *delimiter);

/**---------------------------------------------------------------------------*
 * @brief Convert column values to a host vector of strings
 *
 * @param col The column view
 *---------------------------------------------------------------------------**/
std::vector<std::string> to_strings(cudf::column_view const& col);

/**---------------------------------------------------------------------------*
 * @brief Print a column view to an ostream
 *
 * @param os        The output stream
 * @param col       The column view
 * @param delimiter The delimiter to put between strings
 *---------------------------------------------------------------------------**/
void print(std::ostream &os, cudf::column_view const& col, const char *delimiter=",");

/**
 * @brief Copies the data and bitmask of a `column_view` to the host.
 *
 * @tparam T The data type of the elements of the `column_view`
 * @param c the `column_view` to copy from
 * @return std::pair<std::vector<T>, std::vector<bitmask_type>> first is the
 *  `column_view`'s data, and second is the column's bitmask.
 */
template <typename T>
std::pair<std::vector<T>, std::vector<bitmask_type>> to_host(column_view c) {
  std::vector<T> host_data;
  std::vector<bitmask_type> host_bitmask;

  auto col = column(c);

  if (col.size() > 0) {
    host_data.resize(col.size());
    CUDA_TRY(cudaMemcpy(host_data.data(), col.view().head<T>(),
                        col.size() * sizeof(T),
                        cudaMemcpyDeviceToHost));
  }

  if (col.nullable()) {
    size_t mask_allocation_bytes = bitmask_allocation_size_bytes(c.size());
    host_bitmask.resize(mask_allocation_bytes);
    size_t num_mask_elements = num_bitmask_words(c.size());
    CUDA_TRY(cudaMemcpy(host_bitmask.data(), col.view().null_mask(),
                        num_mask_elements * sizeof(bitmask_type),
                        cudaMemcpyDeviceToHost));
  }

  return std::make_pair(host_data, host_bitmask);
}

/**
 * @brief Copies the data and bitmask of a `column_view` of strings
 * column to the host.
 *
 * @throw cudf::logic_error if c is not strings column.
 *
 * @param c the `column_view` of strings to copy from
 * @return std::pair first is `std::vector` of `std::string`
 * and second is the column's bitmask.
 */
template <>
inline std::pair<std::vector<std::string>, std::vector<bitmask_type>> to_host(column_view c) {
  std::vector<std::string> host_data;
  std::vector<bitmask_type> host_bitmask;

  auto strings = strings_column_view(c);
  auto strings_data = cudf::strings::create_offsets(strings);
  thrust::host_vector<char> h_chars(strings_data.first);         // copies vectors to
  thrust::host_vector<size_type> h_offsets(strings_data.second); // host automatically

  // copy nulls to host bitmask
  if( c.has_nulls() )
  {
    auto num_bitmasks = num_bitmask_words(c.size());
    host_bitmask.resize(num_bitmasks);
    CUDA_TRY(cudaMemcpy(host_bitmask.data(), c.null_mask(),
                        num_bitmasks*sizeof(bitmask_type), cudaMemcpyDeviceToHost));
  }

  // build std::string vector from chars and offsets
  if( !h_chars.empty() ) // check for all nulls case
  {
    for( size_type idx=0; idx < strings.size(); ++idx )
    {
        auto offset = h_offsets[idx];
        auto length = h_offsets[idx+1] - offset;
        host_data.push_back(std::string( h_chars.data()+offset, length));
    }
  }

  return std::make_pair(host_data, host_bitmask);
}

}  // namespace test
}  // namespace cudf<|MERGE_RESOLUTION|>--- conflicted
+++ resolved
@@ -40,14 +40,9 @@
  *
  * @param lhs The first column
  * @param rhs The second column
-<<<<<<< HEAD
  * @param all If true display all differences
  *---------------------------------------------------------------------------**/
 void expect_columns_equal(cudf::column_view lhs, cudf::column_view rhs, bool all = false);
-=======
- */
-void expect_columns_equal(cudf::column_view lhs, cudf::column_view rhs);
->>>>>>> 681d48e6
 
 /**
  * @brief Verifies the bitwise equality of two device memory buffers.
