/*
 * Copyright (c) 2019-2020, NVIDIA CORPORATION.
 *
 * Licensed under the Apache License, Version 2.0 (the "License");
 * you may not use this file except in compliance with the License.
 * You may obtain a copy of the License at
 *
 *     http://www.apache.org/licenses/LICENSE-2.0
 *
 * Unless required by applicable law or agreed to in writing, software
 * distributed under the License is distributed on an "AS IS" BASIS,
 * WITHOUT WARRANTIES OR CONDITIONS OF ANY KIND, either express or implied.
 * See the License for the specific language governing permissions and
 * limitations under the License.
 */

#include <cudf/detail/nvtx/ranges.hpp>
<<<<<<< HEAD
#include <cudf/io/avro.hpp>
#include <cudf/io/detail/avro.hpp>
#include <cudf/io/detail/json.hpp>
#include <cudf/io/functions.hpp>
#include <cudf/io/json.hpp>
=======
#include <cudf/io/detail/parquet.hpp>
#include <cudf/io/functions.hpp>
#include <cudf/io/parquet.hpp>
>>>>>>> 64382ec9
#include <cudf/io/readers.hpp>
#include <cudf/io/writers.hpp>
#include <cudf/table/table.hpp>
#include <cudf/utilities/error.hpp>

#include "orc/chunked_state.hpp"
#include "parquet/chunked_state.hpp"

namespace cudf {
namespace io {
<<<<<<< HEAD

/**
 * @brief create avro_reader_options_builder which will build avro_reader_options.
 */
avro_reader_options_builder avro_reader_options::builder(source_info const& src)
{
  return avro_reader_options_builder(src);
}

/**
 * @brief create json_reader_options_builder which will build json_reader_options.
 */
json_reader_options_builder json_reader_options::builder(source_info const& src)
{
  return json_reader_options_builder(src);
=======
// Returns builder for parquet_reader_options
parquet_reader_options_builder parquet_reader_options::builder(source_info const& src)
{
  return parquet_reader_options_builder{src};
}

// Returns builder for parquet_writer_options
parquet_writer_options_builder parquet_writer_options::builder(sink_info const& sink,
                                                               table_view const& table)
{
  return parquet_writer_options_builder{sink, table};
}

// Returns builder for parquet_writer_options
parquet_writer_options_builder parquet_writer_options::builder()
{
  return parquet_writer_options_builder();
}

// Returns builder for chunked_parquet_writer_options
chunked_parquet_writer_options_builder chunked_parquet_writer_options::builder(
  sink_info const& sink)
{
  return chunked_parquet_writer_options_builder(sink);
>>>>>>> 64382ec9
}

namespace {
template <typename reader, typename reader_options>
std::unique_ptr<reader> make_reader(source_info const& src_info,
                                    reader_options const& options,
                                    rmm::mr::device_memory_resource* mr)
{
  if (src_info.type == io_type::FILEPATH) {
    return std::make_unique<reader>(src_info.filepaths, options, mr);
  }

  std::vector<std::unique_ptr<datasource>> datasources;
  if (src_info.type == io_type::HOST_BUFFER) {
    datasources = cudf::io::datasource::create(src_info.buffers);
  } else if (src_info.type == io_type::USER_IMPLEMENTED) {
    datasources = cudf::io::datasource::create(src_info.user_sources);
  } else {
    CUDF_FAIL("Unsupported source type");
  }

  return std::make_unique<reader>(std::move(datasources), options, mr);
}

template <typename writer, typename writer_options>
std::unique_ptr<writer> make_writer(sink_info const& sink,
                                    writer_options const& options,
                                    rmm::mr::device_memory_resource* mr)
{
  if (sink.type == io_type::FILEPATH) {
    return std::make_unique<writer>(cudf::io::data_sink::create(sink.filepath), options, mr);
  }
  if (sink.type == io_type::HOST_BUFFER) {
    return std::make_unique<writer>(cudf::io::data_sink::create(sink.buffer), options, mr);
  }
  if (sink.type == io_type::VOID) {
    return std::make_unique<writer>(cudf::io::data_sink::create(), options, mr);
  }
  if (sink.type == io_type::USER_IMPLEMENTED) {
    return std::make_unique<writer>(cudf::io::data_sink::create(sink.user_sink), options, mr);
  }
  CUDF_FAIL("Unsupported sink type");
}

}  // namespace

// Freeform API wraps the detail reader class API
table_with_metadata read_avro(avro_reader_options const& opts, rmm::mr::device_memory_resource* mr)
{
  namespace avro = cudf::io::detail::avro;

  CUDF_FUNC_RANGE();
  auto reader = make_reader<avro::reader>(opts.get_source(), opts, mr);
  return reader->read(opts);
}

// Freeform API wraps the detail reader class API
table_with_metadata read_json(json_reader_options const& opts, rmm::mr::device_memory_resource* mr)
{
  namespace json = cudf::io::detail::json;

  CUDF_FUNC_RANGE();
  auto reader = make_reader<json::reader>(opts.get_source(), opts, mr);
  return reader->read(opts);
}

// Freeform API wraps the detail reader class API
table_with_metadata read_csv(read_csv_args const& args, rmm::mr::device_memory_resource* mr)
{
  namespace csv = cudf::io::detail::csv;

  CUDF_FUNC_RANGE();
  csv::reader_options options{};
  options.compression        = args.compression;
  options.lineterminator     = args.lineterminator;
  options.delimiter          = args.delimiter;
  options.decimal            = args.decimal;
  options.thousands          = args.thousands;
  options.comment            = args.comment;
  options.dayfirst           = args.dayfirst;
  options.delim_whitespace   = args.delim_whitespace;
  options.skipinitialspace   = args.skipinitialspace;
  options.skip_blank_lines   = args.skip_blank_lines;
  options.header             = args.header;
  options.infer_date_names   = args.infer_date_names;
  options.infer_date_indexes = args.infer_date_indexes;
  options.names              = args.names;
  options.dtype              = args.dtype;
  options.use_cols_indexes   = args.use_cols_indexes;
  options.use_cols_names     = args.use_cols_names;
  options.true_values.insert(
    options.true_values.end(), args.true_values.begin(), args.true_values.end());
  options.false_values.insert(
    options.false_values.end(), args.false_values.begin(), args.false_values.end());
  if (!args.na_filter) {
    options.na_values.clear();
  } else if (!args.keep_default_na) {
    options.na_values = args.na_values;
  } else {
    options.na_values.insert(options.na_values.end(), args.na_values.begin(), args.na_values.end());
  }
  options.prefix           = args.prefix;
  options.mangle_dupe_cols = args.mangle_dupe_cols;
  options.quotechar        = args.quotechar;
  options.quoting          = args.quoting;
  options.doublequote      = args.doublequote;
  options.timestamp_type   = args.timestamp_type;
  auto reader              = make_reader<csv::reader>(args.source, options, mr);

  if (args.byte_range_offset != 0 || args.byte_range_size != 0) {
    return reader->read_byte_range(args.byte_range_offset, args.byte_range_size);
  } else if (args.skiprows != -1 || args.skipfooter != -1 || args.nrows != -1) {
    return reader->read_rows(args.skiprows, args.skipfooter, args.nrows);
  } else {
    return reader->read_all();
  }
}

// Freeform API wraps the detail writer class API
void write_csv(write_csv_args const& args, rmm::mr::device_memory_resource* mr)
{
  using namespace cudf::io::detail;

  auto writer = make_writer<csv::writer>(args.sink(), args, mr);

  writer->write_all(args.table(), args.metadata());
}

namespace detail_orc = cudf::io::detail::orc;

// Freeform API wraps the detail reader class API
table_with_metadata read_orc(read_orc_args const& args, rmm::mr::device_memory_resource* mr)
{
  CUDF_FUNC_RANGE();
  detail_orc::reader_options options{args.columns,
                                     args.use_index,
                                     args.use_np_dtypes,
                                     args.timestamp_type,
                                     args.decimals_as_float,
                                     args.forced_decimals_scale};
  auto reader = make_reader<detail_orc::reader>(args.source, options, mr);

  if (args.stripes.size() > 0) {
    return reader->read_stripes(args.stripes);
  } else if (args.skip_rows != -1 || args.num_rows != -1) {
    return reader->read_rows(args.skip_rows, args.num_rows);
  } else {
    return reader->read_all();
  }
}

// Freeform API wraps the detail writer class API
void write_orc(write_orc_args const& args, rmm::mr::device_memory_resource* mr)
{
  CUDF_FUNC_RANGE();
  detail_orc::writer_options options{args.compression, args.enable_statistics};
  auto writer = make_writer<detail_orc::writer>(args.sink, options, mr);

  writer->write_all(args.table, args.metadata);
}

/**
 * @copydoc cudf::io::write_orc_chunked_begin
 *
 **/
std::shared_ptr<detail_orc::orc_chunked_state> write_orc_chunked_begin(
  write_orc_chunked_args const& args, rmm::mr::device_memory_resource* mr)
{
  CUDF_FUNC_RANGE();
  detail_orc::writer_options options{args.compression, args.enable_statistics};

  auto state = std::make_shared<detail_orc::orc_chunked_state>();
  state->wp  = make_writer<detail_orc::writer>(args.sink, options, mr);

  // have to make a copy of the metadata here since we can't really
  // guarantee the lifetime of the incoming pointer
  if (args.metadata != nullptr) {
    state->user_metadata_with_nullability = *args.metadata;
    state->user_metadata                  = &state->user_metadata_with_nullability;
  }
  state->stream = 0;
  state->wp->write_chunked_begin(*state);
  return state;
}

/**
 * @copydoc cudf::io::write_orc_chunked
 *
 **/
void write_orc_chunked(table_view const& table,
                       std::shared_ptr<detail_orc::orc_chunked_state> state)
{
  CUDF_FUNC_RANGE();
  state->wp->write_chunked(table, *state);
}

/**
 * @copydoc cudf::io::write_orc_chunked_end
 *
 **/
void write_orc_chunked_end(std::shared_ptr<detail_orc::orc_chunked_state>& state)
{
  CUDF_FUNC_RANGE();
  state->wp->write_chunked_end(*state);
  state.reset();
}

using namespace cudf::io::detail::parquet;
namespace detail_parquet = cudf::io::detail::parquet;

// Freeform API wraps the detail reader class API
table_with_metadata read_parquet(parquet_reader_options const& options,
                                 rmm::mr::device_memory_resource* mr)
{
  CUDF_FUNC_RANGE();
  auto reader = make_reader<detail_parquet::reader>(options.get_source(), options, mr);

  return reader->read(options);
}

// Freeform API wraps the detail writer class API
std::unique_ptr<std::vector<uint8_t>> write_parquet(parquet_writer_options const& options,
                                                    rmm::mr::device_memory_resource* mr)
{
  CUDF_FUNC_RANGE();
  auto writer = make_writer<detail_parquet::writer>(options.get_sink(), options, mr);

  return writer->write(options.get_table(),
                       options.get_metadata(),
                       options.is_enabled_return_filemetadata(),
                       options.get_column_chunks_file_path());
}

/**
 * @copydoc cudf::io::merge_rowgroup_metadata
 *
 **/
std::unique_ptr<std::vector<uint8_t>> merge_rowgroup_metadata(
  const std::vector<std::unique_ptr<std::vector<uint8_t>>>& metadata_list)
{
  CUDF_FUNC_RANGE();
  return detail_parquet::writer::merge_rowgroup_metadata(metadata_list);
}

/**
 * @copydoc cudf::io::write_parquet_chunked_begin
 *
 **/
std::shared_ptr<pq_chunked_state> write_parquet_chunked_begin(
  chunked_parquet_writer_options const& op, rmm::mr::device_memory_resource* mr)
{
  CUDF_FUNC_RANGE();
  parquet_writer_options options = parquet_writer_options::builder()
                                     .compression(op.get_compression())
                                     .stats_level(op.get_stats_level());

  auto state = std::make_shared<pq_chunked_state>();
  state->wp  = make_writer<detail_parquet::writer>(op.get_sink(), options, mr);

  // have to make a copy of the metadata here since we can't really
  // guarantee the lifetime of the incoming pointer
  if (op.get_nullable_metadata() != nullptr) {
    state->user_metadata_with_nullability = *op.get_nullable_metadata();
    state->user_metadata                  = &state->user_metadata_with_nullability;
  }
  state->stream = 0;
  state->wp->write_chunked_begin(*state);
  return state;
}

/**
 * @copydoc cudf::io::write_parquet_chunked
 *
 **/
void write_parquet_chunked(table_view const& table, std::shared_ptr<pq_chunked_state> state)
{
  CUDF_FUNC_RANGE();
  state->wp->write_chunk(table, *state);
}

/**
 * @copydoc cudf::io::write_parquet_chunked_end
 *
 **/
std::unique_ptr<std::vector<uint8_t>> write_parquet_chunked_end(
  std::shared_ptr<pq_chunked_state>& state,
  bool return_filemetadata,
  const std::string& column_chunks_file_path)
{
  CUDF_FUNC_RANGE();
  auto meta = state->wp->write_chunked_end(*state, return_filemetadata, column_chunks_file_path);
  state.reset();
  return meta;
}

}  // namespace io
}  // namespace cudf<|MERGE_RESOLUTION|>--- conflicted
+++ resolved
@@ -15,17 +15,13 @@
  */
 
 #include <cudf/detail/nvtx/ranges.hpp>
-<<<<<<< HEAD
 #include <cudf/io/avro.hpp>
 #include <cudf/io/detail/avro.hpp>
 #include <cudf/io/detail/json.hpp>
+#include <cudf/io/detail/parquet.hpp>
 #include <cudf/io/functions.hpp>
 #include <cudf/io/json.hpp>
-=======
-#include <cudf/io/detail/parquet.hpp>
-#include <cudf/io/functions.hpp>
 #include <cudf/io/parquet.hpp>
->>>>>>> 64382ec9
 #include <cudf/io/readers.hpp>
 #include <cudf/io/writers.hpp>
 #include <cudf/table/table.hpp>
@@ -36,342 +32,338 @@
 
 namespace cudf {
 namespace io {
-<<<<<<< HEAD
-
-/**
- * @brief create avro_reader_options_builder which will build avro_reader_options.
- */
+// Returns builder for avro_reader_options
 avro_reader_options_builder avro_reader_options::builder(source_info const& src)
 {
   return avro_reader_options_builder(src);
 }
 
-/**
- * @brief create json_reader_options_builder which will build json_reader_options.
- */
+// Returns builder for json_reader_options
 json_reader_options_builder json_reader_options::builder(source_info const& src)
 {
   return json_reader_options_builder(src);
-=======
-// Returns builder for parquet_reader_options
-parquet_reader_options_builder parquet_reader_options::builder(source_info const& src)
-{
-  return parquet_reader_options_builder{src};
-}
-
-// Returns builder for parquet_writer_options
-parquet_writer_options_builder parquet_writer_options::builder(sink_info const& sink,
-                                                               table_view const& table)
-{
-  return parquet_writer_options_builder{sink, table};
-}
-
-// Returns builder for parquet_writer_options
-parquet_writer_options_builder parquet_writer_options::builder()
-{
-  return parquet_writer_options_builder();
-}
-
-// Returns builder for chunked_parquet_writer_options
-chunked_parquet_writer_options_builder chunked_parquet_writer_options::builder(
-  sink_info const& sink)
-{
-  return chunked_parquet_writer_options_builder(sink);
->>>>>>> 64382ec9
-}
-
-namespace {
-template <typename reader, typename reader_options>
-std::unique_ptr<reader> make_reader(source_info const& src_info,
-                                    reader_options const& options,
-                                    rmm::mr::device_memory_resource* mr)
-{
-  if (src_info.type == io_type::FILEPATH) {
-    return std::make_unique<reader>(src_info.filepaths, options, mr);
-  }
-
-  std::vector<std::unique_ptr<datasource>> datasources;
-  if (src_info.type == io_type::HOST_BUFFER) {
-    datasources = cudf::io::datasource::create(src_info.buffers);
-  } else if (src_info.type == io_type::USER_IMPLEMENTED) {
-    datasources = cudf::io::datasource::create(src_info.user_sources);
-  } else {
-    CUDF_FAIL("Unsupported source type");
-  }
-
-  return std::make_unique<reader>(std::move(datasources), options, mr);
-}
-
-template <typename writer, typename writer_options>
-std::unique_ptr<writer> make_writer(sink_info const& sink,
-                                    writer_options const& options,
-                                    rmm::mr::device_memory_resource* mr)
-{
-  if (sink.type == io_type::FILEPATH) {
-    return std::make_unique<writer>(cudf::io::data_sink::create(sink.filepath), options, mr);
-  }
-  if (sink.type == io_type::HOST_BUFFER) {
-    return std::make_unique<writer>(cudf::io::data_sink::create(sink.buffer), options, mr);
-  }
-  if (sink.type == io_type::VOID) {
-    return std::make_unique<writer>(cudf::io::data_sink::create(), options, mr);
-  }
-  if (sink.type == io_type::USER_IMPLEMENTED) {
-    return std::make_unique<writer>(cudf::io::data_sink::create(sink.user_sink), options, mr);
-  }
-  CUDF_FAIL("Unsupported sink type");
-}
-
-}  // namespace
-
-// Freeform API wraps the detail reader class API
-table_with_metadata read_avro(avro_reader_options const& opts, rmm::mr::device_memory_resource* mr)
-{
-  namespace avro = cudf::io::detail::avro;
-
-  CUDF_FUNC_RANGE();
-  auto reader = make_reader<avro::reader>(opts.get_source(), opts, mr);
-  return reader->read(opts);
-}
-
-// Freeform API wraps the detail reader class API
-table_with_metadata read_json(json_reader_options const& opts, rmm::mr::device_memory_resource* mr)
-{
-  namespace json = cudf::io::detail::json;
-
-  CUDF_FUNC_RANGE();
-  auto reader = make_reader<json::reader>(opts.get_source(), opts, mr);
-  return reader->read(opts);
-}
-
-// Freeform API wraps the detail reader class API
-table_with_metadata read_csv(read_csv_args const& args, rmm::mr::device_memory_resource* mr)
-{
-  namespace csv = cudf::io::detail::csv;
-
-  CUDF_FUNC_RANGE();
-  csv::reader_options options{};
-  options.compression        = args.compression;
-  options.lineterminator     = args.lineterminator;
-  options.delimiter          = args.delimiter;
-  options.decimal            = args.decimal;
-  options.thousands          = args.thousands;
-  options.comment            = args.comment;
-  options.dayfirst           = args.dayfirst;
-  options.delim_whitespace   = args.delim_whitespace;
-  options.skipinitialspace   = args.skipinitialspace;
-  options.skip_blank_lines   = args.skip_blank_lines;
-  options.header             = args.header;
-  options.infer_date_names   = args.infer_date_names;
-  options.infer_date_indexes = args.infer_date_indexes;
-  options.names              = args.names;
-  options.dtype              = args.dtype;
-  options.use_cols_indexes   = args.use_cols_indexes;
-  options.use_cols_names     = args.use_cols_names;
-  options.true_values.insert(
-    options.true_values.end(), args.true_values.begin(), args.true_values.end());
-  options.false_values.insert(
-    options.false_values.end(), args.false_values.begin(), args.false_values.end());
-  if (!args.na_filter) {
-    options.na_values.clear();
-  } else if (!args.keep_default_na) {
-    options.na_values = args.na_values;
-  } else {
-    options.na_values.insert(options.na_values.end(), args.na_values.begin(), args.na_values.end());
-  }
-  options.prefix           = args.prefix;
-  options.mangle_dupe_cols = args.mangle_dupe_cols;
-  options.quotechar        = args.quotechar;
-  options.quoting          = args.quoting;
-  options.doublequote      = args.doublequote;
-  options.timestamp_type   = args.timestamp_type;
-  auto reader              = make_reader<csv::reader>(args.source, options, mr);
-
-  if (args.byte_range_offset != 0 || args.byte_range_size != 0) {
-    return reader->read_byte_range(args.byte_range_offset, args.byte_range_size);
-  } else if (args.skiprows != -1 || args.skipfooter != -1 || args.nrows != -1) {
-    return reader->read_rows(args.skiprows, args.skipfooter, args.nrows);
-  } else {
-    return reader->read_all();
-  }
-}
-
-// Freeform API wraps the detail writer class API
-void write_csv(write_csv_args const& args, rmm::mr::device_memory_resource* mr)
-{
-  using namespace cudf::io::detail;
-
-  auto writer = make_writer<csv::writer>(args.sink(), args, mr);
-
-  writer->write_all(args.table(), args.metadata());
-}
-
-namespace detail_orc = cudf::io::detail::orc;
-
-// Freeform API wraps the detail reader class API
-table_with_metadata read_orc(read_orc_args const& args, rmm::mr::device_memory_resource* mr)
-{
-  CUDF_FUNC_RANGE();
-  detail_orc::reader_options options{args.columns,
-                                     args.use_index,
-                                     args.use_np_dtypes,
-                                     args.timestamp_type,
-                                     args.decimals_as_float,
-                                     args.forced_decimals_scale};
-  auto reader = make_reader<detail_orc::reader>(args.source, options, mr);
-
-  if (args.stripes.size() > 0) {
-    return reader->read_stripes(args.stripes);
-  } else if (args.skip_rows != -1 || args.num_rows != -1) {
-    return reader->read_rows(args.skip_rows, args.num_rows);
-  } else {
-    return reader->read_all();
-  }
-}
-
-// Freeform API wraps the detail writer class API
-void write_orc(write_orc_args const& args, rmm::mr::device_memory_resource* mr)
-{
-  CUDF_FUNC_RANGE();
-  detail_orc::writer_options options{args.compression, args.enable_statistics};
-  auto writer = make_writer<detail_orc::writer>(args.sink, options, mr);
-
-  writer->write_all(args.table, args.metadata);
-}
-
-/**
- * @copydoc cudf::io::write_orc_chunked_begin
- *
- **/
-std::shared_ptr<detail_orc::orc_chunked_state> write_orc_chunked_begin(
-  write_orc_chunked_args const& args, rmm::mr::device_memory_resource* mr)
-{
-  CUDF_FUNC_RANGE();
-  detail_orc::writer_options options{args.compression, args.enable_statistics};
-
-  auto state = std::make_shared<detail_orc::orc_chunked_state>();
-  state->wp  = make_writer<detail_orc::writer>(args.sink, options, mr);
-
-  // have to make a copy of the metadata here since we can't really
-  // guarantee the lifetime of the incoming pointer
-  if (args.metadata != nullptr) {
-    state->user_metadata_with_nullability = *args.metadata;
-    state->user_metadata                  = &state->user_metadata_with_nullability;
-  }
-  state->stream = 0;
-  state->wp->write_chunked_begin(*state);
-  return state;
-}
-
-/**
- * @copydoc cudf::io::write_orc_chunked
- *
- **/
-void write_orc_chunked(table_view const& table,
-                       std::shared_ptr<detail_orc::orc_chunked_state> state)
-{
-  CUDF_FUNC_RANGE();
-  state->wp->write_chunked(table, *state);
-}
-
-/**
- * @copydoc cudf::io::write_orc_chunked_end
- *
- **/
-void write_orc_chunked_end(std::shared_ptr<detail_orc::orc_chunked_state>& state)
-{
-  CUDF_FUNC_RANGE();
-  state->wp->write_chunked_end(*state);
-  state.reset();
-}
-
-using namespace cudf::io::detail::parquet;
-namespace detail_parquet = cudf::io::detail::parquet;
-
-// Freeform API wraps the detail reader class API
-table_with_metadata read_parquet(parquet_reader_options const& options,
-                                 rmm::mr::device_memory_resource* mr)
-{
-  CUDF_FUNC_RANGE();
-  auto reader = make_reader<detail_parquet::reader>(options.get_source(), options, mr);
-
-  return reader->read(options);
-}
-
-// Freeform API wraps the detail writer class API
-std::unique_ptr<std::vector<uint8_t>> write_parquet(parquet_writer_options const& options,
-                                                    rmm::mr::device_memory_resource* mr)
-{
-  CUDF_FUNC_RANGE();
-  auto writer = make_writer<detail_parquet::writer>(options.get_sink(), options, mr);
-
-  return writer->write(options.get_table(),
-                       options.get_metadata(),
-                       options.is_enabled_return_filemetadata(),
-                       options.get_column_chunks_file_path());
-}
-
-/**
- * @copydoc cudf::io::merge_rowgroup_metadata
- *
- **/
-std::unique_ptr<std::vector<uint8_t>> merge_rowgroup_metadata(
-  const std::vector<std::unique_ptr<std::vector<uint8_t>>>& metadata_list)
-{
-  CUDF_FUNC_RANGE();
-  return detail_parquet::writer::merge_rowgroup_metadata(metadata_list);
-}
-
-/**
- * @copydoc cudf::io::write_parquet_chunked_begin
- *
- **/
-std::shared_ptr<pq_chunked_state> write_parquet_chunked_begin(
-  chunked_parquet_writer_options const& op, rmm::mr::device_memory_resource* mr)
-{
-  CUDF_FUNC_RANGE();
-  parquet_writer_options options = parquet_writer_options::builder()
-                                     .compression(op.get_compression())
-                                     .stats_level(op.get_stats_level());
-
-  auto state = std::make_shared<pq_chunked_state>();
-  state->wp  = make_writer<detail_parquet::writer>(op.get_sink(), options, mr);
-
-  // have to make a copy of the metadata here since we can't really
-  // guarantee the lifetime of the incoming pointer
-  if (op.get_nullable_metadata() != nullptr) {
-    state->user_metadata_with_nullability = *op.get_nullable_metadata();
-    state->user_metadata                  = &state->user_metadata_with_nullability;
-  }
-  state->stream = 0;
-  state->wp->write_chunked_begin(*state);
-  return state;
-}
-
-/**
- * @copydoc cudf::io::write_parquet_chunked
- *
- **/
-void write_parquet_chunked(table_view const& table, std::shared_ptr<pq_chunked_state> state)
-{
-  CUDF_FUNC_RANGE();
-  state->wp->write_chunk(table, *state);
-}
-
-/**
- * @copydoc cudf::io::write_parquet_chunked_end
- *
- **/
-std::unique_ptr<std::vector<uint8_t>> write_parquet_chunked_end(
-  std::shared_ptr<pq_chunked_state>& state,
-  bool return_filemetadata,
-  const std::string& column_chunks_file_path)
-{
-  CUDF_FUNC_RANGE();
-  auto meta = state->wp->write_chunked_end(*state, return_filemetadata, column_chunks_file_path);
-  state.reset();
-  return meta;
-}
+
+  // Returns builder for parquet_reader_options
+  parquet_reader_options_builder parquet_reader_options::builder(source_info const& src)
+  {
+    return parquet_reader_options_builder{src};
+  }
+
+  // Returns builder for parquet_writer_options
+  parquet_writer_options_builder parquet_writer_options::builder(sink_info const& sink,
+                                                                 table_view const& table)
+  {
+    return parquet_writer_options_builder{sink, table};
+  }
+
+  // Returns builder for parquet_writer_options
+  parquet_writer_options_builder parquet_writer_options::builder()
+  {
+    return parquet_writer_options_builder();
+  }
+
+  // Returns builder for chunked_parquet_writer_options
+  chunked_parquet_writer_options_builder chunked_parquet_writer_options::builder(
+    sink_info const& sink)
+  {
+    return chunked_parquet_writer_options_builder(sink);
+  }
+
+  namespace {
+  template <typename reader, typename reader_options>
+  std::unique_ptr<reader> make_reader(source_info const& src_info,
+                                      reader_options const& options,
+                                      rmm::mr::device_memory_resource* mr)
+  {
+    if (src_info.type == io_type::FILEPATH) {
+      return std::make_unique<reader>(src_info.filepaths, options, mr);
+    }
+
+    std::vector<std::unique_ptr<datasource>> datasources;
+    if (src_info.type == io_type::HOST_BUFFER) {
+      datasources = cudf::io::datasource::create(src_info.buffers);
+    } else if (src_info.type == io_type::USER_IMPLEMENTED) {
+      datasources = cudf::io::datasource::create(src_info.user_sources);
+    } else {
+      CUDF_FAIL("Unsupported source type");
+    }
+
+    return std::make_unique<reader>(std::move(datasources), options, mr);
+  }
+
+  template <typename writer, typename writer_options>
+  std::unique_ptr<writer> make_writer(sink_info const& sink,
+                                      writer_options const& options,
+                                      rmm::mr::device_memory_resource* mr)
+  {
+    if (sink.type == io_type::FILEPATH) {
+      return std::make_unique<writer>(cudf::io::data_sink::create(sink.filepath), options, mr);
+    }
+    if (sink.type == io_type::HOST_BUFFER) {
+      return std::make_unique<writer>(cudf::io::data_sink::create(sink.buffer), options, mr);
+    }
+    if (sink.type == io_type::VOID) {
+      return std::make_unique<writer>(cudf::io::data_sink::create(), options, mr);
+    }
+    if (sink.type == io_type::USER_IMPLEMENTED) {
+      return std::make_unique<writer>(cudf::io::data_sink::create(sink.user_sink), options, mr);
+    }
+    CUDF_FAIL("Unsupported sink type");
+  }
+
+  }  // namespace
+
+  // Freeform API wraps the detail reader class API
+  table_with_metadata read_avro(avro_reader_options const& opts,
+                                rmm::mr::device_memory_resource* mr)
+  {
+    namespace avro = cudf::io::detail::avro;
+
+    CUDF_FUNC_RANGE();
+    auto reader = make_reader<avro::reader>(opts.get_source(), opts, mr);
+    return reader->read(opts);
+  }
+
+  // Freeform API wraps the detail reader class API
+  table_with_metadata read_json(json_reader_options const& opts,
+                                rmm::mr::device_memory_resource* mr)
+  {
+    namespace json = cudf::io::detail::json;
+
+    CUDF_FUNC_RANGE();
+    auto reader = make_reader<json::reader>(opts.get_source(), opts, mr);
+    return reader->read(opts);
+  }
+
+  // Freeform API wraps the detail reader class API
+  table_with_metadata read_csv(read_csv_args const& args, rmm::mr::device_memory_resource* mr)
+  {
+    namespace csv = cudf::io::detail::csv;
+
+    CUDF_FUNC_RANGE();
+    csv::reader_options options{};
+    options.compression        = args.compression;
+    options.lineterminator     = args.lineterminator;
+    options.delimiter          = args.delimiter;
+    options.decimal            = args.decimal;
+    options.thousands          = args.thousands;
+    options.comment            = args.comment;
+    options.dayfirst           = args.dayfirst;
+    options.delim_whitespace   = args.delim_whitespace;
+    options.skipinitialspace   = args.skipinitialspace;
+    options.skip_blank_lines   = args.skip_blank_lines;
+    options.header             = args.header;
+    options.infer_date_names   = args.infer_date_names;
+    options.infer_date_indexes = args.infer_date_indexes;
+    options.names              = args.names;
+    options.dtype              = args.dtype;
+    options.use_cols_indexes   = args.use_cols_indexes;
+    options.use_cols_names     = args.use_cols_names;
+    options.true_values.insert(
+      options.true_values.end(), args.true_values.begin(), args.true_values.end());
+    options.false_values.insert(
+      options.false_values.end(), args.false_values.begin(), args.false_values.end());
+    if (!args.na_filter) {
+      options.na_values.clear();
+    } else if (!args.keep_default_na) {
+      options.na_values = args.na_values;
+    } else {
+      options.na_values.insert(
+        options.na_values.end(), args.na_values.begin(), args.na_values.end());
+    }
+    options.prefix           = args.prefix;
+    options.mangle_dupe_cols = args.mangle_dupe_cols;
+    options.quotechar        = args.quotechar;
+    options.quoting          = args.quoting;
+    options.doublequote      = args.doublequote;
+    options.timestamp_type   = args.timestamp_type;
+    auto reader              = make_reader<csv::reader>(args.source, options, mr);
+
+    if (args.byte_range_offset != 0 || args.byte_range_size != 0) {
+      return reader->read_byte_range(args.byte_range_offset, args.byte_range_size);
+    } else if (args.skiprows != -1 || args.skipfooter != -1 || args.nrows != -1) {
+      return reader->read_rows(args.skiprows, args.skipfooter, args.nrows);
+    } else {
+      return reader->read_all();
+    }
+  }
+
+  // Freeform API wraps the detail writer class API
+  void write_csv(write_csv_args const& args, rmm::mr::device_memory_resource* mr)
+  {
+    using namespace cudf::io::detail;
+
+    auto writer = make_writer<csv::writer>(args.sink(), args, mr);
+
+    writer->write_all(args.table(), args.metadata());
+  }
+
+  namespace detail_orc = cudf::io::detail::orc;
+
+  // Freeform API wraps the detail reader class API
+  table_with_metadata read_orc(read_orc_args const& args, rmm::mr::device_memory_resource* mr)
+  {
+    CUDF_FUNC_RANGE();
+    detail_orc::reader_options options{args.columns,
+                                       args.use_index,
+                                       args.use_np_dtypes,
+                                       args.timestamp_type,
+                                       args.decimals_as_float,
+                                       args.forced_decimals_scale};
+    auto reader = make_reader<detail_orc::reader>(args.source, options, mr);
+
+    if (args.stripes.size() > 0) {
+      return reader->read_stripes(args.stripes);
+    } else if (args.skip_rows != -1 || args.num_rows != -1) {
+      return reader->read_rows(args.skip_rows, args.num_rows);
+    } else {
+      return reader->read_all();
+    }
+  }
+
+  // Freeform API wraps the detail writer class API
+  void write_orc(write_orc_args const& args, rmm::mr::device_memory_resource* mr)
+  {
+    CUDF_FUNC_RANGE();
+    detail_orc::writer_options options{args.compression, args.enable_statistics};
+    auto writer = make_writer<detail_orc::writer>(args.sink, options, mr);
+
+    writer->write_all(args.table, args.metadata);
+  }
+
+  /**
+   * @copydoc cudf::io::write_orc_chunked_begin
+   *
+   **/
+  std::shared_ptr<detail_orc::orc_chunked_state> write_orc_chunked_begin(
+    write_orc_chunked_args const& args, rmm::mr::device_memory_resource* mr)
+  {
+    CUDF_FUNC_RANGE();
+    detail_orc::writer_options options{args.compression, args.enable_statistics};
+
+    auto state = std::make_shared<detail_orc::orc_chunked_state>();
+    state->wp  = make_writer<detail_orc::writer>(args.sink, options, mr);
+
+    // have to make a copy of the metadata here since we can't really
+    // guarantee the lifetime of the incoming pointer
+    if (args.metadata != nullptr) {
+      state->user_metadata_with_nullability = *args.metadata;
+      state->user_metadata                  = &state->user_metadata_with_nullability;
+    }
+    state->stream = 0;
+    state->wp->write_chunked_begin(*state);
+    return state;
+  }
+
+  /**
+   * @copydoc cudf::io::write_orc_chunked
+   *
+   **/
+  void write_orc_chunked(table_view const& table,
+                         std::shared_ptr<detail_orc::orc_chunked_state> state)
+  {
+    CUDF_FUNC_RANGE();
+    state->wp->write_chunked(table, *state);
+  }
+
+  /**
+   * @copydoc cudf::io::write_orc_chunked_end
+   *
+   **/
+  void write_orc_chunked_end(std::shared_ptr<detail_orc::orc_chunked_state> & state)
+  {
+    CUDF_FUNC_RANGE();
+    state->wp->write_chunked_end(*state);
+    state.reset();
+  }
+
+  using namespace cudf::io::detail::parquet;
+  namespace detail_parquet = cudf::io::detail::parquet;
+
+  // Freeform API wraps the detail reader class API
+  table_with_metadata read_parquet(parquet_reader_options const& options,
+                                   rmm::mr::device_memory_resource* mr)
+  {
+    CUDF_FUNC_RANGE();
+    auto reader = make_reader<detail_parquet::reader>(options.get_source(), options, mr);
+
+    return reader->read(options);
+  }
+
+  // Freeform API wraps the detail writer class API
+  std::unique_ptr<std::vector<uint8_t>> write_parquet(parquet_writer_options const& options,
+                                                      rmm::mr::device_memory_resource* mr)
+  {
+    CUDF_FUNC_RANGE();
+    auto writer = make_writer<detail_parquet::writer>(options.get_sink(), options, mr);
+
+    return writer->write(options.get_table(),
+                         options.get_metadata(),
+                         options.is_enabled_return_filemetadata(),
+                         options.get_column_chunks_file_path());
+  }
+
+  /**
+   * @copydoc cudf::io::merge_rowgroup_metadata
+   *
+   **/
+  std::unique_ptr<std::vector<uint8_t>> merge_rowgroup_metadata(
+    const std::vector<std::unique_ptr<std::vector<uint8_t>>>& metadata_list)
+  {
+    CUDF_FUNC_RANGE();
+    return detail_parquet::writer::merge_rowgroup_metadata(metadata_list);
+  }
+
+  /**
+   * @copydoc cudf::io::write_parquet_chunked_begin
+   *
+   **/
+  std::shared_ptr<pq_chunked_state> write_parquet_chunked_begin(
+    chunked_parquet_writer_options const& op, rmm::mr::device_memory_resource* mr)
+  {
+    CUDF_FUNC_RANGE();
+    parquet_writer_options options = parquet_writer_options::builder()
+                                       .compression(op.get_compression())
+                                       .stats_level(op.get_stats_level());
+
+    auto state = std::make_shared<pq_chunked_state>();
+    state->wp  = make_writer<detail_parquet::writer>(op.get_sink(), options, mr);
+
+    // have to make a copy of the metadata here since we can't really
+    // guarantee the lifetime of the incoming pointer
+    if (op.get_nullable_metadata() != nullptr) {
+      state->user_metadata_with_nullability = *op.get_nullable_metadata();
+      state->user_metadata                  = &state->user_metadata_with_nullability;
+    }
+    state->stream = 0;
+    state->wp->write_chunked_begin(*state);
+    return state;
+  }
+
+  /**
+   * @copydoc cudf::io::write_parquet_chunked
+   *
+   **/
+  void write_parquet_chunked(table_view const& table, std::shared_ptr<pq_chunked_state> state)
+  {
+    CUDF_FUNC_RANGE();
+    state->wp->write_chunk(table, *state);
+  }
+
+  /**
+   * @copydoc cudf::io::write_parquet_chunked_end
+   *
+   **/
+  std::unique_ptr<std::vector<uint8_t>> write_parquet_chunked_end(
+    std::shared_ptr<pq_chunked_state> & state,
+    bool return_filemetadata,
+    const std::string& column_chunks_file_path)
+  {
+    CUDF_FUNC_RANGE();
+    auto meta = state->wp->write_chunked_end(*state, return_filemetadata, column_chunks_file_path);
+    state.reset();
+    return meta;
+  }
 
 }  // namespace io
-}  // namespace cudf+}  // namespace io