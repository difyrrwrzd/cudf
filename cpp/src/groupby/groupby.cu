--- conflicted
+++ resolved
@@ -148,11 +148,7 @@
     return groupby::groups{std::move(grouped_keys), std::move(group_offsets_vector), std::move(grouped_values)};
   }
   else {
-<<<<<<< HEAD
-    return groupby::groups{std::move(grouped_keys), group_offsets_vector};
-=======
-    return groupby::groups{std::move(group_keys), std:move(group_offsets_vector)};
->>>>>>> b844ab11
+    return groupby::groups{std::move(grouped_keys), std::move(group_offsets_vector)};
   }
 }
 
