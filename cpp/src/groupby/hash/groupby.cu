--- conflicted
+++ resolved
@@ -167,23 +167,6 @@
     auto transformed_result =
     [&col, to_dense_agg_result, mr, stream]
     (auto const& agg_kind) {
-<<<<<<< HEAD
-      auto tranformed_agg = std::make_unique<aggregation>(agg_kind);
-      auto arg_result = to_dense_agg_result(tranformed_agg);
-      if (arg_result->nullable()) {
-        column_view null_removed_map(data_type(type_to_id<size_type>()),
-          arg_result->size(), 
-          static_cast<void const*>(arg_result->view().template data<size_type>()));
-        auto transformed_result = experimental::detail::gather(
-          table_view({col}), null_removed_map, false, true, false, mr, stream);
-        return std::move(transformed_result->release()[0]);
-      }
-      else {
-        auto transformed_result = experimental::detail::gather(
-          table_view({col}), *arg_result, false, false, false, mr, stream);
-        return std::move(transformed_result->release()[0]);
-      }
-=======
       auto transformed_agg = std::make_unique<aggregation>(agg_kind);
       auto arg_result = to_dense_agg_result(transformed_agg);
       // We make a view of ARG(MIN/MAX) result without a null mask and gather 
@@ -197,7 +180,6 @@
       auto transformed_result = experimental::detail::gather(table_view({col}),
         null_removed_map, false, arg_result->nullable(), false, mr, stream);
       return std::move(transformed_result->release()[0]);
->>>>>>> 25ff8075
     };
 
     for (auto &&agg : agg_v) {
