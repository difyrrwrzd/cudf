--- conflicted
+++ resolved
@@ -1166,11 +1166,6 @@
     using T = long long int;
     return cudf::detail::typesAtomicOperation64
         (address, val, [](T* a, T v){return atomicXor(a, v);});
-<<<<<<< HEAD
-}
-=======
-}
-
-
-#endif
->>>>>>> fe9dc5a1
+}
+
+#endif