/*
 * Copyright (c) 2019, NVIDIA CORPORATION.
 *
 * Licensed under the Apache License, Version 2.0 (the "License");
 * you may not use this file except in compliance with the License.
 * You may obtain a copy of the License at
 *
 *     http://www.apache.org/licenses/LICENSE-2.0
 *
 * Unless required by applicable law or agreed to in writing, software
 * distributed under the License is distributed on an "AS IS" BASIS,
 * WITHOUT WARRANTIES OR CONDITIONS OF ANY KIND, either express or implied.
 * See the License for the specific language governing permissions and
 * limitations under the License.
 */
#ifndef TYPE_DISPATCHER_HPP
#define TYPE_DISPATCHER_HPP

#include "wrapper_types.hpp"
#include "release_assert.cuh"

#include <cudf/types.h>

#include <nvstrings/NVStrings.h>

#include <cassert>
#include <utility>


/* --------------------------------------------------------------------------*/
/**
 * @brief  Invokes an instance of a functor template with the appropriate type
 * determined by a gdf_dtype enum value.
 *
 * This helper function accepts any object with an "operator()" template,
 * e.g., a functor. It will invoke an instance of the template by passing
 * in as the template argument an appropriate type determined by the value of
 * the gdf_dtype argument.
 *
 * The template may have 1 or more template parameters, but the first parameter
 * must be the type dispatched from the gdf_dtype enum.  The remaining template
 * parameters must be able to be automatically deduced.
 *
 * There is a 1-to-1 mapping of gdf_dtype enum values and dispatched types.
 * However, different gdf_dtype values may have the same underlying type.
 * Therefore, in order to provide the 1-to-1 mapping, a wrapper struct may be
 * dispatched for certain gdf_dtype enum values in order to emulate a "strong
 * typedef".
 *
 * A strong typedef  provides a new, concrete type unlike a normal C++ typedef
 * which is simply a type alias. These "strong typedef" structs simply wrap a
 * single member variable of a fundamental type called 'value'.
 *
 * The standard arithmetic operators are defined for the wrapper structs and
 * therefore the wrapper struct types can be used as if they were fundamental
 * types.
 *
 * See wrapper_types.hpp for more detail.
 *
 * Example usage with a functor that returns the size of the dispatched type:
 *
 * struct example_functor{
 *  template <typename T>
 *  int operator()(){
 *    return sizeof(T);
 *  }
 * };
 *
 * cudf::type_dispatcher(GDF_INT8, example_functor);  // returns 1
 * cudf::type_dispatcher(GDF_INT64, example_functor); // returns 8
 *
 * Example usage of a functor for checking if element "i" in column "lhs" is
 * equal to element "j" in column "rhs":
 *
 * struct elements_are_equal{
 *   template <typename ColumnType>
 *   bool operator()(void const * lhs, int i,
 *                   void const * rhs, int j)
 *   {
 *     // Cast the void* data buffer to the dispatched type and retrieve
 * elements
 *     // "i" and "j" from the respective columns
 *     ColumnType const i_elem = static_cast<ColumnType const*>(lhs)[i];
 *     ColumnType const j_elem = static_cast<ColumnType const*>(rhs)[j];
 *
 *     // operator== is defined for wrapper structs such that it performs the
 *     // operator== on the underlying values. Therefore, the wrapper structs
 *     // can be used as if they were fundamental arithmetic types
 *     return i_elem == j_elem;
 *   }
 * };
 *
 * The return type for all template instantiations of the functor's "operator()"
 * lambda must be the same, else there will be a compiler error as you would be
 * trying to return different types from the same function.
 * 
 * NOTE: It is undefined behavior if an unsupported or invalid `gdf_dtype` is
 * supplied.
 *
 * @param dtype The gdf_dtype enum that determines which type will be dispatched
 * @param f The functor with a templated "operator()" that will be invoked with 
 * the dispatched type
 * @param args A parameter-pack (i.e., arbitrary number of arguments) that will 
 * be perfectly-forwarded as the arguments of the functor's "operator()".
 *
 * @returns Whatever is returned by the functor's "operator()". 
 *
 */
/* ----------------------------------------------------------------------------*/
namespace cudf {

// This pragma disables a compiler warning that complains about the valid usage
// of calling a __host__ functor from this function which is __host__ __device__
#pragma hd_warning_disable
template <class functor_t, typename... Ts>
CUDA_HOST_DEVICE_CALLABLE decltype(auto) type_dispatcher(gdf_dtype dtype,
                                                         functor_t f,
                                                         Ts&&... args) {
  switch(dtype)
  {
    // The .template is known as a "template disambiguator"
    // See here for more information:
    // https://stackoverflow.com/questions/3786360/confusing-template-error
    case GDF_INT8:      { return f.template operator()< int8_t >(std::forward<Ts>(args)...); }
    case GDF_INT16:     { return f.template operator()< int16_t >(std::forward<Ts>(args)...); }
    case GDF_INT32:     { return f.template operator()< int32_t >(std::forward<Ts>(args)...); }
    case GDF_INT64:     { return f.template operator()< int64_t >(std::forward<Ts>(args)...); }
    case GDF_FLOAT32:   { return f.template operator()< float >(std::forward<Ts>(args)...); }
    case GDF_FLOAT64:   { return f.template operator()< double >(std::forward<Ts>(args)...); }
    case GDF_DATE32:    { return f.template operator()< date32 >(std::forward<Ts>(args)...); }
    case GDF_DATE64:    { return f.template operator()< date64 >(std::forward<Ts>(args)...); }
    case GDF_TIMESTAMP: { return f.template operator()< timestamp >(std::forward<Ts>(args)...); }
    case GDF_CATEGORY:  { return f.template operator()< category >(std::forward<Ts>(args)...); }
<<<<<<< HEAD
    case GDF_STRING_CATEGORY:  { return f.template operator()< nvstring_category >(std::forward<Ts>(args)...); }
=======
    case GDF_BOOL:      { return f.template operator()< bool8 >(std::forward<Ts>(args)...); }
>>>>>>> 5915171c
    default: {
#ifdef __CUDA_ARCH__
      
      // This will cause the calling kernel to crash as well as invalidate
      // the GPU context
      release_assert(false && "Invalid gdf_dtype in type_dispatcher");

      // The following code will never be reached, but the compiler generates a
      // warning if there isn't a return value.

      // Need to find out what the return type is in order to have a default
      // return value and solve the compiler warning for lack of a default
      // return
      using return_type =
          decltype(f.template operator()<int8_t>(std::forward<Ts>(args)...));
      return return_type();
#else
      // In host-code, the compiler is smart enough to know we don't need a
      // default return type since we're throwing an exception.
      throw std::runtime_error("Invalid gdf_dtype in type_dispatcher");
#endif
    }
  }
}

/**---------------------------------------------------------------------------*
 * @brief Maps a C++ type to it's corresponding gdf_dtype.
 *
 * When explicitly passed a template argument of a given type, returns the
 * appropriate `gdf_dtype` for the specified C++ type.
 *
 * For example:
 * ```
 * return gdf_dtype_of<int32_t>();        // Returns GDF_INT32
 * return gdf_dtype_of<cudf::category>(); // Returns GDF_CATEGORY
 * ```
 *
 * @tparam T The type to map to a `gdf_dtype`
 *---------------------------------------------------------------------------**/
template <typename T>
inline constexpr gdf_dtype gdf_dtype_of() {
  return GDF_invalid;
};

template <>
inline constexpr gdf_dtype gdf_dtype_of<int8_t>() {
  return GDF_INT8;
};

template <>
inline constexpr gdf_dtype gdf_dtype_of<int16_t>() {
  return GDF_INT16;
};

template <>
inline constexpr gdf_dtype gdf_dtype_of<int32_t>() {
  return GDF_INT32;
};

template <>
inline constexpr gdf_dtype gdf_dtype_of<int64_t>() {
  return GDF_INT64;
};

template <>
inline constexpr gdf_dtype gdf_dtype_of<float>() {
  return GDF_FLOAT32;
};

template <>
inline constexpr gdf_dtype gdf_dtype_of<double>() {
  return GDF_FLOAT64;
};

template <>
inline constexpr gdf_dtype gdf_dtype_of<cudf::date32>() {
  return GDF_DATE32;
};

template <>
inline constexpr gdf_dtype gdf_dtype_of<cudf::date64>() {
  return GDF_DATE64;
};

template <>
inline constexpr gdf_dtype gdf_dtype_of<cudf::timestamp>() {
  return GDF_TIMESTAMP;
};

template <>
inline constexpr gdf_dtype gdf_dtype_of<cudf::category>() {
  return GDF_CATEGORY;
};
  
template <>
inline constexpr gdf_dtype gdf_dtype_of<cudf::bool8>() {
  return GDF_BOOL;
};
  
template <>
inline constexpr gdf_dtype gdf_dtype_of<cudf::nvstring_category>() {
  return GDF_STRING_CATEGORY;
};

template <>
inline constexpr gdf_dtype gdf_dtype_of<NVStrings>() {
  return GDF_STRING;
};

}  // namespace cudf

#endif<|MERGE_RESOLUTION|>--- conflicted
+++ resolved
@@ -131,11 +131,8 @@
     case GDF_DATE64:    { return f.template operator()< date64 >(std::forward<Ts>(args)...); }
     case GDF_TIMESTAMP: { return f.template operator()< timestamp >(std::forward<Ts>(args)...); }
     case GDF_CATEGORY:  { return f.template operator()< category >(std::forward<Ts>(args)...); }
-<<<<<<< HEAD
     case GDF_STRING_CATEGORY:  { return f.template operator()< nvstring_category >(std::forward<Ts>(args)...); }
-=======
     case GDF_BOOL:      { return f.template operator()< bool8 >(std::forward<Ts>(args)...); }
->>>>>>> 5915171c
     default: {
 #ifdef __CUDA_ARCH__
       
