/*
 * Copyright (c) 2019, NVIDIA CORPORATION.
 *
 * Copyright 2018-2019 BlazingDB, Inc.
 *     Copyright 2018 Christian Noboa Mardini <christian@blazingdb.com>
 *
 * Licensed under the Apache License, Version 2.0 (the "License");
 * you may not use this file except in compliance with the License.
 * You may obtain a copy of the License at
 *
 *     http://www.apache.org/licenses/LICENSE-2.0
 *
 * Unless required by applicable law or agreed to in writing, software
 * distributed under the License is distributed on an "AS IS" BASIS,
 * WITHOUT WARRANTIES OR CONDITIONS OF ANY KIND, either express or implied.
 * See the License for the specific language governing permissions and
 * limitations under the License.
 */

#include "type.h"
#include <cudf/utilities/legacy/type_dispatcher.hpp>

namespace cudf {
namespace binops {
namespace jit {
/**---------------------------------------------------------------------------*
 * @brief Get the Operator Name
 *
 * @param ope (enum) The binary operator as enum of type gdf_binary_operator
 * @return std::string The name of the operator as string
 *---------------------------------------------------------------------------**/
std::string getOperatorName(gdf_binary_operator ope)
{
  switch (ope) {
    case GDF_ADD: return "Add";
    case GDF_SUB: return "Sub";
    case GDF_MUL: return "Mul";
    case GDF_DIV: return "Div";
    case GDF_TRUE_DIV: return "TrueDiv";
    case GDF_FLOOR_DIV: return "FloorDiv";
    case GDF_MOD: return "Mod";
    case GDF_PYMOD: return "PyMod";
    case GDF_POW: return "Pow";
    case GDF_EQUAL: return "Equal";
    case GDF_NOT_EQUAL: return "NotEqual";
    case GDF_LESS: return "Less";
    case GDF_GREATER: return "Greater";
    case GDF_LESS_EQUAL: return "LessEqual";
    case GDF_GREATER_EQUAL: return "GreaterEqual";
    case GDF_BITWISE_AND: return "BitwiseAnd";
    case GDF_BITWISE_OR: return "BitwiseOr";
    case GDF_BITWISE_XOR: return "BitwiseXor";
    case GDF_LOGICAL_AND: return "LogicalAnd";
    case GDF_LOGICAL_OR: return "LogicalOr";
    case GDF_GENERIC_BINARY: return "UserDefinedOp";
    default: return "None";
  }
}

<<<<<<< HEAD
    /**
     * @brief Get the Operator Name
     * 
     * @param ope (enum) The binary operator as enum of type gdf_binary_operator
     * @return std::string The name of the operator as string
     **/
    std::string getOperatorName(gdf_binary_operator ope) {
        switch (ope) {
            case GDF_ADD:
                return "Add";
            case GDF_SUB:
                return "Sub";
            case GDF_MUL:
                return "Mul";
            case GDF_DIV:
                return "Div";
            case GDF_TRUE_DIV:
                return "TrueDiv";
            case GDF_FLOOR_DIV:
                return "FloorDiv";
            case GDF_MOD:
                return "Mod";
            case GDF_PYMOD:
                return "PyMod";
            case GDF_POW:
                return "Pow";
            case GDF_EQUAL:
                return "Equal";
            case GDF_NOT_EQUAL:
                return "NotEqual";
            case GDF_LESS:
                return "Less";
            case GDF_GREATER:
                return "Greater";
            case GDF_LESS_EQUAL:
                return "LessEqual";
            case GDF_GREATER_EQUAL:
                return "GreaterEqual";
            case GDF_BITWISE_AND:
                return "BitwiseAnd";
            case GDF_BITWISE_OR:
                return "BitwiseOr";
            case GDF_BITWISE_XOR:
                return "BitwiseXor";
            case GDF_LOGICAL_AND:
                return "LogicalAnd";
            case GDF_LOGICAL_OR:
                return "LogicalOr";
            case GDF_GENERIC_BINARY:
                return "UserDefinedOp";
            default:
                return "None";
        }
    }

} // namespace jit
} // namespace binops
} // namespace cudf
=======
}  // namespace jit
}  // namespace binops
}  // namespace cudf
>>>>>>> e5ab8518
<|MERGE_RESOLUTION|>--- conflicted
+++ resolved
@@ -23,12 +23,12 @@
 namespace cudf {
 namespace binops {
 namespace jit {
-/**---------------------------------------------------------------------------*
+/**
  * @brief Get the Operator Name
  *
  * @param ope (enum) The binary operator as enum of type gdf_binary_operator
  * @return std::string The name of the operator as string
- *---------------------------------------------------------------------------**/
+ **/
 std::string getOperatorName(gdf_binary_operator ope)
 {
   switch (ope) {
@@ -57,67 +57,6 @@
   }
 }
 
-<<<<<<< HEAD
-    /**
-     * @brief Get the Operator Name
-     * 
-     * @param ope (enum) The binary operator as enum of type gdf_binary_operator
-     * @return std::string The name of the operator as string
-     **/
-    std::string getOperatorName(gdf_binary_operator ope) {
-        switch (ope) {
-            case GDF_ADD:
-                return "Add";
-            case GDF_SUB:
-                return "Sub";
-            case GDF_MUL:
-                return "Mul";
-            case GDF_DIV:
-                return "Div";
-            case GDF_TRUE_DIV:
-                return "TrueDiv";
-            case GDF_FLOOR_DIV:
-                return "FloorDiv";
-            case GDF_MOD:
-                return "Mod";
-            case GDF_PYMOD:
-                return "PyMod";
-            case GDF_POW:
-                return "Pow";
-            case GDF_EQUAL:
-                return "Equal";
-            case GDF_NOT_EQUAL:
-                return "NotEqual";
-            case GDF_LESS:
-                return "Less";
-            case GDF_GREATER:
-                return "Greater";
-            case GDF_LESS_EQUAL:
-                return "LessEqual";
-            case GDF_GREATER_EQUAL:
-                return "GreaterEqual";
-            case GDF_BITWISE_AND:
-                return "BitwiseAnd";
-            case GDF_BITWISE_OR:
-                return "BitwiseOr";
-            case GDF_BITWISE_XOR:
-                return "BitwiseXor";
-            case GDF_LOGICAL_AND:
-                return "LogicalAnd";
-            case GDF_LOGICAL_OR:
-                return "LogicalOr";
-            case GDF_GENERIC_BINARY:
-                return "UserDefinedOp";
-            default:
-                return "None";
-        }
-    }
-
-} // namespace jit
-} // namespace binops
-} // namespace cudf
-=======
 }  // namespace jit
 }  // namespace binops
-}  // namespace cudf
->>>>>>> e5ab8518
+}  // namespace cudf