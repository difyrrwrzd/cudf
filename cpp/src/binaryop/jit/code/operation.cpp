/*
 * Copyright (c) 2019-2020, NVIDIA CORPORATION.
 *
 * Copyright 2018-2019 BlazingDB, Inc.
 *     Copyright 2018 Christian Noboa Mardini <christian@blazingdb.com>
 *
 * Licensed under the Apache License, Version 2.0 (the "License");
 * you may not use this file except in compliance with the License.
 * You may obtain a copy of the License at
 *
 *     http://www.apache.org/licenses/LICENSE-2.0
 *
 * Unless required by applicable law or agreed to in writing, software
 * distributed under the License is distributed on an "AS IS" BASIS,
 * WITHOUT WARRANTIES OR CONDITIONS OF ANY KIND, either express or implied.
 * See the License for the specific language governing permissions and
 * limitations under the License.
 */

namespace cudf {
namespace experimental {
namespace binops {
namespace jit {
namespace code {
const char* operation =
  R"***(
    #pragma once
    #include <cmath>
<<<<<<< HEAD
    #include <type_traits>
=======
    #include "traits.h"
>>>>>>> 9aca6a2d
    using namespace simt::std;

    struct Add {
        // Disallow sum of timestamps with any other type (including itself)
        template <typename TypeOut, typename TypeLhs, typename TypeRhs,
                  enable_if_t<(!is_timestamp_v<TypeOut> &&
                               !is_timestamp_v<TypeLhs> &&
                               !is_timestamp_v<TypeRhs>)>* = nullptr>
        static TypeOut operate(TypeLhs x, TypeRhs y) {
            using TypeCommon = typename common_type<TypeOut, TypeLhs, TypeRhs>::type;
            return static_cast<TypeOut>(static_cast<TypeCommon>(x) + static_cast<TypeCommon>(y));
        }
    };

    using RAdd = Add;

    struct Sub {
        // Disallow difference of timestamps with any other type (including itself)
        template <typename TypeOut, typename TypeLhs, typename TypeRhs,
                  enable_if_t<(!is_timestamp_v<TypeOut> &&
                               !is_timestamp_v<TypeLhs> &&
                               !is_timestamp_v<TypeRhs>)>* = nullptr>
        static TypeOut operate(TypeLhs x, TypeRhs y) {
            using TypeCommon = typename common_type<TypeOut, TypeLhs, TypeRhs>::type;
            return static_cast<TypeOut>(static_cast<TypeCommon>(x) - static_cast<TypeCommon>(y));
        }
    };

    struct RSub {
        template <typename TypeOut, typename TypeLhs, typename TypeRhs>
        static TypeOut operate(TypeLhs x, TypeRhs y) {
            return Sub::operate<TypeOut, TypeRhs, TypeLhs>(y, x);
        }
    };

    struct Mul {
        template <typename TypeOut, typename TypeLhs, typename TypeRhs>
        static TypeOut operate(TypeLhs x, TypeRhs y) {
            using TypeCommon = typename common_type<TypeOut, TypeLhs, TypeRhs>::type;
            return static_cast<TypeOut>(static_cast<TypeCommon>(x) * static_cast<TypeCommon>(y));
        }
    };

    using RMul = Mul;

    struct Div {
        template <typename TypeOut, typename TypeLhs, typename TypeRhs>
        static TypeOut operate(TypeLhs x, TypeRhs y) {
            using TypeCommon = typename common_type<TypeOut, TypeLhs, TypeRhs>::type;
            return static_cast<TypeOut>(static_cast<TypeCommon>(x) / static_cast<TypeCommon>(y));
        }
    };

    struct RDiv {
        template <typename TypeOut, typename TypeLhs, typename TypeRhs>
        static TypeOut operate(TypeLhs x, TypeRhs y) {
            using TypeCommon = typename common_type<TypeOut, TypeLhs, TypeRhs>::type;
            return static_cast<TypeOut>(static_cast<TypeCommon>(y) / static_cast<TypeCommon>(x));
        }
    };

    struct TrueDiv {
        template <typename TypeOut, typename TypeLhs, typename TypeRhs>
        static TypeOut operate(TypeLhs x, TypeRhs y) {
            return (static_cast<double>(x) / static_cast<double>(y));
        }
    };

    struct RTrueDiv {
        template <typename TypeOut, typename TypeLhs, typename TypeRhs>
        static TypeOut operate(TypeLhs x, TypeRhs y) {
            return (static_cast<double>(y) / static_cast<double>(x));
        }
    };

    struct FloorDiv {
        template <typename TypeOut, typename TypeLhs, typename TypeRhs>
        static TypeOut operate(TypeLhs x, TypeRhs y) {
            return floor(static_cast<double>(x) / static_cast<double>(y));
        }
    };

    struct RFloorDiv {
        template <typename TypeOut, typename TypeLhs, typename TypeRhs>
        static TypeOut operate(TypeLhs x, TypeRhs y) {
            return floor(static_cast<double>(y) / static_cast<double>(x));
        }
    };

    struct Mod {
        template <typename TypeOut,
                  typename TypeLhs,
                  typename TypeRhs,
                  enable_if_t<(is_integral_v<typename common_type<TypeOut, TypeLhs, TypeRhs>::type>)>* = nullptr>
        static TypeOut operate(TypeLhs x, TypeRhs y) {
            using TypeCommon = typename common_type<TypeOut, TypeLhs, TypeRhs>::type;
            return static_cast<TypeOut>(static_cast<TypeCommon>(x) % static_cast<TypeCommon>(y));
        }

        template <typename TypeOut,
                  typename TypeLhs,
                  typename TypeRhs,
                  enable_if_t<(isFloat<typename common_type<TypeOut, TypeLhs, TypeRhs>::type>)>* = nullptr>
        static TypeOut operate(TypeLhs x, TypeRhs y) {
            return static_cast<TypeOut>(fmodf(static_cast<float>(x), static_cast<float>(y)));
        }

        template <typename TypeOut,
                  typename TypeLhs,
                  typename TypeRhs,
                  enable_if_t<(isDouble<typename common_type<TypeOut, TypeLhs, TypeRhs>::type>)>* = nullptr>
        static TypeOut operate(TypeLhs x, TypeRhs y) {
            return static_cast<TypeOut>(fmod(static_cast<double>(x), static_cast<double>(y)));
        }
    };

    struct RMod {
        template <typename TypeOut,
                  typename TypeLhs,
                  typename TypeRhs,
                  enable_if_t<(is_integral_v<typename common_type<TypeOut, TypeLhs, TypeRhs>::type>)>* = nullptr>
        static TypeOut operate(TypeLhs x, TypeRhs y) {
            using TypeCommon = typename common_type<TypeOut, TypeLhs, TypeRhs>::type;
            return static_cast<TypeOut>(static_cast<TypeCommon>(y) % static_cast<TypeCommon>(x));
        }

        template <typename TypeOut,
                  typename TypeLhs,
                  typename TypeRhs,
                  enable_if_t<(isFloat<typename common_type<TypeOut, TypeLhs, TypeRhs>::type>)>* = nullptr>
        static TypeOut operate(TypeLhs x, TypeRhs y) {
            return static_cast<TypeOut>(fmodf(static_cast<float>(y), static_cast<float>(x)));
        }

        template <typename TypeOut,
                  typename TypeLhs,
                  typename TypeRhs,
                  enable_if_t<(isDouble<typename common_type<TypeOut, TypeLhs, TypeRhs>::type>)>* = nullptr>
        static TypeOut operate(TypeLhs x, TypeRhs y) {
            return static_cast<TypeOut>(fmod(static_cast<double>(y), static_cast<double>(x)));
        }
    };

    struct PyMod {
        template <typename TypeOut,
                  typename TypeLhs,
                  typename TypeRhs,
                  enable_if_t<(is_integral_v<TypeOut>)>* = nullptr>
        static TypeOut operate(TypeLhs x, TypeRhs y) {
            return ((x % y) + y) % y;
        }

        template <typename TypeOut,
                  typename TypeLhs,
                  typename TypeRhs,
                  enable_if_t<(is_floating_point_v<TypeOut>)>* = nullptr>
        static TypeOut operate(TypeLhs x, TypeRhs y) {
            double x1 = static_cast<double>(x);
            double y1 = static_cast<double>(y);
            return fmod(fmod(x1, y1) + y1, y1);
        }
    };

    struct RPyMod {
        template <typename TypeOut,
                  typename TypeLhs,
                  typename TypeRhs,
                  enable_if_t<(is_integral_v<TypeOut>)>* = nullptr>
        static TypeOut operate(TypeLhs x, TypeRhs y) {
            return ((y % x) + x) % x;
        }

        template <typename TypeOut,
                  typename TypeLhs,
                  typename TypeRhs,
                  enable_if_t<(is_floating_point_v<TypeOut>)>* = nullptr>
        static TypeOut operate(TypeLhs x, TypeRhs y) {
            double x1 = static_cast<double>(x);
            double y1 = static_cast<double>(y);
            return fmod(fmod(y1, x1) + x1, x1);
        }
    };

    struct Pow {
        template <typename TypeOut, typename TypeLhs, typename TypeRhs>
        static TypeOut operate(TypeLhs x, TypeRhs y) {
            return pow(static_cast<double>(x), static_cast<double>(y));
        }
    };

    struct RPow {
        template <typename TypeOut, typename TypeLhs, typename TypeRhs>
        static TypeOut operate(TypeLhs x, TypeRhs y) {
            return pow(static_cast<double>(y), static_cast<double>(x));
        }
    };

    struct Equal {
        template <typename TypeOut, typename TypeLhs, typename TypeRhs>
        static TypeOut operate(TypeLhs x, TypeRhs y) {
            return (x == y);
        }
    };

    using REqual = Equal;

    struct NotEqual {
        template <typename TypeOut, typename TypeLhs, typename TypeRhs>
        static TypeOut operate(TypeLhs x, TypeRhs y) {
            return (x != y);
        }
    };

    using RNotEqual = NotEqual;

    struct Less {
        template <typename TypeOut, typename TypeLhs, typename TypeRhs>
        static TypeOut operate(TypeLhs x, TypeRhs y) {
            return (x < y);
        }
    };

    struct RLess {
        template <typename TypeOut, typename TypeLhs, typename TypeRhs>
        static TypeOut operate(TypeLhs x, TypeRhs y) {
            return (y < x);
        }
    };

    struct Greater {
        template <typename TypeOut, typename TypeLhs, typename TypeRhs>
        static TypeOut operate(TypeLhs x, TypeRhs y) {
            return (x > y);
        }
    };

    struct RGreater {
        template <typename TypeOut, typename TypeLhs, typename TypeRhs>
        static TypeOut operate(TypeLhs x, TypeRhs y) {
            return (y > x);
        }
    };

    struct LessEqual {
        template <typename TypeOut, typename TypeLhs, typename TypeRhs>
        static TypeOut operate(TypeLhs x, TypeRhs y) {
            return (x <= y);
        }
    };

    struct RLessEqual {
        template <typename TypeOut, typename TypeLhs, typename TypeRhs>
        static TypeOut operate(TypeLhs x, TypeRhs y) {
            return (y <= x);
        }
    };

    struct GreaterEqual {
        template <typename TypeOut, typename TypeLhs, typename TypeRhs>
        static TypeOut operate(TypeLhs x, TypeRhs y) {
            return (x >= y);
        }
    };

    struct RGreaterEqual {
        template <typename TypeOut, typename TypeLhs, typename TypeRhs>
        static TypeOut operate(TypeLhs x, TypeRhs y) {
            return (y >= x);
        }
    };
    
    struct BitwiseAnd {
        template <typename TypeOut, typename TypeLhs, typename TypeRhs>
        static TypeOut operate(TypeLhs x, TypeRhs y) {
            return (static_cast<TypeOut>(x) & static_cast<TypeOut>(y));
        }
    };

    using RBitwiseAnd = BitwiseAnd;

    struct BitwiseOr {
        template <typename TypeOut, typename TypeLhs, typename TypeRhs>
        static TypeOut operate(TypeLhs x, TypeRhs y) {
            return (static_cast<TypeOut>(x) | static_cast<TypeOut>(y));
        }
    };

    using RBitwiseOr = BitwiseOr;

    struct BitwiseXor {
        template <typename TypeOut, typename TypeLhs, typename TypeRhs>
        static TypeOut operate(TypeLhs x, TypeRhs y) {
            return (static_cast<TypeOut>(x) ^ static_cast<TypeOut>(y));
        }
    };

    using RBitwiseXor = BitwiseXor;

    struct LogicalAnd {
        template <typename TypeOut, typename TypeLhs, typename TypeRhs>
        static TypeOut operate(TypeLhs x, TypeRhs y) {
            return (x && y);
        }
    };

    using RLogicalAnd = LogicalAnd;

    struct LogicalOr {
        template <typename TypeOut, typename TypeLhs, typename TypeRhs>
        static TypeOut operate(TypeLhs x, TypeRhs y) {
            return (x || y);
        }
    };

    using RLogicalOr = LogicalOr;

    struct UserDefinedOp {
        template <typename TypeOut, typename TypeLhs, typename TypeRhs>
        static TypeOut operate(TypeLhs x, TypeRhs y) {
            TypeOut output;
            using TypeCommon = typename common_type<TypeOut, TypeLhs, TypeRhs>::type;
            GENERIC_BINARY_OP(&output, static_cast<TypeCommon>(x), static_cast<TypeCommon>(y));
            return output;
        }
    };    
    
    struct ShiftLeft {
        template <typename TypeOut, typename TypeLhs, typename TypeRhs>
        static TypeOut operate(TypeLhs x, TypeRhs y) {
            return (x << y);
        }
    };

    struct RShiftLeft {
        template <typename TypeOut, typename TypeLhs, typename TypeRhs>
        static TypeOut operate(TypeLhs x, TypeRhs y) {
            return (y << x);
        }
    };

    struct ShiftRight {
        template <typename TypeOut, typename TypeLhs, typename TypeRhs>
        static TypeOut operate(TypeLhs x, TypeRhs y) {
            return (x >> y);
        }
    };    

    struct RShiftRight {
        template <typename TypeOut, typename TypeLhs, typename TypeRhs>
        static TypeOut operate(TypeLhs x, TypeRhs y) {
            return (y >> x);
        }
    };

    struct ShiftRightUnsigned {
        template <typename TypeOut, typename TypeLhs, typename TypeRhs>
        static TypeOut operate(TypeLhs x, TypeRhs y) {
            return (static_cast<make_unsigned_t<TypeLhs>>(x) >> y);            
        }
    };    

    struct RShiftRightUnsigned {
        template <typename TypeOut, typename TypeLhs, typename TypeRhs>
        static TypeOut operate(TypeLhs x, TypeRhs y) {
            return (static_cast<make_unsigned_t<TypeLhs>>(y) >> x);            
        }
    };    

    struct LogBase {
        template <typename TypeOut, typename TypeLhs, typename TypeRhs>
        static TypeOut operate(TypeLhs x, TypeRhs y) {
            return (std::log(static_cast<double>(x)) / std::log(static_cast<double>(y)));
        }
    };

    struct RLogBase {
        template <typename TypeOut, typename TypeLhs, typename TypeRhs>
        static TypeOut operate(TypeLhs x, TypeRhs y) {
            return LogBase::operate<TypeOut, TypeLhs,TypeRhs>(y, x);
        }
    };
)***";

}  // namespace code
}  // namespace jit
}  // namespace binops
}  // namespace experimental
}  // namespace cudf<|MERGE_RESOLUTION|>--- conflicted
+++ resolved
@@ -26,11 +26,8 @@
   R"***(
     #pragma once
     #include <cmath>
-<<<<<<< HEAD
     #include <type_traits>
-=======
     #include "traits.h"
->>>>>>> 9aca6a2d
     using namespace simt::std;
 
     struct Add {
