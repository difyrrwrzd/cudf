#=============================================================================
# Copyright (c) 2018-2020, NVIDIA CORPORATION.
#
# Licensed under the Apache License, Version 2.0 (the "License");
# you may not use this file except in compliance with the License.
# You may obtain a copy of the License at
#
#     http://www.apache.org/licenses/LICENSE-2.0
#
# Unless required by applicable law or agreed to in writing, software
# distributed under the License is distributed on an "AS IS" BASIS,
# WITHOUT WARRANTIES OR CONDITIONS OF ANY KIND, either express or implied.
# See the License for the specific language governing permissions and
# limitations under the License.
#=============================================================================
cmake_minimum_required(VERSION 3.12 FATAL_ERROR)

project(CUDA_DATAFRAME VERSION 0.13.0 LANGUAGES C CXX CUDA)

if(NOT CMAKE_CUDA_COMPILER)
  message(SEND_ERROR "CMake cannot locate a CUDA compiler")
endif(NOT CMAKE_CUDA_COMPILER)

###################################################################################################
# - build type ------------------------------------------------------------------------------------

# Set a default build type if none was specified
set(DEFAULT_BUILD_TYPE "Release")

if(NOT CMAKE_BUILD_TYPE AND NOT CMAKE_CONFIGURATION_TYPES)
  message(STATUS "Setting build type to '${DEFAULT_BUILD_TYPE}' since none specified.")
  set(CMAKE_BUILD_TYPE "${DEFAULT_BUILD_TYPE}" CACHE
      STRING "Choose the type of build." FORCE)
  # Set the possible values of build type for cmake-gui
  set_property(CACHE CMAKE_BUILD_TYPE PROPERTY STRINGS
    "Debug" "Release" "MinSizeRel" "RelWithDebInfo")
endif(NOT CMAKE_BUILD_TYPE AND NOT CMAKE_CONFIGURATION_TYPES)

###################################################################################################
# - compiler options ------------------------------------------------------------------------------

set(CMAKE_CXX_STANDARD 14)
set(CMAKE_C_COMPILER $ENV{CC})
set(CMAKE_CXX_COMPILER $ENV{CXX})
set(CMAKE_CXX_STANDARD_REQUIRED ON)

set(CMAKE_CUDA_STANDARD 14)
set(CMAKE_CUDA_STANDARD_REQUIRED ON)

if(CMAKE_COMPILER_IS_GNUCXX)
    set(CMAKE_CXX_FLAGS "${CMAKE_CXX_FLAGS} -Werror")

    # Suppress parentheses warning which causes gmock to fail
    set(CMAKE_CUDA_FLAGS "${CMAKE_CUDA_FLAGS} -Xcompiler -Wno-parentheses")

    option(CMAKE_CXX11_ABI "Enable the GLIBCXX11 ABI" ON)
    if(CMAKE_CXX11_ABI)
        message(STATUS "CUDF: Enabling the GLIBCXX11 ABI")
    else()
        message(STATUS "CUDF: Disabling the GLIBCXX11 ABI")
        set(CMAKE_C_FLAGS "${CMAKE_C_FLAGS} -D_GLIBCXX_USE_CXX11_ABI=0")
        set(CMAKE_CXX_FLAGS "${CMAKE_CXX_FLAGS} -D_GLIBCXX_USE_CXX11_ABI=0")
        set(CMAKE_CUDA_FLAGS "${CMAKE_CUDA_FLAGS} -Xcompiler -D_GLIBCXX_USE_CXX11_ABI=0")
    endif(CMAKE_CXX11_ABI)
endif(CMAKE_COMPILER_IS_GNUCXX)

if(CMAKE_CUDA_COMPILER_VERSION)
  # Compute the version. from  CMAKE_CUDA_COMPILER_VERSION
  string(REGEX REPLACE "([0-9]+)\\.([0-9]+).*" "\\1" CUDA_VERSION_MAJOR ${CMAKE_CUDA_COMPILER_VERSION})
  string(REGEX REPLACE "([0-9]+)\\.([0-9]+).*" "\\2" CUDA_VERSION_MINOR ${CMAKE_CUDA_COMPILER_VERSION})
  set(CUDA_VERSION "${CUDA_VERSION_MAJOR}.${CUDA_VERSION_MINOR}" CACHE STRING "Version of CUDA as computed from nvcc.")
  mark_as_advanced(CUDA_VERSION)
endif()

message(STATUS "CUDA_VERSION_MAJOR: ${CUDA_VERSION_MAJOR}")
message(STATUS "CUDA_VERSION_MINOR: ${CUDA_VERSION_MINOR}")
message(STATUS "CUDA_VERSION: ${CUDA_VERSION}")

# Always set this convenience variable
set(CUDA_VERSION_STRING "${CUDA_VERSION}")

# Auto-detect available GPU compute architectures
set(GPU_ARCHS "ALL" CACHE STRING
  "List of GPU architectures (semicolon-separated) to be compiled for. Pass 'ALL' if you want to compile for all supported GPU architectures. Empty string means to auto-detect the GPUs on the current system")

if("${GPU_ARCHS}" STREQUAL "")
  include(cmake/EvalGpuArchs.cmake)
  evaluate_gpu_archs(GPU_ARCHS)
endif()

if("${GPU_ARCHS}" STREQUAL "ALL")
  set(GPU_ARCHS "60")
  if((CUDA_VERSION_MAJOR EQUAL 9) OR (CUDA_VERSION_MAJOR GREATER 9))
    set(GPU_ARCHS "${GPU_ARCHS};70")
  endif()
  if((CUDA_VERSION_MAJOR EQUAL 10) OR (CUDA_VERSION_MAJOR GREATER 10))
    set(GPU_ARCHS "${GPU_ARCHS};75")
  endif()
endif()
message("GPU_ARCHS = ${GPU_ARCHS}")

foreach(arch ${GPU_ARCHS})
  set(CMAKE_CUDA_FLAGS "${CMAKE_CUDA_FLAGS} -gencode arch=compute_${arch},code=sm_${arch}")
endforeach()

list(GET GPU_ARCHS -1 ptx)
set(CMAKE_CUDA_FLAGS "${CMAKE_CUDA_FLAGS} -gencode arch=compute_${ptx},code=compute_${ptx}")

set(CMAKE_CUDA_FLAGS "${CMAKE_CUDA_FLAGS} --expt-extended-lambda --expt-relaxed-constexpr")

# set warnings as errors
# TODO: remove `no-maybe-unitialized` used to suppress warnings in rmm::exec_policy
set(CMAKE_CUDA_FLAGS "${CMAKE_CUDA_FLAGS} -Werror cross-execution-space-call -Xcompiler -Wall,-Werror")

# Option to enable line info in CUDA device compilation to allow introspection when profiling / memchecking
option(CMAKE_CUDA_LINEINFO "Enable the -lineinfo option for nvcc (useful for cuda-memcheck / profiler" OFF)
if(CMAKE_CUDA_LINEINFO)
    set(CMAKE_CUDA_FLAGS "${CMAKE_CUDA_FLAGS} -lineinfo")
endif(CMAKE_CUDA_LINEINFO)

# Debug options
if(CMAKE_BUILD_TYPE MATCHES Debug)
    message(STATUS "Building with debugging flags")
    set(CMAKE_CUDA_FLAGS "${CMAKE_CUDA_FLAGS} -G -Xcompiler -rdynamic")
endif(CMAKE_BUILD_TYPE MATCHES Debug)

# To apply RUNPATH to transitive dependencies (this is a temporary solution)
set(CMAKE_SHARED_LINKER_FLAGS "-Wl,--disable-new-dtags")
set(CMAKE_EXE_LINKER_FLAGS "-Wl,--disable-new-dtags")

# Build options
option(BUILD_SHARED_LIBS "Build shared libraries" ON)
option(BUILD_TESTS "Configure CMake to build tests" ON)
option(BUILD_BENCHMARKS "Configure CMake to build (google) benchmarks" OFF)

###################################################################################################
# - cmake modules ---------------------------------------------------------------------------------

set(CMAKE_MODULE_PATH "${CMAKE_CURRENT_SOURCE_DIR}/cmake/Modules/" ${CMAKE_MODULE_PATH})

include(FeatureSummary)
include(CheckIncludeFiles)
include(CheckLibraryExists)

###################################################################################################
# - conda environment -----------------------------------------------------------------------------

if("$ENV{CONDA_BUILD}" STREQUAL "1")
    set(CMAKE_SYSTEM_PREFIX_PATH "$ENV{BUILD_PREFIX};$ENV{PREFIX};${CMAKE_SYSTEM_PREFIX_PATH}")
    set(CONDA_INCLUDE_DIRS "$ENV{BUILD_PREFIX}/include" "$ENV{PREFIX}/include")
    set(CONDA_LINK_DIRS "$ENV{BUILD_PREFIX}/lib" "$ENV{PREFIX}/lib")
    message(STATUS "Conda build detected, CMAKE_SYSTEM_PREFIX_PATH set to: ${CMAKE_SYSTEM_PREFIX_PATH}")
elseif(DEFINED ENV{CONDA_PREFIX})
    set(CMAKE_SYSTEM_PREFIX_PATH "$ENV{CONDA_PREFIX};${CMAKE_SYSTEM_PREFIX_PATH}")
    set(CONDA_INCLUDE_DIRS "$ENV{CONDA_PREFIX}/include")
    set(CONDA_LINK_DIRS "$ENV{CONDA_PREFIX}/lib")
    message(STATUS "Conda environment detected, CMAKE_SYSTEM_PREFIX_PATH set to: ${CMAKE_SYSTEM_PREFIX_PATH}")
endif("$ENV{CONDA_BUILD}" STREQUAL "1")

###################################################################################################
# - find arrow ------------------------------------------------------------------------------------

message(STATUS "BUILDING ARROW")
include(ConfigureArrow)

if(ARROW_FOUND)
    message(STATUS "Apache Arrow found in ${ARROW_INCLUDE_DIR}")
else()
    message(FATAL_ERROR "Apache Arrow not found, please check your settings.")
endif(ARROW_FOUND)

###################################################################################################
# - clone libcu++ ------------------------------------------------------------------------------------

message(STATUS "Installing libcu++")
execute_process(WORKING_DIRECTORY ${CMAKE_BINARY_DIR}
                COMMAND git clone --branch cudf --recurse-submodules
                        https://github.com/rapidsai/thirdparty-freestanding.git libcudacxx)

file(MAKE_DIRECTORY "${CMAKE_BINARY_DIR}/include/libcudacxx")
file(MAKE_DIRECTORY "${CMAKE_BINARY_DIR}/include/libcxx/include")

file(INSTALL ${CMAKE_BINARY_DIR}/libcudacxx/include/        DESTINATION include/libcudacxx)
file(INSTALL ${CMAKE_BINARY_DIR}/libcudacxx/libcxx/include/ DESTINATION include/libcxx/include)

###################################################################################################
# - find zlib -------------------------------------------------------------------------------------

find_package(ZLIB REQUIRED)

message(STATUS "ZLIB: ZLIB_LIBRARIES set to ${ZLIB_LIBRARIES}")
message(STATUS "ZLIB: ZLIB_INCLUDE_DIRS set to ${ZLIB_INCLUDE_DIRS}")

if(ZLIB_FOUND)
    message(STATUS "ZLib found in ${ZLIB_INCLUDE_DIRS}")
else()
    message(FATAL_ERROR "ZLib not found, please check your settings.")
endif(ZLIB_FOUND)

###################################################################################################
# - find boost ------------------------------------------------------------------------------------

# Don't look for a CMake configuration file
set(Boost_NO_BOOST_CMAKE ON)

find_package(
    Boost REQUIRED MODULE
    COMPONENTS filesystem
)

message(STATUS "BOOST: Boost_LIBRARIES set to ${Boost_LIBRARIES}")
message(STATUS "BOOST: Boost_INCLUDE_DIRS set to ${Boost_INCLUDE_DIRS}")

if(Boost_FOUND)
    message(STATUS "Boost found in ${Boost_INCLUDE_DIRS}")
    set(CMAKE_C_FLAGS "${CMAKE_C_FLAGS} -DBOOST_NO_CXX14_CONSTEXPR")
    set(CMAKE_CXX_FLAGS "${CMAKE_CXX_FLAGS} -DBOOST_NO_CXX14_CONSTEXPR")
    set(CMAKE_CUDA_FLAGS "${CMAKE_CUDA_FLAGS} -DBOOST_NO_CXX14_CONSTEXPR")
else()
    message(FATAL_ERROR "Boost not found, please check your settings.")
endif(Boost_FOUND)

###################################################################################################
# - RMM -------------------------------------------------------------------------------------------

find_path(RMM_INCLUDE "rmm"
          HINTS "$ENV{RMM_ROOT}/include")

find_library(RMM_LIBRARY "rmm"
             HINTS "$ENV{RMM_ROOT}/lib" "$ENV{RMM_ROOT}/build")

message(STATUS "RMM: RMM_LIBRARY set to ${RMM_LIBRARY}")
message(STATUS "RMM: RMM_INCLUDE set to ${RMM_INCLUDE}")

add_library(rmm SHARED IMPORTED ${RMM_LIBRARY})
if(RMM_INCLUDE AND RMM_LIBRARY)
    set_target_properties(rmm PROPERTIES IMPORTED_LOCATION ${RMM_LIBRARY})
endif(RMM_INCLUDE AND RMM_LIBRARY)

###################################################################################################
# - DLPACK -------------------------------------------------------------------------------------------

find_path(
    DLPACK_INCLUDE "dlpack"
    HINTS "$ENV{DLPACK_ROOT}/include"
)

message(STATUS "DLPACK: DLPACK_INCLUDE set to ${DLPACK_INCLUDE}")

###################################################################################################
# - jitify ----------------------------------------------------------------------------------------

option(JITIFY_USE_CACHE "Use a file cache for JIT compiled kernels" ON)
if(JITIFY_USE_CACHE)
    message(STATUS "Using file cache for JIT compiled kernels")
    add_definitions("-DJITIFY_USE_CACHE -DCUDF_VERSION=${CMAKE_PROJECT_VERSION}")
endif(JITIFY_USE_CACHE)

###################################################################################################
# - add gtest -------------------------------------------------------------------------------------

if(BUILD_TESTS)
    include(CTest)
    include(ConfigureGoogleTest)

    if(GTEST_FOUND)
        message(STATUS "Google C++ Testing Framework (Google Test) found in ${GTEST_ROOT}")
        include_directories(${GTEST_INCLUDE_DIR})
        add_subdirectory(${CMAKE_SOURCE_DIR}/tests)
        add_subdirectory(${CMAKE_SOURCE_DIR}/custrings/tests)
    else()
        message(AUTHOR_WARNING "Google C++ Testing Framework (Google Test) not found: automated tests are disabled.")
    endif(GTEST_FOUND)
endif(BUILD_TESTS)

message(STATUS "CUDF_TEST_LIST set to: ${CUDF_TEST_LIST}")
message(STATUS "NVSTRINGS_TEST_LIST set to: ${NVSTRINGS_TEST_LIST}")

###################################################################################################
# - add google benchmark --------------------------------------------------------------------------

if(BUILD_BENCHMARKS)

  include(ConfigureGoogleBenchmark)

  if(GBENCH_FOUND)
    message(STATUS "Google C++ Benchmarking Framework (Google Benchmark) found in ${GBENCH_ROOT}")
    include_directories(${GBENCH_INCLUDE_DIR})
    add_subdirectory(${CMAKE_SOURCE_DIR}/benchmarks)
  else()
    message(AUTHOR_WARNING "Google C++ Benchmarking Framework (Google Benchmark) not found: automated tests are disabled.")
  endif(GBENCH_FOUND)

endif(BUILD_BENCHMARKS)

###################################################################################################
# - include paths ---------------------------------------------------------------------------------

if(CMAKE_CUDA_TOOLKIT_INCLUDE_DIRECTORIES)
	include_directories("${CMAKE_CUDA_TOOLKIT_INCLUDE_DIRECTORIES}")
endif(CMAKE_CUDA_TOOLKIT_INCLUDE_DIRECTORIES)

include_directories("${CMAKE_BINARY_DIR}/include"
                    "${CMAKE_BINARY_DIR}/include/jit"
                    "${CMAKE_SOURCE_DIR}/include"
                    "${CMAKE_SOURCE_DIR}/src"
                    "${CMAKE_SOURCE_DIR}/thirdparty/cub"
                    "${CMAKE_SOURCE_DIR}/thirdparty/jitify"
                    "${CMAKE_SOURCE_DIR}/thirdparty/libcudacxx/include"
                    "${ARROW_INCLUDE_DIR}"
                    "${FLATBUFFERS_INCLUDE_DIR}"
                    "${ZLIB_INCLUDE_DIRS}"
                    "${Boost_INCLUDE_DIRS}"
                    "${RMM_INCLUDE}"
                    "${DLPACK_INCLUDE}")

if(CONDA_INCLUDE_DIRS)
    include_directories("${CONDA_INCLUDE_DIRS}")
endif(CONDA_INCLUDE_DIRS)

###################################################################################################
# - library paths ---------------------------------------------------------------------------------

link_directories("${CMAKE_CUDA_IMPLICIT_LINK_DIRECTORIES}" # CMAKE_CUDA_IMPLICIT_LINK_DIRECTORIES is an undocumented/unsupported variable containing the link directories for nvcc
                 "${CMAKE_BINARY_DIR}/lib"
                 "${CMAKE_BINARY_DIR}"
                 "${FLATBUFFERS_LIBRARY_DIR}"
                 "${GTEST_LIBRARY_DIR}"
                 "${RMM_LIBRARY}")

if(CONDA_LINK_DIRS)
    link_directories("${CONDA_LINK_DIRS}")
endif(CONDA_LINK_DIRS)

###################################################################################################
# - library targets -------------------------------------------------------------------------------

add_library(libNVStrings
            custrings/strings/NVStrings.cu
            custrings/strings/NVStringsImpl.cu
            custrings/strings/array.cu
            custrings/strings/attrs.cu
            custrings/strings/case.cu
            custrings/strings/combine.cu
            custrings/strings/convert.cu
            custrings/strings/count.cu
            custrings/strings/datetime.cu
            custrings/strings/extract.cu
            custrings/strings/extract_record.cu
            custrings/strings/find.cu
            custrings/strings/findall.cu
            custrings/strings/findall_record.cu
            custrings/strings/modify.cu
            custrings/strings/pad.cu
            custrings/strings/replace.cu
            custrings/strings/replace_backref.cu
            custrings/strings/replace_multi.cu
            custrings/strings/split.cu
            custrings/strings/strip.cu
            custrings/strings/substr.cu
            custrings/strings/urlencode.cu
            custrings/util.cu
            custrings/regex/regexec.cpp
            custrings/regex/regcomp.cpp)

add_library(libNVCategory
            custrings/category/NVCategory.cu
            custrings/category/numeric_category.cu
            custrings/category/numeric_category_int.cu
            custrings/category/numeric_category_long.cu
            custrings/category/numeric_category_float.cu
            custrings/category/numeric_category_double.cu)

add_library(libNVText
            custrings/text/NVText.cu
            custrings/text/edit_distance.cu
            custrings/text/ngram.cu
            custrings/text/stemmer.cu
            custrings/text/tokens.cu
            custrings/util.cu)

add_library(cudf
            src/comms/ipc/ipc.cpp
            src/column/legacy/column.cpp
            src/column/legacy/context.cpp
            src/table/legacy/table.cpp
            src/merge/merge.cu
            src/round_robin/round_robin.cu
            src/strings/nvcategory_util.cpp
            src/join/legacy/joining.cu
            src/join/join.cu
            src/join/semi_join.cu
            src/orderby/legacy/orderby.cu
            src/predicates/legacy/is_sorted.cu
            src/sort/is_sorted.cu
            src/sort/legacy/digitize.cu
            src/groupby/hash/legacy/groupby.cu
            src/groupby/sort/legacy/sort_helper.cu
            src/groupby/sort/legacy/groupby.cu
            src/groupby/legacy/groupby_without_aggregation.cu
            src/groupby/common/legacy/aggregation_requests.cpp
            src/rolling/legacy/rolling.cu
            src/rolling/legacy/jit/code/kernel.cpp
            src/rolling/legacy/jit/code/operation.cpp
            src/rolling/legacy/jit/util/type.cpp
            src/binaryop/legacy/binaryop.cpp
            src/binaryop/legacy/compiled/binary_ops.cu
            src/binaryop/legacy/jit/code/kernel.cpp
            src/binaryop/legacy/jit/code/operation.cpp
            src/binaryop/legacy/jit/code/traits.cpp
            src/binaryop/legacy/jit/util/operator.cpp
            src/binaryop/legacy/jit/util/type.cpp
            src/binaryop/binaryop.cpp
            src/binaryop/compiled/binary_ops.cu
            src/binaryop/jit/code/kernel.cpp
            src/binaryop/jit/code/operation.cpp
            src/binaryop/jit/code/traits.cpp
            src/jit/legacy/type.cpp
            src/jit/type.cpp
            src/jit/parser.cpp
            src/jit/cache.cpp
            src/jit/launcher.cpp
            src/transform/legacy/transform.cpp
            src/transform/jit/code/kernel.cpp
            src/transform/legacy/nans_to_nulls.cu
            src/transform/transform.cpp
            src/transform/nans_to_nulls.cu
            src/transform/bools_to_mask.cu
            src/bitmask/legacy/bitmask_ops.cu
            src/stream_compaction/apply_boolean_mask.cu
            src/stream_compaction/drop_nulls.cu
            src/stream_compaction/drop_duplicates.cu
            src/stream_compaction/legacy/apply_boolean_mask.cu
            src/stream_compaction/legacy/drop_nulls.cu
            src/stream_compaction/legacy/drop_duplicates.cu
            src/datetime/legacy/datetime_ops.cu
            src/datetime/datetime_ops.cu
            src/datetime/datetime_util.cpp
            src/hash/hashing.cu
            src/hash/legacy/hashing.cu
            src/quantiles/legacy/quantiles.cu
            src/quantiles/quantile.cu
            src/quantiles/quantiles.cu
            src/quantiles/legacy/group_quantiles.cu
            src/reductions/legacy/reductions.cu
            src/reductions/legacy/min.cu
            src/reductions/legacy/max.cu
            src/reductions/legacy/any.cu
            src/reductions/legacy/all.cu
            src/reductions/legacy/sum.cu
            src/reductions/legacy/product.cu
            src/reductions/legacy/sum_of_squares.cu
            src/reductions/legacy/mean.cu
            src/reductions/legacy/var.cu
            src/reductions/legacy/std.cu
            src/reductions/legacy/group_std.cu
            src/reductions/legacy/scan.cu
            src/reductions/reductions.cpp
            src/reductions/min.cu
            src/reductions/max.cu
            src/reductions/any.cu
            src/reductions/all.cu
            src/reductions/sum.cu
            src/reductions/product.cu
            src/reductions/sum_of_squares.cu
            src/reductions/mean.cu
            src/reductions/var.cu
            src/reductions/std.cu
            src/reductions/scan.cu
            src/replace/legacy/replace.cu
            src/replace/replace.cu
            src/replace/clamp.cu
            src/reshape/legacy/stack.cu
            src/reshape/interleave_columns.cu
            src/transpose/transpose.cu
            src/transpose/legacy/transpose.cu
            src/merge/legacy/merge.cu
            src/unary/cast_ops.cu
            src/unary/null_ops.cu
            src/unary/nan_ops.cu
            src/unary/legacy/math_ops.cu
            src/unary/legacy/cast_ops.cu
            src/unary/legacy/null_ops.cu
            src/unary/math_ops.cu
            src/unary/unary_ops.cuh
            src/io/legacy/cuio_common.cpp
            src/io/legacy/io_functions.cpp
            src/io/convert/csr/legacy/cudf_to_csr.cu
            src/dlpack/dlpack.cpp
            src/io/convert/dlpack/legacy/cudf_dlpack.cpp
            src/io/avro/legacy/avro_reader_impl.cu
            src/io/avro/avro_gpu.cu
            src/io/avro/avro.cpp
            src/io/avro/reader_impl.cu
            src/io/csv/legacy/csv_reader_impl.cu
            src/io/csv/legacy/csv_writer.cu
            src/io/csv/legacy/csv_gpu.cu
            src/io/csv/csv_gpu.cu
            src/io/csv/reader_impl.cu
            src/io/json/legacy/json_reader_impl.cu
            src/io/json/reader_impl.cu
            src/io/json/json_gpu.cu
            src/io/orc/legacy/orc_reader_impl.cu
            src/io/orc/legacy/orc_writer_impl.cu
            src/io/orc/orc.cpp
            src/io/orc/timezone.cpp
            src/io/orc/stripe_data.cu
            src/io/orc/stripe_init.cu
            src/io/orc/stripe_enc.cu
            src/io/orc/dict_enc.cu
            src/io/orc/stats_enc.cu
            src/io/orc/reader_impl.cu
            src/io/orc/writer_impl.cu
            src/io/parquet/page_data.cu
            src/io/parquet/page_hdr.cu
            src/io/parquet/page_enc.cu
            src/io/parquet/page_dict.cu
            src/io/parquet/legacy/parquet_reader_impl.cu
            src/io/parquet/parquet.cpp
            src/io/parquet/reader_impl.cu
            src/io/parquet/writer_impl.cu
            src/io/comp/cpu_unbz2.cpp
            src/io/comp/uncomp.cpp
            src/io/comp/brotli_dict.cpp
            src/io/comp/debrotli.cu
            src/io/comp/snap.cu
            src/io/comp/unsnap.cu
            src/io/comp/gpuinflate.cu
            src/io/functions.cpp
            src/io/statistics/column_stats.cu
            src/io/utilities/datasource.cpp
            src/io/utilities/parsing_utils.cu
            src/io/utilities/type_conversion.cu
            src/io/utilities/data_sink.cpp
            src/io/utilities/legacy/parsing_utils.cu
            src/utilities/legacy/cuda_utils.cu
            src/copying/gather.cu
            src/utilities/legacy/column_utils.cpp
            src/utilities/legacy/error_utils.cpp
            src/utilities/nvtx/nvtx_utils.cpp
            src/utilities/nvtx/legacy/nvtx_utils.cpp
            src/copying/copy.cpp
            src/copying/scatter.cu
            src/copying/shift.cu
            src/copying/copy.cu
            src/copying/slice.cpp
            src/copying/split.cpp
            src/copying/contiguous_split.cu
            src/copying/legacy/copy.cpp
            src/copying/legacy/gather.cu
            src/copying/legacy/scatter.cu
            src/copying/legacy/slice.cu
            src/copying/legacy/split.cu
            src/bitmask/legacy/legacy_bitmask.cpp
            src/copying/legacy/copy_range.cu
            src/copying/copy_range.cu
            src/filling/legacy/fill.cu
            src/filling/fill.cu
            src/filling/legacy/repeat.cu
            src/filling/repeat.cu
            src/filling/legacy/tile.cu
            src/reshape/tile.cu
            src/search/legacy/search.cu
            src/search/search.cu
            src/column/column.cu
            src/column/column_view.cpp
            src/column/column_device_view.cu
            src/column/column_factories.cpp
            src/table/table_view.cpp
            src/table/table_device_view.cu
            src/table/table.cpp
            src/bitmask/null_mask.cu
            src/rolling/rolling.cu
            src/rolling/jit/code/kernel.cpp
            src/rolling/jit/code/operation.cpp
            src/sort/sort.cu
            src/column/legacy/interop.cpp
            src/strings/attributes.cu
            src/strings/case.cu
            src/strings/char_types/char_types.cu
            src/strings/combine.cu
            src/strings/contains.cu
            src/strings/convert/convert_booleans.cu
            src/strings/convert/convert_datetime.cu
            src/strings/convert/convert_floats.cu
            src/strings/convert/convert_hex.cu
            src/strings/convert/convert_integers.cu
            src/strings/convert/convert_ipv4.cu
            src/strings/convert/convert_urls.cu
            src/strings/copying/concatenate.cu
            src/strings/copying/copying.cu
            src/strings/extract.cu
            src/strings/find.cu
            src/strings/findall.cu
            src/strings/find_multiple.cu
            src/strings/filling/fill.cu
            src/strings/padding.cu
            src/strings/regex/regcomp.cpp
            src/strings/regex/regexec.cu
            src/strings/replace/replace_re.cu
            src/strings/replace/backref_re.cu
            src/strings/replace/multi_re.cu
            src/strings/replace/replace.cu
            src/strings/sorting/sorting.cu
            src/strings/split/partition.cu
            src/strings/split/split.cu
            src/strings/strings_column_factories.cu
            src/strings/strings_column_view.cu
            src/strings/strings_scalar_factories.cpp
            src/strings/strip.cu
            src/strings/substring.cu
            src/strings/translate.cu
            src/strings/utilities.cu
<<<<<<< HEAD
            src/text/generate_ngrams.cu
=======
            src/text/normalize.cu
>>>>>>> 74de73d9
            src/text/tokenize.cu
            src/text/ngrams_tokenize.cu
            src/scalar/scalar.cpp
            src/scalar/scalar_factories.cpp
            src/dictionary/add_keys.cu
            src/dictionary/dictionary_column_view.cpp
            src/dictionary/dictionary_factories.cu
            src/dictionary/decode.cu
            src/dictionary/encode.cu
            src/dictionary/remove_keys.cu
            src/groupby/groupby.cu
            src/groupby/hash/groupby.cu
            src/groupby/sort/groupby.cu
            src/groupby/sort/sort_helper.cu
            src/groupby/sort/result_cache.cpp
            src/groupby/sort/group_sum.cu
            src/groupby/sort/group_min.cu
            src/groupby/sort/group_max.cu
            src/groupby/sort/group_count.cu
            src/groupby/sort/group_nunique.cu
            src/groupby/sort/group_std.cu
            src/groupby/sort/group_quantiles.cu
            src/aggregation/aggregation.cpp
)

# Rename installation to proper names for later finding
set_target_properties(libNVStrings PROPERTIES OUTPUT_NAME "NVStrings")
set_target_properties(libNVCategory PROPERTIES OUTPUT_NAME "NVCategory")
set_target_properties(libNVText PROPERTIES OUTPUT_NAME "NVText")

# Override RPATH for cudf
set_target_properties(cudf PROPERTIES BUILD_RPATH "\$ORIGIN")

# Override RPATH for nvstrings
set_target_properties(libNVStrings PROPERTIES BUILD_RPATH "\$ORIGIN")
set_target_properties(libNVCategory PROPERTIES BUILD_RPATH "\$ORIGIN")
set_target_properties(libNVText PROPERTIES BUILD_RPATH "\$ORIGIN")

###################################################################################################
# - jitify ----------------------------------------------------------------------------------------

# Creates executable stringify and uses it to convert types.h to c-str for use in JIT code
add_executable(stringify "${CMAKE_SOURCE_DIR}/thirdparty/jitify/stringify.cpp")
execute_process(WORKING_DIRECTORY ${CMAKE_BINARY_DIR}
    COMMAND ${CMAKE_COMMAND} -E make_directory
        ${CMAKE_BINARY_DIR}/include/jit
        ${CMAKE_BINARY_DIR}/include/jit/libcudacxx/details
        ${CMAKE_BINARY_DIR}/include/jit/libcudacxx/simt
        ${CMAKE_BINARY_DIR}/include/jit/libcudacxx/libcxx/include)

add_custom_command(WORKING_DIRECTORY ${CMAKE_CURRENT_SOURCE_DIR}/include
                   COMMENT "Stringify headers for use in JIT compiled code"
                   DEPENDS stringify
                   OUTPUT ${CMAKE_BINARY_DIR}/include/jit/types.h.jit
                          ${CMAKE_BINARY_DIR}/include/jit/types.hpp.jit
                          ${CMAKE_BINARY_DIR}/include/bit.hpp.jit
                          ${CMAKE_BINARY_DIR}/include/jit/timestamps.hpp.jit
                          ${CMAKE_BINARY_DIR}/include/jit/libcudacxx/details/__config.jit
                          ${CMAKE_BINARY_DIR}/include/jit/libcudacxx/simt/limits.jit
                          ${CMAKE_BINARY_DIR}/include/jit/libcudacxx/simt/cfloat.jit
                          ${CMAKE_BINARY_DIR}/include/jit/libcudacxx/simt/chrono.jit
                          ${CMAKE_BINARY_DIR}/include/jit/libcudacxx/simt/ctime.jit
                          ${CMAKE_BINARY_DIR}/include/jit/libcudacxx/simt/ratio.jit
                          ${CMAKE_BINARY_DIR}/include/jit/libcudacxx/simt/type_traits.jit
                          ${CMAKE_BINARY_DIR}/include/jit/libcudacxx/simt/version.jit
                          ${CMAKE_BINARY_DIR}/include/jit/libcudacxx/libcxx/include/__config.jit
                          ${CMAKE_BINARY_DIR}/include/jit/libcudacxx/libcxx/include/__undef_macros.jit
                          ${CMAKE_BINARY_DIR}/include/jit/libcudacxx/libcxx/include/cfloat.jit
                          ${CMAKE_BINARY_DIR}/include/jit/libcudacxx/libcxx/include/chrono.jit
                          ${CMAKE_BINARY_DIR}/include/jit/libcudacxx/libcxx/include/ctime.jit
                          ${CMAKE_BINARY_DIR}/include/jit/libcudacxx/libcxx/include/limits.jit
                          ${CMAKE_BINARY_DIR}/include/jit/libcudacxx/libcxx/include/ratio.jit
                          ${CMAKE_BINARY_DIR}/include/jit/libcudacxx/libcxx/include/type_traits.jit
                   MAIN_DEPENDENCY ${CMAKE_CURRENT_SOURCE_DIR}/include/cudf/types.h
                                   ${CMAKE_CURRENT_SOURCE_DIR}/include/cudf/types.hpp
                                   ${CMAKE_CURRENT_SOURCE_DIR}/include/cudf/utilities/bit.hpp
                                   ${CMAKE_CURRENT_SOURCE_DIR}/include/cudf/wrappers/timestamps.hpp
                                   ${CMAKE_SOURCE_DIR}/thirdparty/libcudacxx/include/details/__config
                                   ${CMAKE_SOURCE_DIR}/thirdparty/libcudacxx/include/simt/limits
                                   ${CMAKE_SOURCE_DIR}/thirdparty/libcudacxx/include/simt/cfloat
                                   ${CMAKE_SOURCE_DIR}/thirdparty/libcudacxx/include/simt/chrono
                                   ${CMAKE_SOURCE_DIR}/thirdparty/libcudacxx/include/simt/ctime
                                   ${CMAKE_SOURCE_DIR}/thirdparty/libcudacxx/include/simt/ratio
                                   ${CMAKE_SOURCE_DIR}/thirdparty/libcudacxx/include/simt/type_traits
                                   ${CMAKE_SOURCE_DIR}/thirdparty/libcudacxx/include/simt/version
                                   ${CMAKE_SOURCE_DIR}/thirdparty/libcudacxx/libcxx/include/__config
                                   ${CMAKE_SOURCE_DIR}/thirdparty/libcudacxx/libcxx/include/__undef_macros
                                   ${CMAKE_SOURCE_DIR}/thirdparty/libcudacxx/libcxx/include/cfloat
                                   ${CMAKE_SOURCE_DIR}/thirdparty/libcudacxx/libcxx/include/chrono
                                   ${CMAKE_SOURCE_DIR}/thirdparty/libcudacxx/libcxx/include/ctime
                                   ${CMAKE_SOURCE_DIR}/thirdparty/libcudacxx/libcxx/include/limits
                                   ${CMAKE_SOURCE_DIR}/thirdparty/libcudacxx/libcxx/include/ratio
                                   ${CMAKE_SOURCE_DIR}/thirdparty/libcudacxx/libcxx/include/type_traits

                   # stringified headers are placed underneath the bin include jit directory and end in ".jit"
                   COMMAND ${CMAKE_BINARY_DIR}/stringify cudf/types.h > ${CMAKE_BINARY_DIR}/include/jit/types.h.jit
                   COMMAND ${CMAKE_BINARY_DIR}/stringify cudf/types.hpp > ${CMAKE_BINARY_DIR}/include/jit/types.hpp.jit
                   COMMAND ${CMAKE_BINARY_DIR}/stringify cudf/utilities/bit.hpp > ${CMAKE_BINARY_DIR}/include/bit.hpp.jit
                   COMMAND ${CMAKE_BINARY_DIR}/stringify cudf/wrappers/timestamps.hpp > ${CMAKE_BINARY_DIR}/include/jit/timestamps.hpp.jit
                   COMMAND ${CMAKE_BINARY_DIR}/stringify ../../thirdparty/libcudacxx/include/details/__config libcudacxx_details_config > ${CMAKE_BINARY_DIR}/include/jit/libcudacxx/details/__config.jit
                   COMMAND ${CMAKE_BINARY_DIR}/stringify ../../thirdparty/libcudacxx/include/simt/limits libcudacxx_simt_limits > ${CMAKE_BINARY_DIR}/include/jit/libcudacxx/simt/limits.jit
                   COMMAND ${CMAKE_BINARY_DIR}/stringify ../../thirdparty/libcudacxx/include/simt/cfloat libcudacxx_simt_cfloat > ${CMAKE_BINARY_DIR}/include/jit/libcudacxx/simt/cfloat.jit
                   COMMAND ${CMAKE_BINARY_DIR}/stringify ../../thirdparty/libcudacxx/include/simt/chrono libcudacxx_simt_chrono > ${CMAKE_BINARY_DIR}/include/jit/libcudacxx/simt/chrono.jit
                   COMMAND ${CMAKE_BINARY_DIR}/stringify ../../thirdparty/libcudacxx/include/simt/ctime libcudacxx_simt_ctime > ${CMAKE_BINARY_DIR}/include/jit/libcudacxx/simt/ctime.jit
                   COMMAND ${CMAKE_BINARY_DIR}/stringify ../../thirdparty/libcudacxx/include/simt/ratio libcudacxx_simt_ratio > ${CMAKE_BINARY_DIR}/include/jit/libcudacxx/simt/ratio.jit
                   COMMAND ${CMAKE_BINARY_DIR}/stringify ../../thirdparty/libcudacxx/include/simt/type_traits libcudacxx_simt_type_traits > ${CMAKE_BINARY_DIR}/include/jit/libcudacxx/simt/type_traits.jit
                   COMMAND ${CMAKE_BINARY_DIR}/stringify ../../thirdparty/libcudacxx/include/version libcudacxx_simt_version > ${CMAKE_BINARY_DIR}/include/jit/libcudacxx/simt/version.jit
                   COMMAND ${CMAKE_BINARY_DIR}/stringify ../../thirdparty/libcudacxx/libcxx/include/__config libcxx_config > ${CMAKE_BINARY_DIR}/include/jit/libcudacxx/libcxx/include/__config.jit
                   COMMAND ${CMAKE_BINARY_DIR}/stringify ../../thirdparty/libcudacxx/libcxx/include/__undef_macros libcxx_undef_macros > ${CMAKE_BINARY_DIR}/include/jit/libcudacxx/libcxx/include/__undef_macros.jit
                   COMMAND ${CMAKE_BINARY_DIR}/stringify ../../thirdparty/libcudacxx/libcxx/include/cfloat libcxx_cfloat > ${CMAKE_BINARY_DIR}/include/jit/libcudacxx/libcxx/include/cfloat.jit
                   COMMAND ${CMAKE_BINARY_DIR}/stringify ../../thirdparty/libcudacxx/libcxx/include/chrono libcxx_chrono > ${CMAKE_BINARY_DIR}/include/jit/libcudacxx/libcxx/include/chrono.jit
                   COMMAND ${CMAKE_BINARY_DIR}/stringify ../../thirdparty/libcudacxx/libcxx/include/ctime libcxx_ctime > ${CMAKE_BINARY_DIR}/include/jit/libcudacxx/libcxx/include/ctime.jit
                   COMMAND ${CMAKE_BINARY_DIR}/stringify ../../thirdparty/libcudacxx/libcxx/include/limits libcxx_limits > ${CMAKE_BINARY_DIR}/include/jit/libcudacxx/libcxx/include/limits.jit
                   COMMAND ${CMAKE_BINARY_DIR}/stringify ../../thirdparty/libcudacxx/libcxx/include/ratio libcxx_ratio > ${CMAKE_BINARY_DIR}/include/jit/libcudacxx/libcxx/include/ratio.jit
                   COMMAND ${CMAKE_BINARY_DIR}/stringify ../../thirdparty/libcudacxx/libcxx/include/type_traits libcxx_type_traits > ${CMAKE_BINARY_DIR}/include/jit/libcudacxx/libcxx/include/type_traits.jit
                   )

add_custom_target(stringify_run DEPENDS
                  ${CMAKE_BINARY_DIR}/include/jit/types.h.jit
                  ${CMAKE_BINARY_DIR}/include/jit/types.hpp.jit
                  ${CMAKE_BINARY_DIR}/include/bit.hpp.jit
                  ${CMAKE_BINARY_DIR}/include/jit/timestamps.hpp.jit
                  ${CMAKE_BINARY_DIR}/include/jit/libcudacxx/details/__config.jit
                  ${CMAKE_BINARY_DIR}/include/jit/libcudacxx/simt/limits.jit
                  ${CMAKE_BINARY_DIR}/include/jit/libcudacxx/simt/cfloat.jit
                  ${CMAKE_BINARY_DIR}/include/jit/libcudacxx/simt/chrono.jit
                  ${CMAKE_BINARY_DIR}/include/jit/libcudacxx/simt/ctime.jit
                  ${CMAKE_BINARY_DIR}/include/jit/libcudacxx/simt/ratio.jit
                  ${CMAKE_BINARY_DIR}/include/jit/libcudacxx/simt/type_traits.jit
                  ${CMAKE_BINARY_DIR}/include/jit/libcudacxx/simt/version.jit
                  ${CMAKE_BINARY_DIR}/include/jit/libcudacxx/libcxx/include/__config.jit
                  ${CMAKE_BINARY_DIR}/include/jit/libcudacxx/libcxx/include/__undef_macros.jit
                  ${CMAKE_BINARY_DIR}/include/jit/libcudacxx/libcxx/include/cfloat.jit
                  ${CMAKE_BINARY_DIR}/include/jit/libcudacxx/libcxx/include/chrono.jit
                  ${CMAKE_BINARY_DIR}/include/jit/libcudacxx/libcxx/include/ctime.jit
                  ${CMAKE_BINARY_DIR}/include/jit/libcudacxx/libcxx/include/limits.jit
                  ${CMAKE_BINARY_DIR}/include/jit/libcudacxx/libcxx/include/ratio.jit
                  ${CMAKE_BINARY_DIR}/include/jit/libcudacxx/libcxx/include/type_traits.jit)

add_dependencies(cudf stringify_run)

###################################################################################################
# - build options ---------------------------------------------------------------------------------

option(USE_NVTX "Build with NVTX support" ON)
if(USE_NVTX)
    message(STATUS "Using Nvidia Tools Extension")
    find_library(NVTX_LIBRARY nvToolsExt PATH ${CMAKE_CUDA_IMPLICIT_LINK_DIRECTORIES})
    target_link_libraries(cudf ${NVTX_LIBRARY})
    set(CMAKE_CXX_FLAGS "${CMAKE_CXX_FLAGS} -DUSE_NVTX")
endif(USE_NVTX)

option(HT_DEFAULT_ALLOCATOR "Use the default allocator for hash tables" ON)
if(HT_DEFAULT_ALLOCATOR)
    message(STATUS "Using default allocator for hash tables")
    set(CMAKE_CUDA_FLAGS "${CMAKE_CUDA_FLAGS} --define-macro HT_DEFAULT_ALLOCATOR")
endif(HT_DEFAULT_ALLOCATOR)

###################################################################################################
# - link libraries --------------------------------------------------------------------------------

# Get all the symbols from the Arrow CUDA Library for Cython
set(ARROW_CUDA_LIB_LINK -Wl,--whole-archive ${ARROW_CUDA_LIB} -Wl,--no-whole-archive)

# link targets for NVStrings
target_link_libraries(libNVStrings rmm cudart cuda)
target_link_libraries(libNVCategory libNVStrings rmm cudart cuda)
target_link_libraries(libNVText libNVStrings rmm cudart cuda)

# link targets for cuDF
target_link_libraries(cudf NVCategory NVStrings rmm ${ARROW_CUDA_LIB_LINK} ${ARROW_LIB} nvrtc cudart cuda ${ZLIB_LIBRARIES} ${Boost_LIBRARIES})

###################################################################################################
# - install targets -------------------------------------------------------------------------------

# install targets for NVStrings
install(TARGETS libNVStrings
        DESTINATION lib
        COMPONENT nvstrings)

install(TARGETS libNVCategory
        DESTINATION lib
        COMPONENT nvstrings)

install(TARGETS libNVText
        DESTINATION lib
        COMPONENT nvstrings)

install(DIRECTORY ${CMAKE_CURRENT_SOURCE_DIR}/include/nvstrings
        DESTINATION include
        COMPONENT nvstrings)

add_custom_target(nvstrings
                  DEPENDS libNVStrings libNVCategory libNVText)

# install targets for cuDF
install(TARGETS cudf
        DESTINATION lib
        COMPONENT cudf)
install(DIRECTORY ${CMAKE_CURRENT_SOURCE_DIR}/include/cudf
        DESTINATION include
        COMPONENT cudf)

install(DIRECTORY ${CMAKE_BINARY_DIR}/include/libcxx
        DESTINATION include/libcudf
        COMPONENT cudf)

install(DIRECTORY ${CMAKE_BINARY_DIR}/include/libcudacxx
        DESTINATION include/libcudf
        COMPONENT cudf)

add_custom_target(install_cudf
                  COMMAND "${CMAKE_COMMAND}" -DCOMPONENT=cudf -P "${CMAKE_BINARY_DIR}/cmake_install.cmake"
                  DEPENDS cudf)

if(BUILD_TESTS)
    add_dependencies(install_cudf cudftestutil)
endif(BUILD_TESTS)

add_custom_target(install_nvstrings
                  COMMAND "${CMAKE_COMMAND}" -DCOMPONENT=nvstrings -P "${CMAKE_BINARY_DIR}/cmake_install.cmake"
                  DEPENDS nvstrings)

add_custom_target(build_tests_cudf
                  DEPENDS ${CUDF_TEST_LIST})

add_custom_target(build_tests_nvstrings
                  DEPENDS ${NVSTRINGS_TEST_LIST})

add_custom_target(test_cudf
                  COMMAND ctest -E "NVSTRINGS"
                  DEPENDS build_tests_cudf)

add_custom_target(test_nvstrings
                  COMMAND ctest -R "NVSTRINGS"
                  DEPENDS build_tests_nvstrings)

###################################################################################################
# - make documentation ----------------------------------------------------------------------------

# doc targets for nvstrings
add_custom_command(OUTPUT NVSTRINGS_DOXYGEN
                   WORKING_DIRECTORY ${CMAKE_CURRENT_SOURCE_DIR}/custrings/doxygen
                   COMMAND doxygen Doxyfile
                   VERBATIM
)
add_custom_target(docs_nvstrings DEPENDS NVSTRINGS_DOXYGEN)

# doc targets for cuDF
add_custom_command(OUTPUT CUDF_DOXYGEN
                   WORKING_DIRECTORY ${CMAKE_CURRENT_SOURCE_DIR}/doxygen
                   COMMAND doxygen Doxyfile
                   VERBATIM)

add_custom_target(docs_cudf DEPENDS CUDF_DOXYGEN)<|MERGE_RESOLUTION|>--- conflicted
+++ resolved
@@ -611,11 +611,8 @@
             src/strings/substring.cu
             src/strings/translate.cu
             src/strings/utilities.cu
-<<<<<<< HEAD
             src/text/generate_ngrams.cu
-=======
             src/text/normalize.cu
->>>>>>> 74de73d9
             src/text/tokenize.cu
             src/text/ngrams_tokenize.cu
             src/scalar/scalar.cpp
