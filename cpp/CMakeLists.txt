--- conflicted
+++ resolved
@@ -622,11 +622,8 @@
                           ${CMAKE_BINARY_DIR}/include/jit/types.hpp.jit
                           ${CMAKE_BINARY_DIR}/include/bit.hpp.jit
                           ${CMAKE_BINARY_DIR}/include/jit/timestamps.hpp.jit
-<<<<<<< HEAD
                           ${CMAKE_BINARY_DIR}/include/jit/fixed_point.hpp.jit
-=======
                           ${CMAKE_BINARY_DIR}/include/jit/durations.hpp.jit
->>>>>>> e1ec74b8
                           ${CMAKE_BINARY_DIR}/include/jit/libcudacxx/details/__config.jit
                           ${CMAKE_BINARY_DIR}/include/jit/libcudacxx/simt/limits.jit
                           ${CMAKE_BINARY_DIR}/include/jit/libcudacxx/simt/cfloat.jit
@@ -651,11 +648,8 @@
                                    ${CMAKE_CURRENT_SOURCE_DIR}/include/cudf/types.hpp
                                    ${CMAKE_CURRENT_SOURCE_DIR}/include/cudf/utilities/bit.hpp
                                    ${CMAKE_CURRENT_SOURCE_DIR}/include/cudf/wrappers/timestamps.hpp
-<<<<<<< HEAD
                                    ${CMAKE_CURRENT_SOURCE_DIR}/include/cudf/fixed_point/fixed_point.hpp
-=======
                                    ${CMAKE_CURRENT_SOURCE_DIR}/include/cudf/wrappers/durations.hpp
->>>>>>> e1ec74b8
                                    ${LIBCUDACXX_INCLUDE_DIR}/details/__config
                                    ${LIBCUDACXX_INCLUDE_DIR}/simt/limits
                                    ${LIBCUDACXX_INCLUDE_DIR}/simt/cfloat
@@ -683,11 +677,8 @@
                    COMMAND ${CMAKE_BINARY_DIR}/stringify cudf/utilities/bit.hpp > ${CMAKE_BINARY_DIR}/include/bit.hpp.jit
                    COMMAND ${CMAKE_BINARY_DIR}/stringify ../src/rolling/rolling_jit_detail.hpp > ${CMAKE_BINARY_DIR}/include/rolling_jit_detail.hpp.jit
                    COMMAND ${CMAKE_BINARY_DIR}/stringify cudf/wrappers/timestamps.hpp > ${CMAKE_BINARY_DIR}/include/jit/timestamps.hpp.jit
-<<<<<<< HEAD
                    COMMAND ${CMAKE_BINARY_DIR}/stringify cudf/fixed_point/fixed_point.hpp > ${CMAKE_BINARY_DIR}/include/jit/fixed_point.hpp.jit
-=======
                    COMMAND ${CMAKE_BINARY_DIR}/stringify cudf/wrappers/durations.hpp > ${CMAKE_BINARY_DIR}/include/jit/durations.hpp.jit
->>>>>>> e1ec74b8
                    COMMAND ${CMAKE_BINARY_DIR}/stringify ${LIBCUDACXX_INCLUDE_DIR}/details/__config libcudacxx_details_config > ${CMAKE_BINARY_DIR}/include/jit/libcudacxx/details/__config.jit
                    COMMAND ${CMAKE_BINARY_DIR}/stringify ${LIBCUDACXX_INCLUDE_DIR}/simt/limits libcudacxx_simt_limits > ${CMAKE_BINARY_DIR}/include/jit/libcudacxx/simt/limits.jit
                    COMMAND ${CMAKE_BINARY_DIR}/stringify ${LIBCUDACXX_INCLUDE_DIR}/simt/cfloat libcudacxx_simt_cfloat > ${CMAKE_BINARY_DIR}/include/jit/libcudacxx/simt/cfloat.jit
@@ -715,11 +706,8 @@
                   ${CMAKE_BINARY_DIR}/include/jit/types.hpp.jit
                   ${CMAKE_BINARY_DIR}/include/bit.hpp.jit
                   ${CMAKE_BINARY_DIR}/include/jit/timestamps.hpp.jit
-<<<<<<< HEAD
                   ${CMAKE_BINARY_DIR}/include/jit/fixed_point.hpp.jit
-=======
                   ${CMAKE_BINARY_DIR}/include/jit/durations.hpp.jit
->>>>>>> e1ec74b8
                   ${CMAKE_BINARY_DIR}/include/jit/libcudacxx/details/__config.jit
                   ${CMAKE_BINARY_DIR}/include/jit/libcudacxx/simt/limits.jit
                   ${CMAKE_BINARY_DIR}/include/jit/libcudacxx/simt/cfloat.jit
