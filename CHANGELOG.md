--- conflicted
+++ resolved
@@ -20,12 +20,9 @@
 - PR #2648 Cython/Python reorg
 - PR #2588 Update Series.append documentation
 - PR #2632 Replace dask-cudf set_index code with upstream
-<<<<<<< HEAD
-=======
 - PR #2706 Compute CSV format in device code to speedup performance
 - PR #2673 Add support for np.longlong type
 - PR #2703 move dask serialization dispatch into cudf
->>>>>>> a0ec3de6
 
 ## Bug Fixes
 
