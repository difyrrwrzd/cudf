# cuDF 0.7.0 (Date TBD)

## New Features

...

## Improvements

<<<<<<< HEAD
- PR #1149 CSV Reader: Change convertStrToValue() functions to `__device__` only
=======
- PR #1202 Simplify README.md

...
>>>>>>> 0f607c0b

## Bug Fixes

...


# cuDF 0.6.0 (Date TBD)

## New Features

- PR #760 Raise `FileNotFoundError` instead of `GDF_FILE_ERROR` in `read_csv` if the file does not exist
- PR #539 Add Python bindings for replace function
- PR #823 Add Doxygen configuration to enable building HTML documentation for libcudf C/C++ API
- PR #807 CSV Reader: Add byte_range parameter to specify the range in the input file to be read
- PR #857 Add Tail method for Series/DataFrame and update Head method to use iloc
- PR #858 Add series feature hashing support
- PR #871 CSV Reader: Add support for NA values, including user specified strings
- PR #893 Adds PyArrow based parquet readers / writers to Python, fix category dtype handling, fix arrow ingest buffer size issues
- PR #867 CSV Reader: Add support for ignoring blank lines and comment lines
- PR #887 Add Series digitize method
- PR #895 Add Series groupby
- PR #898 Add DataFrame.groupby(level=0) support
- PR #920 Add feather, JSON, HDF5 readers / writers from PyArrow / Pandas
- PR #888 CSV Reader: Add prefix parameter for column names, used when parsing without a header
- PR #913 Add DLPack support: convert between cuDF DataFrame and DLTensor
- PR #939 Add ORC reader from PyArrow
- PR #918 Add Series.groupby(level=0) support
- PR #906 Add binary and comparison ops to DataFrame
- PR #958 Support unary and binary ops on indexes
- PR #964 Add `rename` method to `DataFrame`, `Series`, and `Index`
- PR #985 Add `Series.to_frame` method
- PR #985 Add `drop=` keyword to reset_index method
- PR #994 Remove references to pygdf
- PR #990 Add external series groupby support
- PR #988 Add top-level merge function to cuDF
- PR #992 Add comparison binaryops to DateTime columns
- PR #996 Replace relative path imports with absolute paths in tests
- PR #995 CSV Reader: Add index_col parameter to specify the column name or index to be used as row labels
- PR #1004 Add `from_gpu_matrix` method to DataFrame
- PR #997 Add property index setter
- PR #1007 Replace relative path imports with absolute paths in cudf
- PR #1013 select columns with df.columns
- PR #1016 Rename Series.unique_count() to nunique() to match pandas API
- PR #947 Prefixsum to handle nulls and float types
- PR #1029 Remove rest of relative path imports
- PR #1021 Add filtered selection with assignment for Dataframes
- PR #872 Adding NVCategory support to cudf apis
- PR #1052 Add left/right_index and left/right_on keywords to merge
- PR #1091 Add `indicator=` and `suffixes=` keywords to merge
- PR #1107 Add unsupported keywords to Series.fillna
- PR #1032 Add string support to cuDF python
- PR #1136 Removed `gdf_concat`
- PR #1153 Added function for getting the padded allocation size for valid bitmask
- PR #1148 Add cudf.sqrt for dataframes and Series
- PR #1159 Add Python bindings for libcudf dlpack functions
- PR #1155 Add __array_ufunc__ for DataFrame and Series for sqrt
- PR #1168 to_frame for series accepts a name argument

## Improvements

- PR #892 Add support for heterogeneous types in binary ops with JIT
- PR #730 Improve performance of `gdf_table` constructor
- PR #561 Add Doxygen style comments to Join CUDA functions
- PR #813 unified libcudf API functions by replacing gpu_ with gdf_
- PR #822 Add support for `__cuda_array_interface__` for ingest
- PR #756 Consolidate common helper functions from unordered map and multimap
- PR #753 Improve performance of groupby sum and average, especially for cases with few groups.
- PR #836 Add ingest support for arrow chunked arrays in Column, Series, DataFrame creation
- PR #763 Format doxygen comments for csv_read_arg struct
- PR #532 CSV Reader: Use type dispatcher instead of switch block
- PR #694 Unit test utilities improvements
- PR #878 Add better indexing to Groupby
- PR #554 Add `empty` method and `is_monotonic` attribute to `Index`
- PR #1040 Fixed up Doxygen comment tags
- PR #909 CSV Reader: Avoid host->device->host copy for header row data
- PR #916 Improved unit testing and error checking for `gdf_column_concat`
- PR #941 Replace `numpy` call in `Series.hash_encode` with `numba`
- PR #942 Added increment/decrement operators for wrapper types
- PR #943 Updated `count_nonzero_mask` to return `num_rows` when the mask is null
- PR #952 Added trait to map C++ type to `gdf_dtype`
- PR #966 Updated RMM submodule.
- PR #998 Add IO reader/writer modules to API docs, fix for missing cudf.Series docs
- PR #1017 concatenate along columns for Series and DataFrames
- PR #1002 Support indexing a dataframe with another boolean dataframe
- PR #1018 Better concatenation for Series and Dataframes
- PR #1036 Use Numpydoc style docstrings
- PR #1047 Adding gdf_dtype_extra_info to gdf_column_view_augmented
- PR #1054 Added default ctor to SerialTrieNode to overcome Thrust issue in CentOS7 + CUDA10
- PR #1024 CSV Reader: Add support for hexadecimal integers in integral-type columns
- PR #1033 Update `fillna()` to use libcudf function `gdf_replace_nulls`
- PR #1066 Added inplace assignment for columns and select_dtypes for dataframes
- PR #1026 CSV Reader: Change the meaning and type of the quoting parameter to match Pandas
- PR #1100 Adds `CUDF_EXPECTS` error-checking macro
- PR #1092 Fix select_dtype docstring
- PR #1111 Added cudf::table
- PR #1108 Sorting for datetime columns
- PR #1120 Return a `Series` (not a `Column`) from `Series.cat.set_categories()`
- PR #1128 CSV Reader: The last data row does not need to be line terminated
- PR #1183 Bump Arrow version to 0.12.1
- PR #1208 Default to CXX11_ABI=ON

## Bug Fixes

- PR #821 Fix flake8 issues revealed by flake8 update
- PR #808 Resolved renamed `d_columns_valids` variable name
- PR #820 CSV Reader: fix the issue where reader adds additional rows when file uses \r\n as a line terminator
- PR #780 CSV Reader: Fix scientific notation parsing and null values for empty quotes
- PR #815 CSV Reader: Fix data parsing when tabs are present in the input CSV file
- PR #850 Fix bug where left joins where the left df has 0 rows causes a crash
- PR #861 Fix memory leak by preserving the boolean mask index
- PR #875 Handle unnamed indexes in to/from arrow functions
- PR #877 Fix ingest of 1 row arrow tables in from arrow function
- PR #876 Added missing `<type_traits>` include
- PR #889 Deleted test_rmm.py which has now moved to RMM repo
- PR #866 Merge v0.5.1 numpy ABI hotfix into 0.6
- PR #917 value_counts return int type on empty columns
- PR #611 Renamed `gdf_reduce_optimal_output_size()` -> `gdf_reduction_get_intermediate_output_size()`
- PR #923 fix index for negative slicing for cudf dataframe and series
- PR #927 CSV Reader: Fix category GDF_CATEGORY hashes not being computed properly
- PR #921 CSV Reader: Fix parsing errors with delim_whitespace, quotations in the header row, unnamed columns
- PR #933 Fix handling objects of all nulls in series creation
- PR #940 CSV Reader: Fix an issue where the last data row is missing when using byte_range
- PR #945 CSV Reader: Fix incorrect datetime64 when milliseconds or space separator are used
- PR #959 Groupby: Problem with column name lookup
- PR #950 Converting dataframe/recarry with non-contiguous arrays
- PR #963 CSV Reader: Fix another issue with missing data rows when using byte_range
- PR #999 Fix 0 sized kernel launches and empty sort_index exception
- PR #993 Fix dtype in selecting 0 rows from objects
- PR #1009 Fix performance regression in `to_pandas` method on DataFrame
- PR #1008 Remove custom dask communication approach
- PR #1001 CSV Reader: Fix a memory access error when reading a large (>2GB) file with date columns
- PR #1019 Binary Ops: Fix error when one input column has null mask but other doesn't
- PR #1014 CSV Reader: Fix false positives in bool value detection
- PR #1034 CSV Reader: Fix parsing floating point precision and leading zero exponents
- PR #1044 CSV Reader: Fix a segfault when byte range aligns with a page
- PR #1058 Added support for `DataFrame.loc[scalar]`
- PR #1060 Fix column creation with all valid nan values
- PR #1073 CSV Reader: Fix an issue where a column name includes the return character
- PR #1090 Updating Doxygen Comments
- PR #1080 Fix dtypes returned from loc / iloc because of lists
- PR #1102 CSV Reader: Minor fixes and memory usage improvements
- PR #1174: Fix release script typo
- PR #1137 Add prebuild script for CI
- PR #1118 Enhanced the `DataFrame.from_records()` feature
- PR #1129 Fix join performance with index parameter from using numpy array
- PR #1145 Issue with .agg call on multi-column dataframes
- PR #908 Some testing code cleanup
- PR #1167 Fix issue with null_count not being set after inplace fillna()
- PR #1184 Fix iloc performance regression
- PR #1185 Support left_on/right_on and also on=str in merge
- PR #1200 Fix allocating bitmasks with numba instead of rmm in allocate_mask function


# cuDF 0.5.1 (05 Feb 2019)

## Bug Fixes

- PR #842 Avoid using numpy via cimport to prevent ABI issues in Cython compilation


# cuDF 0.5.0 (28 Jan 2019)

## New Features

- PR #722 Add bzip2 decompression support to `read_csv()`
- PR #693 add ZLIB-based GZIP/ZIP support to `read_csv_strings()`
- PR #411 added null support to gdf_order_by (new API) and cudf_table::sort
- PR #525 Added GitHub Issue templates for bugs, documentation, new features, and questions
- PR #501 CSV Reader: Add support for user-specified decimal point and thousands separator to read_csv_strings()
- PR #455 CSV Reader: Add support for user-specified decimal point and thousands separator to read_csv()
- PR #439 add `DataFrame.drop` method similar to pandas
- PR #356 add `DataFrame.transpose` method and `DataFrame.T` property similar to pandas
- PR #505 CSV Reader: Add support for user-specified boolean values
- PR #350 Implemented Series replace function
- PR #490 Added print_env.sh script to gather relevant environment details when reporting cuDF issues
- PR #474 add ZLIB-based GZIP/ZIP support to `read_csv()`
- PR #547 Added melt similar to `pandas.melt()`
- PR #491 Add CI test script to check for updates to CHANGELOG.md in PRs
- PR #550 Add CI test script to check for style issues in PRs
- PR #558 Add CI scripts for cpu-based conda and gpu-based test builds
- PR #524 Add Boolean Indexing
- PR #564 Update python `sort_values` method to use updated libcudf `gdf_order_by` API
- PR #509 CSV Reader: Input CSV file can now be passed in as a text or a binary buffer
- PR #607 Add `__iter__` and iteritems to DataFrame class
- PR #643 added a new api gdf_replace_nulls that allows a user to replace nulls in a column

## Improvements

- PR #426 Removed sort-based groupby and refactored existing groupby APIs. Also improves C++/CUDA compile time.
- PR #461 Add `CUDF_HOME` variable in README.md to replace relative pathing.
- PR #472 RMM: Created centralized rmm::device_vector alias and rmm::exec_policy
- PR #500 Improved the concurrent hash map class to support partitioned (multi-pass) hash table building.
- PR #454 Improve CSV reader docs and examples
- PR #465 Added templated C++ API for RMM to avoid explicit cast to `void**`
- PR #513 `.gitignore` tweaks
- PR #521 Add `assert_eq` function for testing
- PR #502 Simplify Dockerfile for local dev, eliminate old conda/pip envs
- PR #549 Adds `-rdynamic` compiler flag to nvcc for Debug builds
- PR #472 RMM: Created centralized rmm::device_vector alias and rmm::exec_policy
- PR #577 Added external C++ API for scatter/gather functions
- PR #500 Improved the concurrent hash map class to support partitioned (multi-pass) hash table building
- PR #583 Updated `gdf_size_type` to `int`
- PR #500 Improved the concurrent hash map class to support partitioned (multi-pass) hash table building
- PR #617 Added .dockerignore file. Prevents adding stale cmake cache files to the docker container
- PR #658 Reduced `JOIN_TEST` time by isolating overflow test of hash table size computation
- PR #664 Added Debuging instructions to README
- PR #651 Remove noqa marks in `__init__.py` files
- PR #671 CSV Reader: uncompressed buffer input can be parsed without explicitly specifying compression as None
- PR #684 Make RMM a submodule
- PR #718 Ensure sum, product, min, max methods pandas compatibility on empty datasets
- PR #720 Refactored Index classes to make them more Pandas-like, added CategoricalIndex
- PR #749 Improve to_arrow and from_arrow Pandas compatibility
- PR #766 Remove TravisCI references, remove unused variables from CMake, fix ARROW_VERSION in Cmake
- PR #773 Add build-args back to Dockerfile and handle dependencies based on environment yml file
- PR #781 Move thirdparty submodules to root and symlink in /cpp
- PR #843 Fix broken cudf/python API examples, add new methods to the API index

## Bug Fixes

- PR #569 CSV Reader: Fix days being off-by-one when parsing some dates
- PR #531 CSV Reader: Fix incorrect parsing of quoted numbers
- PR #465 Added templated C++ API for RMM to avoid explicit cast to `void**`
- PR #473 Added missing <random> include
- PR #478 CSV Reader: Add api support for auto column detection, header, mangle_dupe_cols, usecols
- PR #495 Updated README to correct where cffi pytest should be executed
- PR #501 Fix the intermittent segfault caused by the `thousands` and `compression` parameters in the csv reader
- PR #502 Simplify Dockerfile for local dev, eliminate old conda/pip envs
- PR #512 fix bug for `on` parameter in `DataFrame.merge` to allow for None or single column name
- PR #511 Updated python/cudf/bindings/join.pyx to fix cudf merge printing out dtypes
- PR #513 `.gitignore` tweaks
- PR #521 Add `assert_eq` function for testing
- PR #537 Fix CMAKE_CUDA_STANDARD_REQURIED typo in CMakeLists.txt
- PR #447 Fix silent failure in initializing DataFrame from generator
- PR #545 Temporarily disable csv reader thousands test to prevent segfault (test re-enabled in PR #501)
- PR #559 Fix Assertion error while using `applymap` to change the output dtype
- PR #575 Update `print_env.sh` script to better handle missing commands
- PR #612 Prevent an exception from occuring with true division on integer series.
- PR #630 Fix deprecation warning for `pd.core.common.is_categorical_dtype`
- PR #622 Fix Series.append() behaviour when appending values with different numeric dtype
- PR #603 Fix error while creating an empty column using None.
- PR #673 Fix array of strings not being caught in from_pandas
- PR #644 Fix return type and column support of dataframe.quantile()
- PR #634 Fix create `DataFrame.from_pandas()` with numeric column names
- PR #654 Add resolution check for GDF_TIMESTAMP in Join
- PR #648 Enforce one-to-one copy required when using `numba>=0.42.0`
- PR #645 Fix cmake build type handling not setting debug options when CMAKE_BUILD_TYPE=="Debug"
- PR #669 Fix GIL deadlock when launching multiple python threads that make Cython calls
- PR #665 Reworked the hash map to add a way to report the destination partition for a key
- PR #670 CMAKE: Fix env include path taking precedence over libcudf source headers
- PR #674 Check for gdf supported column types
- PR #677 Fix 'gdf_csv_test_Dates' gtest failure due to missing nrows parameter
- PR #604 Fix the parsing errors while reading a csv file using `sep` instead of `delimiter`.
- PR #686 Fix converting nulls to NaT values when converting Series to Pandas/Numpy
- PR #689 CSV Reader: Fix behavior with skiprows+header to match pandas implementation
- PR #691 Fixes Join on empty input DFs
- PR #706 CSV Reader: Fix broken dtype inference when whitespace is in data
- PR #717 CSV reader: fix behavior when parsing a csv file with no data rows
- PR #724 CSV Reader: fix build issue due to parameter type mismatch in a std::max call
- PR #734 Prevents reading undefined memory in gpu_expand_mask_bits numba kernel
- PR #747 CSV Reader: fix an issue where CUDA allocations fail with some large input files
- PR #750 Fix race condition for handling NVStrings in CMake
- PR #719 Fix merge column ordering
- PR #770 Fix issue where RMM submodule pointed to wrong branch and pin other to correct branches
- PR #778 Fix hard coded ABI off setting
- PR #784 Update RMM submodule commit-ish and pip paths
- PR #794 Update `rmm::exec_policy` usage to fix segmentation faults when used as temprory allocator.
- PR #800 Point git submodules to branches of forks instead of exact commits


# cuDF 0.4.0 (05 Dec 2018)

## New Features

- PR #398 add pandas-compatible `DataFrame.shape()` and `Series.shape()`
- PR #394 New documentation feature "10 Minutes to cuDF"
- PR #361 CSV Reader: Add support for strings with delimiters

## Improvements

 - PR #436 Improvements for type_dispatcher and wrapper structs
 - PR #429 Add CHANGELOG.md (this file)
 - PR #266 use faster CUDA-accelerated DataFrame column/Series concatenation.
 - PR #379 new C++ `type_dispatcher` reduces code complexity in supporting many data types.
 - PR #349 Improve performance for creating columns from memoryview objects
 - PR #445 Update reductions to use type_dispatcher. Adds integer types support to sum_of_squares.
 - PR #448 Improve installation instructions in README.md
 - PR #456 Change default CMake build to Release, and added option for disabling compilation of tests

## Bug Fixes

 - PR #444 Fix csv_test CUDA too many resources requested fail.
 - PR #396 added missing output buffer in validity tests for groupbys.
 - PR #408 Dockerfile updates for source reorganization
 - PR #437 Add cffi to Dockerfile conda env, fixes "cannot import name 'librmm'"
 - PR #417 Fix `map_test` failure with CUDA 10
 - PR #414 Fix CMake installation include file paths
 - PR #418 Properly cast string dtypes to programmatic dtypes when instantiating columns
 - PR #427 Fix and tests for Concatenation illegal memory access with nulls


# cuDF 0.3.0 (23 Nov 2018)

## New Features

 - PR #336 CSV Reader string support

## Improvements

 - PR #354 source code refactored for better organization. CMake build system overhaul. Beginning of transition to Cython bindings.
 - PR #290 Add support for typecasting to/from datetime dtype
 - PR #323 Add handling pyarrow boolean arrays in input/out, add tests
 - PR #325 GDF_VALIDITY_UNSUPPORTED now returned for algorithms that don't support non-empty valid bitmasks
 - PR #381 Faster InputTooLarge Join test completes in ms rather than minutes.
 - PR #373 .gitignore improvements
 - PR #367 Doc cleanup & examples for DataFrame methods
 - PR #333 Add Rapids Memory Manager documentation
 - PR #321 Rapids Memory Manager adds file/line location logging and convenience macros
 - PR #334 Implement DataFrame `__copy__` and `__deepcopy__`
 - PR #271 Add NVTX ranges to pygdf
 - PR #311 Document system requirements for conda install

## Bug Fixes

 - PR #337 Retain index on `scale()` function
 - PR #344 Fix test failure due to PyArrow 0.11 Boolean handling
 - PR #364 Remove noexcept from managed_allocator;  CMakeLists fix for NVstrings
 - PR #357 Fix bug that made all series be considered booleans for indexing
 - PR #351 replace conda env configuration for developers
 - PRs #346 #360 Fix CSV reading of negative numbers
 - PR #342 Fix CMake to use conda-installed nvstrings
 - PR #341 Preserve categorical dtype after groupby aggregations
 - PR #315 ReadTheDocs build update to fix missing libcuda.so
 - PR #320 FIX out-of-bounds access error in reductions.cu
 - PR #319 Fix out-of-bounds memory access in libcudf count_valid_bits
 - PR #303 Fix printing empty dataframe


# cuDF 0.2.0 and cuDF 0.1.0

These were initial releases of cuDF based on previously separate pyGDF and libGDF libraries.
<|MERGE_RESOLUTION|>--- conflicted
+++ resolved
@@ -6,13 +6,8 @@
 
 ## Improvements
 
-<<<<<<< HEAD
+- PR #1202 Simplify README.md
 - PR #1149 CSV Reader: Change convertStrToValue() functions to `__device__` only
-=======
-- PR #1202 Simplify README.md
-
-...
->>>>>>> 0f607c0b
 
 ## Bug Fixes
 
