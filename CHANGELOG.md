--- conflicted
+++ resolved
@@ -16,12 +16,9 @@
 - PR #4053 Multi-column quantiles.
 - PR #4107 Add groupby nunique aggregation
 - PR #4153 Support Dask serialization protocol on cuDF objects
-<<<<<<< HEAD
 - PR #4127 Add python API for n-way sorted merge (merge_sorted)
-=======
 - PR #4164 Add Buffer "constructor-kwargs" header
 - PR #4190 Add libcudf++ transpose Cython implementation
->>>>>>> 13344062
 
 ## Improvements
 
