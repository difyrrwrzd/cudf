# cuDF 0.9.0 (Date TBD)

## New Features

- PR #2111 IO Readers: Support memory buffer, file-like object, and URL inputs
- PR #2012 Add `reindex()` to DataFrame and Series
- PR #2098 Align DataFrame and Series indices before executing binary ops
- PR #2160 Merge `dask-cudf` codebase into `cudf` repo
- PR #2149 CSV Reader: Add `hex` dtype for explicit hexadecimal parsing
- PR #2158 CSV Reader: Support single, non-list/dict argument for `dtype`
- PR #2177 CSV Reader: Add `parse_dates` parameter for explicit date inference
- PR #2171 Add CodeCov integration, fix doc version, make --skip-tests work when invoking with source
- PR #2215 `type_dispatcher` benchmark
- PR #2179 Added Java quantiles
- PR #2157 Add __array_function__ to DataFrame and Series
- PR #2212 Java support for ORC reader
- PR #2105 Add google benchmark for hash-based join
<<<<<<< HEAD
- PR #2213 Support s/ms/us/ns DatetimeColumn time unit resolutions
=======
- PR #2316 Unique, nunique, and value_counts for datetime columns
>>>>>>> 0bf2a6a2

## Improvements

- PR #2103 Move old `column` and `bitmask` files into `legacy/` directory
- PR #2109 added name to Python column classes
- PR #1947 Cleanup serialization code
- PR #2125 More aggregate in java API
- PR #2127 Add in java Scalar tests
- PR #2088 Refactor of Python groupby code
- PR #2130 Java serialization and deserialization of tables.
- PR #2131 Chunk rows logic added to csv_writer
- PR #2129 Add functions in the Java API to support nullable column filtering
- PR #2165 made changes to get_dummies api for it to be available in MethodCache
- PR #2184 handle remote orc files for dask-cudf
- PR #2186 Add `getitem` and `getattr` style access to Rolling objects
- PR #2168 Use cudf.Column for CategoricalColumn's categories instead of a tuple
- PR #2193 Added more docuemtnation to `type_dispatcher` for specializing dispatched functors
- PR #2197 CSV Writer: Expose `chunksize` as a parameter for `to_csv`
- PR #2199 Better java support for appending strings
- PR #2176 Added column dtype support for datetime, int8, int16 to csv_writer
- PR #2209 Matching `get_dummies` & `select_dtypes` behavior to pandas
- PR #2217 Updated Java bindings to use the new groupby API
- PR #2214 DOC: Update doc instructions to build/install `cudf` and `dask-cudf`
- PR #1993 Add iterator driven reduction for mean, var, std
- PR #2220 Update Java bindings for reduction rename
- PR #2224 implement isna, isnull, notna as dataframe functions
- PR #2236 Implement drop_duplicates for Series
- PR #2225 refactor to use libcudf for gathering columns in dataframes
- PR #2300 Create separate dask codeowners for dask-cudf codebase
- PR #2309 Java readers: remove redundant copy of result pointers

## Bug Fixes

- PR #2086 Fixed quantile api behavior mismatch in series & dataframe
- PR #2128 Add offset param to host buffer readers in java API.
- PR #2145 Work around binops validity checks for java
- PR #2146 Work around unary_math validity checks for java
- PR #2151 Fixes bug in cudf::copy_range where null_count was invalid
- PR #2139 matching to pandas describe behavior & fixing nan values issue
- PR #2161 Implicitly convert unsigned to signed integer types in binops
- PR #2154 CSV Reader: Fix bools misdetected as strings dtype
- PR #2178 Fix bug in rolling bindings where a view of an ephemeral column was being taken
- PR #2180 Fix issue with isort reordering `importorskip` below imports depending on them
- PR #2187 fix to honor dtype when numpy arrays are passed to columnops.as_column
- PR #2190 Fix issue in astype conversion of string column to 'str'
- PR #2208 Fix issue with calling `head()` on one row dataframe
- PR #2229 Propagate exceptions from Cython cdef functions
- PR #2234 Fix issue with local build script not properly building
- PR #2223 Fix CUDA invalid configuration errors reported after loading small compressed ORC files
- PR #2162 Setting is_unique and is_monotonic-related attributes
- PR #2244 Fix ORC RLEv2 delta mode decoding with nonzero residual delta width
- PR #2297 Work around `var/std` unsupported only at debug build
- PR #2302 Fixed java serialization corner case
- PR #2311 Fix copy behaviour for GenericIndex


# cuDF 0.8.0 (27 June 2019)

## New Features

- PR #1524 Add GPU-accelerated JSON Lines parser with limited feature set
- PR #1569 Add support for Json objects to the JSON Lines reader
- PR #1622 Add Series.loc
- PR #1654 Add cudf::apply_boolean_mask: faster replacement for gdf_apply_stencil
- PR #1487 cython gather/scatter
- PR #1310 Implemented the slice/split functionality.
- PR #1630 Add Python layer to the GPU-accelerated JSON reader
- PR #1745 Add rounding of numeric columns via Numba
- PR #1772 JSON reader: add support for BytesIO and StringIO input
- PR #1527 Support GDF_BOOL8 in readers and writers
- PR #1819 Logical operators (AND, OR, NOT) for libcudf and cuDF
- PR #1813 ORC Reader: Add support for stripe selection
- PR #1828 JSON Reader: add suport for bool8 columns
- PR #1833 Add column iterator with/without nulls
- PR #1665 Add the point-in-polygon GIS function
- PR #1863 Series and Dataframe methods for all and any
- PR #1908 cudf::copy_range and cudf::fill for copying/assigning an index or range to a constant
- PR #1921 Add additional formats for typecasting to/from strings
- PR #1807 Add Series.dropna()
- PR #1987 Allow user defined functions in the form of ptx code to be passed to binops
- PR #1948 Add operator functions like `Series.add()` to DataFrame and Series
- PR #1954 Add skip test argument to GPU build script
- PR #2018 Add bindings for new groupby C++ API
- PR #1984 Add rolling window operations Series.rolling() and DataFrame.rolling()
- PR #1542 Python method and bindings for to_csv
- PR #1995 Add Java API
- PR #1998 Add google benchmark to cudf
- PR #1845 Add cudf::drop_duplicates, DataFrame.drop_duplicates
- PR #1652 Added `Series.where()` feature
- PR #2074 Java Aggregates, logical ops, and better RMM support

## Improvements

- PR #1538 Replacing LesserRTTI with inequality_comparator
- PR #1703 C++: Added non-aggregating `insert` to `concurrent_unordered_map` with specializations to store pairs with a single atomicCAS when possible.
- PR #1422 C++: Added a RAII wrapper for CUDA streams
- PR #1701 Added `unique` method for stringColumns
- PR #1713 Add documentation for Dask-XGBoost
- PR #1666 CSV Reader: Improve performance for files with large number of columns
- PR #1725 Enable the ability to use a single column groupby as its own index
- PR #1759 Add an example showing simultaneous rolling averages to `apply_grouped` documentation
- PR #1746 C++: Remove unused code: `windowed_ops.cu`, `sorting.cu`, `hash_ops.cu`
- PR #1748 C++: Add `bool` nullability flag to `device_table` row operators
- PR #1764 Improve Numerical column: `mean_var` and `mean`
- PR #1767 Speed up Python unit tests
- PR #1770 Added build.sh script, updated CI scripts and documentation
- PR #1739 ORC Reader: Add more pytest coverage
- PR #1696 Added null support in `Series.replace()`.
- PR #1390 Added some basic utility functions for `gdf_column`'s
- PR #1791 Added general column comparison code for testing
- PR #1795 Add printing of git submodule info to `print_env.sh`
- PR #1796 Removing old sort based group by code and gdf_filter
- PR #1811 Added funtions for copying/allocating `cudf::table`s
- PR #1838 Improve columnops.column_empty so that it returns typed columns instead of a generic Column
- PR #1890 Add utils.get_dummies- a pandas-like wrapper around one_hot-encoding
- PR #1823 CSV Reader: default the column type to string for empty dataframes
- PR #1827 Create bindings for scalar-vector binops, and update one_hot_encoding to use them
- PR #1817 Operators now support different sized dataframes as long as they don't share different sized columns
- PR #1855 Transition replace_nulls to new C++ API and update corresponding Cython/Python code
- PR #1858 Add `std::initializer_list` constructor to `column_wrapper`
- PR #1846 C++ type-erased gdf_equal_columns test util; fix gdf_equal_columns logic error
- PR #1390 Added some basic utility functions for `gdf_column`s
- PR #1391 Tidy up bit-resolution-operation and bitmask class code
- PR #1882 Add iloc functionality to MultiIndex dataframes
- PR #1884 Rolling windows: general enhancements and better coverage for unit tests
- PR #1886 support GDF_STRING_CATEGORY columns in apply_boolean_mask, drop_nulls and other libcudf functions
- PR #1896 Improve performance of groupby with levels specified in dask-cudf
- PR #1915 Improve iloc performance for non-contiguous row selection
- PR #1859 Convert read_json into a C++ API
- PR #1919 Rename libcudf namespace gdf to namespace cudf
- PR #1850 Support left_on and right_on for DataFrame merge operator
- PR #1930 Specialize constructor for `cudf::bool8` to cast argument to `bool`
- PR #1938 Add default constructor for `column_wrapper`
- PR #1930 Specialize constructor for `cudf::bool8` to cast argument to `bool`
- PR #1952 consolidate libcudf public API headers in include/cudf
- PR #1949 Improved selection with boolmask using libcudf `apply_boolean_mask`
- PR #1956 Add support for nulls in `query()`
- PR #1973 Update `std::tuple` to `std::pair` in top-most libcudf APIs and C++ transition guide
- PR #1981 Convert read_csv into a C++ API
- PR #1868 ORC Reader: Support row index for speed up on small/medium datasets
- PR #1964 Added support for list-like types in Series.str.cat
- PR #2005 Use HTML5 details tag in bug report issue template
- PR #2003 Removed few redundant unit-tests from test_string.py::test_string_cat
- PR #1944 Groupby design improvements
- PR #2017 Convert `read_orc()` into a C++ API
- PR #2011 Convert `read_parquet()` into a C++ API
- PR #1756 Add documentation "10 Minutes to cuDF and dask_cuDF"
- PR #2034 Adding support for string columns concatenation using "add" binary operator
- PR #2042 Replace old "10 Minutes" guide with new guide for docs build process
- PR #2036 Make library of common test utils to speed up tests compilation
- PR #2022 Facilitating get_dummies to be a high level api too
- PR #2050 Namespace IO readers and add back free-form `read_xxx` functions
- PR #2104 Add a functional ``sort=`` keyword argument to groupby
- PR #2108 Add `find_and_replace` for StringColumn for replacing single values

## Bug Fixes

- PR #1465 Fix for test_orc.py and test_sparse_df.py test failures
- PR #1583 Fix underlying issue in `as_index()` that was causing `Series.quantile()` to fail
- PR #1680 Add errors= keyword to drop() to fix cudf-dask bug
- PR #1651 Fix `query` function on empty dataframe
- PR #1616 Fix CategoricalColumn to access categories by index instead of iteration
- PR #1660 Fix bug in `loc` when indexing with a column name (a string)
- PR #1683 ORC reader: fix timestamp conversion to UTC
- PR #1613 Improve CategoricalColumn.fillna(-1) performance
- PR #1642 Fix failure of CSV_TEST gdf_csv_test.SkiprowsNrows on multiuser systems
- PR #1709 Fix handling of `datetime64[ms]` in `dataframe.select_dtypes`
- PR #1704 CSV Reader: Add support for the plus sign in number fields
- PR #1687 CSV reader: return an empty dataframe for zero size input
- PR #1757 Concatenating columns with null columns
- PR #1755 Add col_level keyword argument to melt
- PR #1758 Fix df.set_index() when setting index from an empty column
- PR #1749 ORC reader: fix long strings of NULL values resulting in incorrect data
- PR #1742 Parquet Reader: Fix index column name to match PANDAS compat
- PR #1782 Update libcudf doc version
- PR #1783 Update conda dependencies
- PR #1786 Maintain the original series name in series.unique output
- PR #1760 CSV Reader: fix segfault when dtype list only includes columns from usecols list
- PR #1831 build.sh: Assuming python is in PATH instead of using PYTHON env var
- PR #1839 Raise an error instead of segfaulting when transposing a DataFrame with StringColumns
- PR #1840 Retain index correctly during merge left_on right_on
- PR #1825 cuDF: Multiaggregation Groupby Failures
- PR #1789 CSV Reader: Fix missing support for specifying `int8` and `int16` dtypes
- PR #1857 Cython Bindings: Handle `bool` columns while calling `column_view_from_NDArrays`
- PR #1849 Allow DataFrame support methods to pass arguments to the methods
- PR #1847 Fixed #1375 by moving the nvstring check into the wrapper function
- PR #1864 Fixing cudf reduction for POWER platform
- PR #1869 Parquet reader: fix Dask timestamps not matching with Pandas (convert to milliseconds)
- PR #1876 add dtype=bool for `any`, `all` to treat integer column correctly
- PR #1875 CSV reader: take NaN values into account in dtype detection
- PR #1873 Add column dtype checking for the all/any methods
- PR #1902 Bug with string iteration in _apply_basic_agg
- PR #1887 Fix for initialization issue in pq_read_arg,orc_read_arg
- PR #1867 JSON reader: add support for null/empty fields, including the 'null' literal
- PR #1891 Fix bug #1750 in string column comparison
- PR #1909 Support of `to_pandas()` of boolean series with null values
- PR #1923 Use prefix removal when two aggs are called on a SeriesGroupBy
- PR #1914 Zero initialize gdf_column local variables
- PR #1959 Add support for comparing boolean Series to scalar
- PR #1966 Ignore index fix in series append
- PR #1967 Compute index __sizeof__ only once for DataFrame __sizeof__
- PR #1977 Support CUDA installation in default system directories
- PR #1982 Fixes incorrect index name after join operation
- PR #1985 Implement `GDF_PYMOD`, a special modulo that follows python's sign rules
- PR #1991 Parquet reader: fix decoding of NULLs
- PR #1990 Fixes a rendering bug in the `apply_grouped` documentation
- PR #1978 Fix for values being filled in an empty dataframe
- PR #2001 Correctly create MultiColumn from Pandas MultiColumn
- PR #2006 Handle empty dataframe groupby construction for dask
- PR #1965 Parquet Reader: Fix duplicate index column when it's already in `use_cols`
- PR #2033 Add pip to conda environment files to fix warning
- PR #2028 CSV Reader: Fix reading of uncompressed files without a recognized file extension
- PR #2073 Fix an issue when gathering columns with NVCategory and nulls
- PR #2053 cudf::apply_boolean_mask return empty column for empty boolean mask
- PR #2066 exclude `IteratorTest.mean_var_output` test from debug build
- PR #2069 Fix JNI code to use read_csv and read_parquet APIs
- PR #2071 Fix bug with unfound transitive dependencies for GTests in Ubuntu 18.04
- PR #2089 Configure Sphinx to render params correctly
- PR #2091 Fix another bug with unfound transitive dependencies for `cudftestutils` in Ubuntu 18.04
- PR #2115 Just apply `--disable-new-dtags` instead of trying to define all the transitive dependencies
- PR #2106 Fix errors in JitCache tests caused by sharing of device memory between processes
- PR #2120 Fix errors in JitCache tests caused by running multiple threads on the same data
- PR #2102 Fix memory leak in groupby
- PR #2113 fixed typo in to_csv code example


# cudf 0.7.2 (16 May 2019)

## New Features

- PR #1735 Added overload for atomicAdd on int64. Streamlined implementation of custom atomic overloads.
- PR #1741 Add MultiIndex concatenation

## Bug Fixes

- PR #1718 Fix issue with SeriesGroupBy MultiIndex in dask-cudf
- PR #1734 Python: fix performance regression for groupby count() aggregations
- PR #1768 Cython: fix handling read only schema buffers in gpuarrow reader


# cudf 0.7.1 (11 May 2019)

## New Features

- PR #1702 Lazy load MultiIndex to return groupby performance to near optimal.

## Bug Fixes

- PR #1708 Fix handling of `datetime64[ms]` in `dataframe.select_dtypes`


# cuDF 0.7.0 (10 May 2019)

## New Features

- PR #982 Implement gdf_group_by_without_aggregations and gdf_unique_indices functions
- PR #1142 Add `GDF_BOOL` column type
- PR #1194 Implement overloads for CUDA atomic operations
- PR #1292 Implemented Bitwise binary ops AND, OR, XOR (&, |, ^)
- PR #1235 Add GPU-accelerated Parquet Reader
- PR #1335 Added local_dict arg in `DataFrame.query()`.
- PR #1282 Add Series and DataFrame.describe()
- PR #1356 Rolling windows
- PR #1381 Add DataFrame._get_numeric_data
- PR #1388 Add CODEOWNERS file to auto-request reviews based on where changes are made
- PR #1396 Add DataFrame.drop method
- PR #1413 Add DataFrame.melt method
- PR #1412 Add DataFrame.pop()
- PR #1419 Initial CSV writer function
- PR #1441 Add Series level cumulative ops (cumsum, cummin, cummax, cumprod)
- PR #1420 Add script to build and test on a local gpuCI image
- PR #1440 Add DatetimeColumn.min(), DatetimeColumn.max()
- PR #1455 Add Series.Shift via Numba kernel
- PR #1441 Add Series level cumulative ops (cumsum, cummin, cummax, cumprod)
- PR #1461 Add Python coverage test to gpu build
- PR #1445 Parquet Reader: Add selective reading of rows and row group
- PR #1532 Parquet Reader: Add support for INT96 timestamps
- PR #1516 Add Series and DataFrame.ndim
- PR #1556 Add libcudf C++ transition guide
- PR #1466 Add GPU-accelerated ORC Reader
- PR #1565 Add build script for nightly doc builds
- PR #1508 Add Series isna, isnull, and notna
- PR #1456 Add Series.diff() via Numba kernel
- PR #1588 Add Index `astype` typecasting
- PR #1301 MultiIndex support
- PR #1599 Level keyword supported in groupby
- PR #929 Add support operations to dataframe
- PR #1609 Groupby accept list of Series
- PR #1658 Support `group_keys=True` keyword in groupby method

## Improvements

- PR #1531 Refactor closures as private functions in gpuarrow
- PR #1404 Parquet reader page data decoding speedup
- PR #1076 Use `type_dispatcher` in join, quantiles, filter, segmented sort, radix sort and hash_groupby
- PR #1202 Simplify README.md
- PR #1149 CSV Reader: Change convertStrToValue() functions to `__device__` only
- PR #1238 Improve performance of the CUDA trie used in the CSV reader
- PR #1245 Use file cache for JIT kernels
- PR #1278 Update CONTRIBUTING for new conda environment yml naming conventions
- PR #1163 Refactored UnaryOps. Reduced API to two functions: `gdf_unary_math` and `gdf_cast`. Added `abs`, `-`, and `~` ops. Changed bindings to Cython
- PR #1284 Update docs version
- PR #1287 add exclude argument to cudf.select_dtype function
- PR #1286 Refactor some of the CSV Reader kernels into generic utility functions
- PR #1291 fillna in `Series.to_gpu_array()` and `Series.to_array()` can accept the scalar too now.
- PR #1005 generic `reduction` and `scan` support
- PR #1349 Replace modernGPU sort join with thrust.
- PR #1363 Add a dataframe.mean(...) that raises NotImplementedError to satisfy `dask.dataframe.utils.is_dataframe_like`
- PR #1319 CSV Reader: Use column wrapper for gdf_column output alloc/dealloc
- PR #1376 Change series quantile default to linear
- PR #1399 Replace CFFI bindings for NVTX functions with Cython bindings
- PR #1389 Refactored `set_null_count()`
- PR #1386 Added macros `GDF_TRY()`, `CUDF_TRY()` and `ASSERT_CUDF_SUCCEEDED()`
- PR #1435 Rework CMake and conda recipes to depend on installed libraries
- PR #1391 Tidy up bit-resolution-operation and bitmask class code
- PR #1439 Add cmake variable to enable compiling CUDA code with -lineinfo
- PR #1462 Add ability to read parquet files from arrow::io::RandomAccessFile
- PR #1453 Convert CSV Reader CFFI to Cython
- PR #1479 Convert Parquet Reader CFFI to Cython
- PR #1397 Add a utility function for producing an overflow-safe kernel launch grid configuration
- PR #1382 Add GPU parsing of nested brackets to cuIO parsing utilities
- PR #1481 Add cudf::table constructor to allocate a set of `gdf_column`s
- PR #1484 Convert GroupBy CFFI to Cython
- PR #1463 Allow and default melt keyword argument var_name to be None
- PR #1486 Parquet Reader: Use device_buffer rather than device_ptr
- PR #1525 Add cudatoolkit conda dependency
- PR #1520 Renamed `src/dataframe` to `src/table` and moved `table.hpp`. Made `types.hpp` to be type declarations only.
- PR #1492 Convert transpose CFFI to Cython
- PR #1495 Convert binary and unary ops CFFI to Cython
- PR #1503 Convert sorting and hashing ops CFFI to Cython
- PR #1522 Use latest release version in update-version CI script
- PR #1533 Remove stale join CFFI, fix memory leaks in join Cython
- PR #1521 Added `row_bitmask` to compute bitmask for rows of a table. Merged `valids_ops.cu` and `bitmask_ops.cu`
- PR #1553 Overload `hash_row` to avoid using intial hash values. Updated `gdf_hash` to select between overloads
- PR #1585 Updated `cudf::table` to maintain own copy of wrapped `gdf_column*`s
- PR #1559 Add `except +` to all Cython function definitions to catch C++ exceptions properly
- PR #1617 `has_nulls` and `column_dtypes` for `cudf::table`
- PR #1590 Remove CFFI from the build / install process entirely
- PR #1536 Convert gpuarrow CFFI to Cython
- PR #1655 Add `Column._pointer` as a way to access underlying `gdf_column*` of a `Column`
- PR #1655 Update readme conda install instructions for cudf version 0.6 and 0.7


## Bug Fixes

- PR #1233 Fix dtypes issue while adding the column to `str` dataframe.
- PR #1254 CSV Reader: fix data type detection for floating-point numbers in scientific notation
- PR #1289 Fix looping over each value instead of each category in concatenation
- PR #1293 Fix Inaccurate error message in join.pyx
- PR #1308 Add atomicCAS overload for `int8_t`, `int16_t`
- PR #1317 Fix catch polymorphic exception by reference in ipc.cu
- PR #1325 Fix dtype of null bitmasks to int8
- PR #1326 Update build documentation to use -DCMAKE_CXX11_ABI=ON
- PR #1334 Add "na_position" argument to CategoricalColumn sort_by_values
- PR #1321 Fix out of bounds warning when checking Bzip2 header
- PR #1359 Add atomicAnd/Or/Xor for integers
- PR #1354 Fix `fillna()` behaviour when replacing values with different dtypes
- PR #1347 Fixed core dump issue while passing dict_dtypes without column names in `cudf.read_csv()`
- PR #1379 Fixed build failure caused due to error: 'col_dtype' may be used uninitialized
- PR #1392 Update cudf Dockerfile and package_versions.sh
- PR #1385 Added INT8 type to `_schema_to_dtype` for use in GpuArrowReader
- PR #1393 Fixed a bug in `gdf_count_nonzero_mask()` for the case of 0 bits to count
- PR #1395 Update CONTRIBUTING to use the environment variable CUDF_HOME
- PR #1416 Fix bug at gdf_quantile_exact and gdf_quantile_appox
- PR #1421 Fix remove creation of series multiple times during `add_column()`
- PR #1405 CSV Reader: Fix memory leaks on read_csv() failure
- PR #1328 Fix CategoricalColumn to_arrow() null mask
- PR #1433 Fix NVStrings/categories includes
- PR #1432 Update NVStrings to 0.7.* to coincide with 0.7 development
- PR #1483 Modify CSV reader to avoid cropping blank quoted characters in non-string fields
- PR #1446 Merge 1275 hotfix from master into branch-0.7
- PR #1447 Fix legacy groupby apply docstring
- PR #1451 Fix hash join estimated result size is not correct
- PR #1454 Fix local build script improperly change directory permissions
- PR #1490 Require Dask 1.1.0+ for `is_dataframe_like` test or skip otherwise.
- PR #1491 Use more specific directories & groups in CODEOWNERS
- PR #1497 Fix Thrust issue on CentOS caused by missing default constructor of host_vector elements
- PR #1498 Add missing include guard to device_atomics.cuh and separated DEVICE_ATOMICS_TEST
- PR #1506 Fix csv-write call to updated NVStrings method
- PR #1510 Added nvstrings `fillna()` function
- PR #1507 Parquet Reader: Default string data to GDF_STRING
- PR #1535 Fix doc issue to ensure correct labelling of cudf.series
- PR #1537 Fix `undefined reference` link error in HashPartitionTest
- PR #1548 Fix ci/local/build.sh README from using an incorrect image example
- PR #1551 CSV Reader: Fix integer column name indexing
- PR #1586 Fix broken `scalar_wrapper::operator==`
- PR #1591 ORC/Parquet Reader: Fix missing import for FileNotFoundError exception
- PR #1573 Parquet Reader: Fix crash due to clash with ORC reader datasource
- PR #1607 Revert change of `column.to_dense_buffer` always return by copy for performance concerns
- PR #1618 ORC reader: fix assert & data output when nrows/skiprows isn't aligned to stripe boundaries
- PR #1631 Fix failure of TYPES_TEST on some gcc-7 based systems.
- PR #1641 CSV Reader: Fix skip_blank_lines behavior with Windows line terminators (\r\n)
- PR #1648 ORC reader: fix non-deterministic output when skiprows is non-zero
- PR #1676 Fix groupby `as_index` behaviour with `MultiIndex`
- PR #1659 Fix bug caused by empty groupbys and multiindex slicing throwing exceptions
- PR #1656 Correct Groupby failure in dask when un-aggregable columns are left in dataframe.
- PR #1689 Fix groupby performance regression
- PR #1694 Add Cython as a runtime dependency since it's required in `setup.py`


# cuDF 0.6.1 (25 Mar 2019)

## Bug Fixes

- PR #1275 Fix CentOS exception in DataFrame.hash_partition from using value "returned" by a void function


# cuDF 0.6.0 (22 Mar 2019)

## New Features

- PR #760 Raise `FileNotFoundError` instead of `GDF_FILE_ERROR` in `read_csv` if the file does not exist
- PR #539 Add Python bindings for replace function
- PR #823 Add Doxygen configuration to enable building HTML documentation for libcudf C/C++ API
- PR #807 CSV Reader: Add byte_range parameter to specify the range in the input file to be read
- PR #857 Add Tail method for Series/DataFrame and update Head method to use iloc
- PR #858 Add series feature hashing support
- PR #871 CSV Reader: Add support for NA values, including user specified strings
- PR #893 Adds PyArrow based parquet readers / writers to Python, fix category dtype handling, fix arrow ingest buffer size issues
- PR #867 CSV Reader: Add support for ignoring blank lines and comment lines
- PR #887 Add Series digitize method
- PR #895 Add Series groupby
- PR #898 Add DataFrame.groupby(level=0) support
- PR #920 Add feather, JSON, HDF5 readers / writers from PyArrow / Pandas
- PR #888 CSV Reader: Add prefix parameter for column names, used when parsing without a header
- PR #913 Add DLPack support: convert between cuDF DataFrame and DLTensor
- PR #939 Add ORC reader from PyArrow
- PR #918 Add Series.groupby(level=0) support
- PR #906 Add binary and comparison ops to DataFrame
- PR #958 Support unary and binary ops on indexes
- PR #964 Add `rename` method to `DataFrame`, `Series`, and `Index`
- PR #985 Add `Series.to_frame` method
- PR #985 Add `drop=` keyword to reset_index method
- PR #994 Remove references to pygdf
- PR #990 Add external series groupby support
- PR #988 Add top-level merge function to cuDF
- PR #992 Add comparison binaryops to DateTime columns
- PR #996 Replace relative path imports with absolute paths in tests
- PR #995 CSV Reader: Add index_col parameter to specify the column name or index to be used as row labels
- PR #1004 Add `from_gpu_matrix` method to DataFrame
- PR #997 Add property index setter
- PR #1007 Replace relative path imports with absolute paths in cudf
- PR #1013 select columns with df.columns
- PR #1016 Rename Series.unique_count() to nunique() to match pandas API
- PR #947 Prefixsum to handle nulls and float types
- PR #1029 Remove rest of relative path imports
- PR #1021 Add filtered selection with assignment for Dataframes
- PR #872 Adding NVCategory support to cudf apis
- PR #1052 Add left/right_index and left/right_on keywords to merge
- PR #1091 Add `indicator=` and `suffixes=` keywords to merge
- PR #1107 Add unsupported keywords to Series.fillna
- PR #1032 Add string support to cuDF python
- PR #1136 Removed `gdf_concat`
- PR #1153 Added function for getting the padded allocation size for valid bitmask
- PR #1148 Add cudf.sqrt for dataframes and Series
- PR #1159 Add Python bindings for libcudf dlpack functions
- PR #1155 Add __array_ufunc__ for DataFrame and Series for sqrt
- PR #1168 to_frame for series accepts a name argument


## Improvements

- PR #1218 Add dask-cudf page to API docs
- PR #892 Add support for heterogeneous types in binary ops with JIT
- PR #730 Improve performance of `gdf_table` constructor
- PR #561 Add Doxygen style comments to Join CUDA functions
- PR #813 unified libcudf API functions by replacing gpu_ with gdf_
- PR #822 Add support for `__cuda_array_interface__` for ingest
- PR #756 Consolidate common helper functions from unordered map and multimap
- PR #753 Improve performance of groupby sum and average, especially for cases with few groups.
- PR #836 Add ingest support for arrow chunked arrays in Column, Series, DataFrame creation
- PR #763 Format doxygen comments for csv_read_arg struct
- PR #532 CSV Reader: Use type dispatcher instead of switch block
- PR #694 Unit test utilities improvements
- PR #878 Add better indexing to Groupby
- PR #554 Add `empty` method and `is_monotonic` attribute to `Index`
- PR #1040 Fixed up Doxygen comment tags
- PR #909 CSV Reader: Avoid host->device->host copy for header row data
- PR #916 Improved unit testing and error checking for `gdf_column_concat`
- PR #941 Replace `numpy` call in `Series.hash_encode` with `numba`
- PR #942 Added increment/decrement operators for wrapper types
- PR #943 Updated `count_nonzero_mask` to return `num_rows` when the mask is null
- PR #952 Added trait to map C++ type to `gdf_dtype`
- PR #966 Updated RMM submodule.
- PR #998 Add IO reader/writer modules to API docs, fix for missing cudf.Series docs
- PR #1017 concatenate along columns for Series and DataFrames
- PR #1002 Support indexing a dataframe with another boolean dataframe
- PR #1018 Better concatenation for Series and Dataframes
- PR #1036 Use Numpydoc style docstrings
- PR #1047 Adding gdf_dtype_extra_info to gdf_column_view_augmented
- PR #1054 Added default ctor to SerialTrieNode to overcome Thrust issue in CentOS7 + CUDA10
- PR #1024 CSV Reader: Add support for hexadecimal integers in integral-type columns
- PR #1033 Update `fillna()` to use libcudf function `gdf_replace_nulls`
- PR #1066 Added inplace assignment for columns and select_dtypes for dataframes
- PR #1026 CSV Reader: Change the meaning and type of the quoting parameter to match Pandas
- PR #1100 Adds `CUDF_EXPECTS` error-checking macro
- PR #1092 Fix select_dtype docstring
- PR #1111 Added cudf::table
- PR #1108 Sorting for datetime columns
- PR #1120 Return a `Series` (not a `Column`) from `Series.cat.set_categories()`
- PR #1128 CSV Reader: The last data row does not need to be line terminated
- PR #1183 Bump Arrow version to 0.12.1
- PR #1208 Default to CXX11_ABI=ON
- PR #1252 Fix NVStrings dependencies for cuda 9.2 and 10.0

## Bug Fixes

- PR #821 Fix flake8 issues revealed by flake8 update
- PR #808 Resolved renamed `d_columns_valids` variable name
- PR #820 CSV Reader: fix the issue where reader adds additional rows when file uses \r\n as a line terminator
- PR #780 CSV Reader: Fix scientific notation parsing and null values for empty quotes
- PR #815 CSV Reader: Fix data parsing when tabs are present in the input CSV file
- PR #850 Fix bug where left joins where the left df has 0 rows causes a crash
- PR #861 Fix memory leak by preserving the boolean mask index
- PR #875 Handle unnamed indexes in to/from arrow functions
- PR #877 Fix ingest of 1 row arrow tables in from arrow function
- PR #876 Added missing `<type_traits>` include
- PR #889 Deleted test_rmm.py which has now moved to RMM repo
- PR #866 Merge v0.5.1 numpy ABI hotfix into 0.6
- PR #917 value_counts return int type on empty columns
- PR #611 Renamed `gdf_reduce_optimal_output_size()` -> `gdf_reduction_get_intermediate_output_size()`
- PR #923 fix index for negative slicing for cudf dataframe and series
- PR #927 CSV Reader: Fix category GDF_CATEGORY hashes not being computed properly
- PR #921 CSV Reader: Fix parsing errors with delim_whitespace, quotations in the header row, unnamed columns
- PR #933 Fix handling objects of all nulls in series creation
- PR #940 CSV Reader: Fix an issue where the last data row is missing when using byte_range
- PR #945 CSV Reader: Fix incorrect datetime64 when milliseconds or space separator are used
- PR #959 Groupby: Problem with column name lookup
- PR #950 Converting dataframe/recarry with non-contiguous arrays
- PR #963 CSV Reader: Fix another issue with missing data rows when using byte_range
- PR #999 Fix 0 sized kernel launches and empty sort_index exception
- PR #993 Fix dtype in selecting 0 rows from objects
- PR #1009 Fix performance regression in `to_pandas` method on DataFrame
- PR #1008 Remove custom dask communication approach
- PR #1001 CSV Reader: Fix a memory access error when reading a large (>2GB) file with date columns
- PR #1019 Binary Ops: Fix error when one input column has null mask but other doesn't
- PR #1014 CSV Reader: Fix false positives in bool value detection
- PR #1034 CSV Reader: Fix parsing floating point precision and leading zero exponents
- PR #1044 CSV Reader: Fix a segfault when byte range aligns with a page
- PR #1058 Added support for `DataFrame.loc[scalar]`
- PR #1060 Fix column creation with all valid nan values
- PR #1073 CSV Reader: Fix an issue where a column name includes the return character
- PR #1090 Updating Doxygen Comments
- PR #1080 Fix dtypes returned from loc / iloc because of lists
- PR #1102 CSV Reader: Minor fixes and memory usage improvements
- PR #1174: Fix release script typo
- PR #1137 Add prebuild script for CI
- PR #1118 Enhanced the `DataFrame.from_records()` feature
- PR #1129 Fix join performance with index parameter from using numpy array
- PR #1145 Issue with .agg call on multi-column dataframes
- PR #908 Some testing code cleanup
- PR #1167 Fix issue with null_count not being set after inplace fillna()
- PR #1184 Fix iloc performance regression
- PR #1185 Support left_on/right_on and also on=str in merge
- PR #1200 Fix allocating bitmasks with numba instead of rmm in allocate_mask function
- PR #1213 Fix bug with csv reader requesting subset of columns using wrong datatype
- PR #1223 gpuCI: Fix label on rapidsai channel on gpu build scripts
- PR #1242 Add explicit Thrust exec policy to fix NVCATEGORY_TEST segfault on some platforms
- PR #1246 Fix categorical tests that failed due to bad implicit type conversion
- PR #1255 Fix overwriting conda package main label uploads
- PR #1259 Add dlpack includes to pip build


# cuDF 0.5.1 (05 Feb 2019)

## Bug Fixes

- PR #842 Avoid using numpy via cimport to prevent ABI issues in Cython compilation


# cuDF 0.5.0 (28 Jan 2019)

## New Features

- PR #722 Add bzip2 decompression support to `read_csv()`
- PR #693 add ZLIB-based GZIP/ZIP support to `read_csv_strings()`
- PR #411 added null support to gdf_order_by (new API) and cudf_table::sort
- PR #525 Added GitHub Issue templates for bugs, documentation, new features, and questions
- PR #501 CSV Reader: Add support for user-specified decimal point and thousands separator to read_csv_strings()
- PR #455 CSV Reader: Add support for user-specified decimal point and thousands separator to read_csv()
- PR #439 add `DataFrame.drop` method similar to pandas
- PR #356 add `DataFrame.transpose` method and `DataFrame.T` property similar to pandas
- PR #505 CSV Reader: Add support for user-specified boolean values
- PR #350 Implemented Series replace function
- PR #490 Added print_env.sh script to gather relevant environment details when reporting cuDF issues
- PR #474 add ZLIB-based GZIP/ZIP support to `read_csv()`
- PR #547 Added melt similar to `pandas.melt()`
- PR #491 Add CI test script to check for updates to CHANGELOG.md in PRs
- PR #550 Add CI test script to check for style issues in PRs
- PR #558 Add CI scripts for cpu-based conda and gpu-based test builds
- PR #524 Add Boolean Indexing
- PR #564 Update python `sort_values` method to use updated libcudf `gdf_order_by` API
- PR #509 CSV Reader: Input CSV file can now be passed in as a text or a binary buffer
- PR #607 Add `__iter__` and iteritems to DataFrame class
- PR #643 added a new api gdf_replace_nulls that allows a user to replace nulls in a column

## Improvements

- PR #426 Removed sort-based groupby and refactored existing groupby APIs. Also improves C++/CUDA compile time.
- PR #461 Add `CUDF_HOME` variable in README.md to replace relative pathing.
- PR #472 RMM: Created centralized rmm::device_vector alias and rmm::exec_policy
- PR #500 Improved the concurrent hash map class to support partitioned (multi-pass) hash table building.
- PR #454 Improve CSV reader docs and examples
- PR #465 Added templated C++ API for RMM to avoid explicit cast to `void**`
- PR #513 `.gitignore` tweaks
- PR #521 Add `assert_eq` function for testing
- PR #502 Simplify Dockerfile for local dev, eliminate old conda/pip envs
- PR #549 Adds `-rdynamic` compiler flag to nvcc for Debug builds
- PR #472 RMM: Created centralized rmm::device_vector alias and rmm::exec_policy
- PR #577 Added external C++ API for scatter/gather functions
- PR #500 Improved the concurrent hash map class to support partitioned (multi-pass) hash table building
- PR #583 Updated `gdf_size_type` to `int`
- PR #500 Improved the concurrent hash map class to support partitioned (multi-pass) hash table building
- PR #617 Added .dockerignore file. Prevents adding stale cmake cache files to the docker container
- PR #658 Reduced `JOIN_TEST` time by isolating overflow test of hash table size computation
- PR #664 Added Debuging instructions to README
- PR #651 Remove noqa marks in `__init__.py` files
- PR #671 CSV Reader: uncompressed buffer input can be parsed without explicitly specifying compression as None
- PR #684 Make RMM a submodule
- PR #718 Ensure sum, product, min, max methods pandas compatibility on empty datasets
- PR #720 Refactored Index classes to make them more Pandas-like, added CategoricalIndex
- PR #749 Improve to_arrow and from_arrow Pandas compatibility
- PR #766 Remove TravisCI references, remove unused variables from CMake, fix ARROW_VERSION in Cmake
- PR #773 Add build-args back to Dockerfile and handle dependencies based on environment yml file
- PR #781 Move thirdparty submodules to root and symlink in /cpp
- PR #843 Fix broken cudf/python API examples, add new methods to the API index

## Bug Fixes

- PR #569 CSV Reader: Fix days being off-by-one when parsing some dates
- PR #531 CSV Reader: Fix incorrect parsing of quoted numbers
- PR #465 Added templated C++ API for RMM to avoid explicit cast to `void**`
- PR #473 Added missing <random> include
- PR #478 CSV Reader: Add api support for auto column detection, header, mangle_dupe_cols, usecols
- PR #495 Updated README to correct where cffi pytest should be executed
- PR #501 Fix the intermittent segfault caused by the `thousands` and `compression` parameters in the csv reader
- PR #502 Simplify Dockerfile for local dev, eliminate old conda/pip envs
- PR #512 fix bug for `on` parameter in `DataFrame.merge` to allow for None or single column name
- PR #511 Updated python/cudf/bindings/join.pyx to fix cudf merge printing out dtypes
- PR #513 `.gitignore` tweaks
- PR #521 Add `assert_eq` function for testing
- PR #537 Fix CMAKE_CUDA_STANDARD_REQURIED typo in CMakeLists.txt
- PR #447 Fix silent failure in initializing DataFrame from generator
- PR #545 Temporarily disable csv reader thousands test to prevent segfault (test re-enabled in PR #501)
- PR #559 Fix Assertion error while using `applymap` to change the output dtype
- PR #575 Update `print_env.sh` script to better handle missing commands
- PR #612 Prevent an exception from occuring with true division on integer series.
- PR #630 Fix deprecation warning for `pd.core.common.is_categorical_dtype`
- PR #622 Fix Series.append() behaviour when appending values with different numeric dtype
- PR #603 Fix error while creating an empty column using None.
- PR #673 Fix array of strings not being caught in from_pandas
- PR #644 Fix return type and column support of dataframe.quantile()
- PR #634 Fix create `DataFrame.from_pandas()` with numeric column names
- PR #654 Add resolution check for GDF_TIMESTAMP in Join
- PR #648 Enforce one-to-one copy required when using `numba>=0.42.0`
- PR #645 Fix cmake build type handling not setting debug options when CMAKE_BUILD_TYPE=="Debug"
- PR #669 Fix GIL deadlock when launching multiple python threads that make Cython calls
- PR #665 Reworked the hash map to add a way to report the destination partition for a key
- PR #670 CMAKE: Fix env include path taking precedence over libcudf source headers
- PR #674 Check for gdf supported column types
- PR #677 Fix 'gdf_csv_test_Dates' gtest failure due to missing nrows parameter
- PR #604 Fix the parsing errors while reading a csv file using `sep` instead of `delimiter`.
- PR #686 Fix converting nulls to NaT values when converting Series to Pandas/Numpy
- PR #689 CSV Reader: Fix behavior with skiprows+header to match pandas implementation
- PR #691 Fixes Join on empty input DFs
- PR #706 CSV Reader: Fix broken dtype inference when whitespace is in data
- PR #717 CSV reader: fix behavior when parsing a csv file with no data rows
- PR #724 CSV Reader: fix build issue due to parameter type mismatch in a std::max call
- PR #734 Prevents reading undefined memory in gpu_expand_mask_bits numba kernel
- PR #747 CSV Reader: fix an issue where CUDA allocations fail with some large input files
- PR #750 Fix race condition for handling NVStrings in CMake
- PR #719 Fix merge column ordering
- PR #770 Fix issue where RMM submodule pointed to wrong branch and pin other to correct branches
- PR #778 Fix hard coded ABI off setting
- PR #784 Update RMM submodule commit-ish and pip paths
- PR #794 Update `rmm::exec_policy` usage to fix segmentation faults when used as temprory allocator.
- PR #800 Point git submodules to branches of forks instead of exact commits


# cuDF 0.4.0 (05 Dec 2018)

## New Features

- PR #398 add pandas-compatible `DataFrame.shape()` and `Series.shape()`
- PR #394 New documentation feature "10 Minutes to cuDF"
- PR #361 CSV Reader: Add support for strings with delimiters

## Improvements

 - PR #436 Improvements for type_dispatcher and wrapper structs
 - PR #429 Add CHANGELOG.md (this file)
 - PR #266 use faster CUDA-accelerated DataFrame column/Series concatenation.
 - PR #379 new C++ `type_dispatcher` reduces code complexity in supporting many data types.
 - PR #349 Improve performance for creating columns from memoryview objects
 - PR #445 Update reductions to use type_dispatcher. Adds integer types support to sum_of_squares.
 - PR #448 Improve installation instructions in README.md
 - PR #456 Change default CMake build to Release, and added option for disabling compilation of tests

## Bug Fixes

 - PR #444 Fix csv_test CUDA too many resources requested fail.
 - PR #396 added missing output buffer in validity tests for groupbys.
 - PR #408 Dockerfile updates for source reorganization
 - PR #437 Add cffi to Dockerfile conda env, fixes "cannot import name 'librmm'"
 - PR #417 Fix `map_test` failure with CUDA 10
 - PR #414 Fix CMake installation include file paths
 - PR #418 Properly cast string dtypes to programmatic dtypes when instantiating columns
 - PR #427 Fix and tests for Concatenation illegal memory access with nulls


# cuDF 0.3.0 (23 Nov 2018)

## New Features

 - PR #336 CSV Reader string support

## Improvements

 - PR #354 source code refactored for better organization. CMake build system overhaul. Beginning of transition to Cython bindings.
 - PR #290 Add support for typecasting to/from datetime dtype
 - PR #323 Add handling pyarrow boolean arrays in input/out, add tests
 - PR #325 GDF_VALIDITY_UNSUPPORTED now returned for algorithms that don't support non-empty valid bitmasks
 - PR #381 Faster InputTooLarge Join test completes in ms rather than minutes.
 - PR #373 .gitignore improvements
 - PR #367 Doc cleanup & examples for DataFrame methods
 - PR #333 Add Rapids Memory Manager documentation
 - PR #321 Rapids Memory Manager adds file/line location logging and convenience macros
 - PR #334 Implement DataFrame `__copy__` and `__deepcopy__`
 - PR #271 Add NVTX ranges to pygdf
 - PR #311 Document system requirements for conda install

## Bug Fixes

 - PR #337 Retain index on `scale()` function
 - PR #344 Fix test failure due to PyArrow 0.11 Boolean handling
 - PR #364 Remove noexcept from managed_allocator;  CMakeLists fix for NVstrings
 - PR #357 Fix bug that made all series be considered booleans for indexing
 - PR #351 replace conda env configuration for developers
 - PRs #346 #360 Fix CSV reading of negative numbers
 - PR #342 Fix CMake to use conda-installed nvstrings
 - PR #341 Preserve categorical dtype after groupby aggregations
 - PR #315 ReadTheDocs build update to fix missing libcuda.so
 - PR #320 FIX out-of-bounds access error in reductions.cu
 - PR #319 Fix out-of-bounds memory access in libcudf count_valid_bits
 - PR #303 Fix printing empty dataframe


# cuDF 0.2.0 and cuDF 0.1.0

These were initial releases of cuDF based on previously separate pyGDF and libGDF libraries.<|MERGE_RESOLUTION|>--- conflicted
+++ resolved
@@ -15,11 +15,8 @@
 - PR #2157 Add __array_function__ to DataFrame and Series
 - PR #2212 Java support for ORC reader
 - PR #2105 Add google benchmark for hash-based join
-<<<<<<< HEAD
+- PR #2316 Unique, nunique, and value_counts for datetime columns
 - PR #2213 Support s/ms/us/ns DatetimeColumn time unit resolutions
-=======
-- PR #2316 Unique, nunique, and value_counts for datetime columns
->>>>>>> 0bf2a6a2
 
 ## Improvements
 
