# cuDF 0.7.0 (Date TBD)

## New Features

- PR #1194 Implement overloads for CUDA atomic operations
- PR #1292 Implemented Bitwise binary ops AND, OR, XOR (&, |, ^)
- PR #1235 Add GPU-accelerated Parquet Reader
- PR #1335 Added local_dict arg in `DataFrame.query()`.
- PR #1381 Add DataFrame._get_numeric_data

## Improvements

- PR #1202 Simplify README.md
- PR #1149 CSV Reader: Change convertStrToValue() functions to `__device__` only
- PR #1238 Improve performance of the CUDA trie used in the CSV reader
- PR #1278 Update CONTRIBUTING for new conda environment yml naming conventions
- PR #1163 Refactored UnaryOps. Reduced API to two functions: `gdf_unary_math` and `gdf_cast`. Added `abs`, `-`, and `~` ops. Changed bindings to Cython
- PR #1284 Update docs version
- PR #1287 add exclude argument to cudf.select_dtype function
- PR #1286 Refactor some of the CSV Reader kernels into generic utility functions
- PR #1291 fillna in `Series.to_gpu_array()` and `Series.to_array()` can accept the scalar too now.
- PR #1349 Replace modernGPU sort join with thrust.
- PR #1363 Add a dataframe.mean(...) that raises NotImplementedError to satisfy `dask.dataframe.utils.is_dataframe_like`
- PR #1319 CSV Reader: Use column wrapper for gdf_column output alloc/dealloc
- PR #1376 Change series quantile default to linear

## Bug Fixes

- PR #1233 Fix dtypes issue while adding the column to `str` dataframe.
- PR #1254 CSV Reader: fix data type detection for floating-point numbers in scientific notation
- PR #1289 Fix looping over each value instead of each category in concatenation
- PR #1293 Fix Inaccurate error message in join.pyx
- PR #1308 Add atomicCAS overload for `int8_t`, `int16_t`
- PR #1317 Fix catch polymorphic exception by reference in ipc.cu
- PR #1325 Fix dtype of null bitmasks to int8
- PR #1326 Update build documentation to use -DCMAKE_CXX11_ABI=ON
- PR #1334 Add "na_position" argument to CategoricalColumn sort_by_values
- PR #1321 Fix out of bounds warning when checking Bzip2 header
<<<<<<< HEAD
- PR #1359 Add atomicAnd/Or/Xor for integers
- PR #1354 Fix `fillna()` behaviour when replacing values with different dtypes
- PR #1347 Fixed core dump issue while passing dict_dtypes without column names in `cudf.read_csv()`
- PR #1379 Fixed build failure caused due to error: 'col_dtype' may be used uninitialized

=======
- PR #1351 CSV Reader: Fix memory leaks on read_csv() failure
>>>>>>> a3b57f89

# cuDF 0.6.0 (Date TBD)

## New Features

- PR #760 Raise `FileNotFoundError` instead of `GDF_FILE_ERROR` in `read_csv` if the file does not exist
- PR #539 Add Python bindings for replace function
- PR #823 Add Doxygen configuration to enable building HTML documentation for libcudf C/C++ API
- PR #807 CSV Reader: Add byte_range parameter to specify the range in the input file to be read
- PR #857 Add Tail method for Series/DataFrame and update Head method to use iloc
- PR #858 Add series feature hashing support
- PR #871 CSV Reader: Add support for NA values, including user specified strings
- PR #893 Adds PyArrow based parquet readers / writers to Python, fix category dtype handling, fix arrow ingest buffer size issues
- PR #867 CSV Reader: Add support for ignoring blank lines and comment lines
- PR #887 Add Series digitize method
- PR #895 Add Series groupby
- PR #898 Add DataFrame.groupby(level=0) support
- PR #920 Add feather, JSON, HDF5 readers / writers from PyArrow / Pandas
- PR #888 CSV Reader: Add prefix parameter for column names, used when parsing without a header
- PR #913 Add DLPack support: convert between cuDF DataFrame and DLTensor
- PR #939 Add ORC reader from PyArrow
- PR #918 Add Series.groupby(level=0) support
- PR #906 Add binary and comparison ops to DataFrame
- PR #958 Support unary and binary ops on indexes
- PR #964 Add `rename` method to `DataFrame`, `Series`, and `Index`
- PR #985 Add `Series.to_frame` method
- PR #985 Add `drop=` keyword to reset_index method
- PR #994 Remove references to pygdf
- PR #990 Add external series groupby support
- PR #988 Add top-level merge function to cuDF
- PR #992 Add comparison binaryops to DateTime columns
- PR #996 Replace relative path imports with absolute paths in tests
- PR #995 CSV Reader: Add index_col parameter to specify the column name or index to be used as row labels
- PR #1004 Add `from_gpu_matrix` method to DataFrame
- PR #997 Add property index setter
- PR #1007 Replace relative path imports with absolute paths in cudf
- PR #1013 select columns with df.columns
- PR #1016 Rename Series.unique_count() to nunique() to match pandas API
- PR #947 Prefixsum to handle nulls and float types
- PR #1029 Remove rest of relative path imports
- PR #1021 Add filtered selection with assignment for Dataframes
- PR #872 Adding NVCategory support to cudf apis
- PR #1052 Add left/right_index and left/right_on keywords to merge
- PR #1091 Add `indicator=` and `suffixes=` keywords to merge
- PR #1107 Add unsupported keywords to Series.fillna
- PR #1032 Add string support to cuDF python
- PR #1136 Removed `gdf_concat`
- PR #1153 Added function for getting the padded allocation size for valid bitmask
- PR #1148 Add cudf.sqrt for dataframes and Series
- PR #1159 Add Python bindings for libcudf dlpack functions
- PR #1155 Add __array_ufunc__ for DataFrame and Series for sqrt
- PR #1168 to_frame for series accepts a name argument

## Improvements

- PR #1218 Add dask-cudf page to API docs
- PR #892 Add support for heterogeneous types in binary ops with JIT
- PR #730 Improve performance of `gdf_table` constructor
- PR #561 Add Doxygen style comments to Join CUDA functions
- PR #813 unified libcudf API functions by replacing gpu_ with gdf_
- PR #822 Add support for `__cuda_array_interface__` for ingest
- PR #756 Consolidate common helper functions from unordered map and multimap
- PR #753 Improve performance of groupby sum and average, especially for cases with few groups.
- PR #836 Add ingest support for arrow chunked arrays in Column, Series, DataFrame creation
- PR #763 Format doxygen comments for csv_read_arg struct
- PR #532 CSV Reader: Use type dispatcher instead of switch block
- PR #694 Unit test utilities improvements
- PR #878 Add better indexing to Groupby
- PR #554 Add `empty` method and `is_monotonic` attribute to `Index`
- PR #1040 Fixed up Doxygen comment tags
- PR #909 CSV Reader: Avoid host->device->host copy for header row data
- PR #916 Improved unit testing and error checking for `gdf_column_concat`
- PR #941 Replace `numpy` call in `Series.hash_encode` with `numba`
- PR #942 Added increment/decrement operators for wrapper types
- PR #943 Updated `count_nonzero_mask` to return `num_rows` when the mask is null
- PR #952 Added trait to map C++ type to `gdf_dtype`
- PR #966 Updated RMM submodule.
- PR #998 Add IO reader/writer modules to API docs, fix for missing cudf.Series docs
- PR #1017 concatenate along columns for Series and DataFrames
- PR #1002 Support indexing a dataframe with another boolean dataframe
- PR #1018 Better concatenation for Series and Dataframes
- PR #1036 Use Numpydoc style docstrings
- PR #1047 Adding gdf_dtype_extra_info to gdf_column_view_augmented
- PR #1054 Added default ctor to SerialTrieNode to overcome Thrust issue in CentOS7 + CUDA10
- PR #1024 CSV Reader: Add support for hexadecimal integers in integral-type columns
- PR #1033 Update `fillna()` to use libcudf function `gdf_replace_nulls`
- PR #1066 Added inplace assignment for columns and select_dtypes for dataframes
- PR #1026 CSV Reader: Change the meaning and type of the quoting parameter to match Pandas
- PR #1100 Adds `CUDF_EXPECTS` error-checking macro
- PR #1092 Fix select_dtype docstring
- PR #1111 Added cudf::table
- PR #1108 Sorting for datetime columns
- PR #1120 Return a `Series` (not a `Column`) from `Series.cat.set_categories()`
- PR #1128 CSV Reader: The last data row does not need to be line terminated
- PR #1183 Bump Arrow version to 0.12.1
- PR #1208 Default to CXX11_ABI=ON
- PR #1252 Fix NVStrings dependencies for cuda 9.2 and 10.0

## Bug Fixes

- PR #821 Fix flake8 issues revealed by flake8 update
- PR #808 Resolved renamed `d_columns_valids` variable name
- PR #820 CSV Reader: fix the issue where reader adds additional rows when file uses \r\n as a line terminator
- PR #780 CSV Reader: Fix scientific notation parsing and null values for empty quotes
- PR #815 CSV Reader: Fix data parsing when tabs are present in the input CSV file
- PR #850 Fix bug where left joins where the left df has 0 rows causes a crash
- PR #861 Fix memory leak by preserving the boolean mask index
- PR #875 Handle unnamed indexes in to/from arrow functions
- PR #877 Fix ingest of 1 row arrow tables in from arrow function
- PR #876 Added missing `<type_traits>` include
- PR #889 Deleted test_rmm.py which has now moved to RMM repo
- PR #866 Merge v0.5.1 numpy ABI hotfix into 0.6
- PR #917 value_counts return int type on empty columns
- PR #611 Renamed `gdf_reduce_optimal_output_size()` -> `gdf_reduction_get_intermediate_output_size()`
- PR #923 fix index for negative slicing for cudf dataframe and series
- PR #927 CSV Reader: Fix category GDF_CATEGORY hashes not being computed properly
- PR #921 CSV Reader: Fix parsing errors with delim_whitespace, quotations in the header row, unnamed columns
- PR #933 Fix handling objects of all nulls in series creation
- PR #940 CSV Reader: Fix an issue where the last data row is missing when using byte_range
- PR #945 CSV Reader: Fix incorrect datetime64 when milliseconds or space separator are used
- PR #959 Groupby: Problem with column name lookup
- PR #950 Converting dataframe/recarry with non-contiguous arrays
- PR #963 CSV Reader: Fix another issue with missing data rows when using byte_range
- PR #999 Fix 0 sized kernel launches and empty sort_index exception
- PR #993 Fix dtype in selecting 0 rows from objects
- PR #1009 Fix performance regression in `to_pandas` method on DataFrame
- PR #1008 Remove custom dask communication approach
- PR #1001 CSV Reader: Fix a memory access error when reading a large (>2GB) file with date columns
- PR #1019 Binary Ops: Fix error when one input column has null mask but other doesn't
- PR #1014 CSV Reader: Fix false positives in bool value detection
- PR #1034 CSV Reader: Fix parsing floating point precision and leading zero exponents
- PR #1044 CSV Reader: Fix a segfault when byte range aligns with a page
- PR #1058 Added support for `DataFrame.loc[scalar]`
- PR #1060 Fix column creation with all valid nan values
- PR #1073 CSV Reader: Fix an issue where a column name includes the return character
- PR #1090 Updating Doxygen Comments
- PR #1080 Fix dtypes returned from loc / iloc because of lists
- PR #1102 CSV Reader: Minor fixes and memory usage improvements
- PR #1174: Fix release script typo
- PR #1137 Add prebuild script for CI
- PR #1118 Enhanced the `DataFrame.from_records()` feature
- PR #1129 Fix join performance with index parameter from using numpy array
- PR #1145 Issue with .agg call on multi-column dataframes
- PR #908 Some testing code cleanup
- PR #1167 Fix issue with null_count not being set after inplace fillna()
- PR #1184 Fix iloc performance regression
- PR #1185 Support left_on/right_on and also on=str in merge
- PR #1200 Fix allocating bitmasks with numba instead of rmm in allocate_mask function
- PR #1213 Fix bug with csv reader requesting subset of columns using wrong datatype
- PR #1223 gpuCI: Fix label on rapidsai channel on gpu build scripts
- PR #1242 Add explicit Thrust exec policy to fix NVCATEGORY_TEST segfault on some platforms
- PR #1246 Fix categorical tests that failed due to bad implicit type conversion
- PR #1255 Fix overwriting conda package main label uploads
- PR #1259 Add dlpack includes to pip build

# cuDF 0.5.1 (05 Feb 2019)

## Bug Fixes

- PR #842 Avoid using numpy via cimport to prevent ABI issues in Cython compilation


# cuDF 0.5.0 (28 Jan 2019)

## New Features

- PR #722 Add bzip2 decompression support to `read_csv()`
- PR #693 add ZLIB-based GZIP/ZIP support to `read_csv_strings()`
- PR #411 added null support to gdf_order_by (new API) and cudf_table::sort
- PR #525 Added GitHub Issue templates for bugs, documentation, new features, and questions
- PR #501 CSV Reader: Add support for user-specified decimal point and thousands separator to read_csv_strings()
- PR #455 CSV Reader: Add support for user-specified decimal point and thousands separator to read_csv()
- PR #439 add `DataFrame.drop` method similar to pandas
- PR #356 add `DataFrame.transpose` method and `DataFrame.T` property similar to pandas
- PR #505 CSV Reader: Add support for user-specified boolean values
- PR #350 Implemented Series replace function
- PR #490 Added print_env.sh script to gather relevant environment details when reporting cuDF issues
- PR #474 add ZLIB-based GZIP/ZIP support to `read_csv()`
- PR #547 Added melt similar to `pandas.melt()`
- PR #491 Add CI test script to check for updates to CHANGELOG.md in PRs
- PR #550 Add CI test script to check for style issues in PRs
- PR #558 Add CI scripts for cpu-based conda and gpu-based test builds
- PR #524 Add Boolean Indexing
- PR #564 Update python `sort_values` method to use updated libcudf `gdf_order_by` API
- PR #509 CSV Reader: Input CSV file can now be passed in as a text or a binary buffer
- PR #607 Add `__iter__` and iteritems to DataFrame class
- PR #643 added a new api gdf_replace_nulls that allows a user to replace nulls in a column

## Improvements

- PR #426 Removed sort-based groupby and refactored existing groupby APIs. Also improves C++/CUDA compile time.
- PR #461 Add `CUDF_HOME` variable in README.md to replace relative pathing.
- PR #472 RMM: Created centralized rmm::device_vector alias and rmm::exec_policy
- PR #500 Improved the concurrent hash map class to support partitioned (multi-pass) hash table building.
- PR #454 Improve CSV reader docs and examples
- PR #465 Added templated C++ API for RMM to avoid explicit cast to `void**`
- PR #513 `.gitignore` tweaks
- PR #521 Add `assert_eq` function for testing
- PR #502 Simplify Dockerfile for local dev, eliminate old conda/pip envs
- PR #549 Adds `-rdynamic` compiler flag to nvcc for Debug builds
- PR #472 RMM: Created centralized rmm::device_vector alias and rmm::exec_policy
- PR #577 Added external C++ API for scatter/gather functions
- PR #500 Improved the concurrent hash map class to support partitioned (multi-pass) hash table building
- PR #583 Updated `gdf_size_type` to `int`
- PR #500 Improved the concurrent hash map class to support partitioned (multi-pass) hash table building
- PR #617 Added .dockerignore file. Prevents adding stale cmake cache files to the docker container
- PR #658 Reduced `JOIN_TEST` time by isolating overflow test of hash table size computation
- PR #664 Added Debuging instructions to README
- PR #651 Remove noqa marks in `__init__.py` files
- PR #671 CSV Reader: uncompressed buffer input can be parsed without explicitly specifying compression as None
- PR #684 Make RMM a submodule
- PR #718 Ensure sum, product, min, max methods pandas compatibility on empty datasets
- PR #720 Refactored Index classes to make them more Pandas-like, added CategoricalIndex
- PR #749 Improve to_arrow and from_arrow Pandas compatibility
- PR #766 Remove TravisCI references, remove unused variables from CMake, fix ARROW_VERSION in Cmake
- PR #773 Add build-args back to Dockerfile and handle dependencies based on environment yml file
- PR #781 Move thirdparty submodules to root and symlink in /cpp
- PR #843 Fix broken cudf/python API examples, add new methods to the API index

## Bug Fixes

- PR #569 CSV Reader: Fix days being off-by-one when parsing some dates
- PR #531 CSV Reader: Fix incorrect parsing of quoted numbers
- PR #465 Added templated C++ API for RMM to avoid explicit cast to `void**`
- PR #473 Added missing <random> include
- PR #478 CSV Reader: Add api support for auto column detection, header, mangle_dupe_cols, usecols
- PR #495 Updated README to correct where cffi pytest should be executed
- PR #501 Fix the intermittent segfault caused by the `thousands` and `compression` parameters in the csv reader
- PR #502 Simplify Dockerfile for local dev, eliminate old conda/pip envs
- PR #512 fix bug for `on` parameter in `DataFrame.merge` to allow for None or single column name
- PR #511 Updated python/cudf/bindings/join.pyx to fix cudf merge printing out dtypes
- PR #513 `.gitignore` tweaks
- PR #521 Add `assert_eq` function for testing
- PR #537 Fix CMAKE_CUDA_STANDARD_REQURIED typo in CMakeLists.txt
- PR #447 Fix silent failure in initializing DataFrame from generator
- PR #545 Temporarily disable csv reader thousands test to prevent segfault (test re-enabled in PR #501)
- PR #559 Fix Assertion error while using `applymap` to change the output dtype
- PR #575 Update `print_env.sh` script to better handle missing commands
- PR #612 Prevent an exception from occuring with true division on integer series.
- PR #630 Fix deprecation warning for `pd.core.common.is_categorical_dtype`
- PR #622 Fix Series.append() behaviour when appending values with different numeric dtype
- PR #603 Fix error while creating an empty column using None.
- PR #673 Fix array of strings not being caught in from_pandas
- PR #644 Fix return type and column support of dataframe.quantile()
- PR #634 Fix create `DataFrame.from_pandas()` with numeric column names
- PR #654 Add resolution check for GDF_TIMESTAMP in Join
- PR #648 Enforce one-to-one copy required when using `numba>=0.42.0`
- PR #645 Fix cmake build type handling not setting debug options when CMAKE_BUILD_TYPE=="Debug"
- PR #669 Fix GIL deadlock when launching multiple python threads that make Cython calls
- PR #665 Reworked the hash map to add a way to report the destination partition for a key
- PR #670 CMAKE: Fix env include path taking precedence over libcudf source headers
- PR #674 Check for gdf supported column types
- PR #677 Fix 'gdf_csv_test_Dates' gtest failure due to missing nrows parameter
- PR #604 Fix the parsing errors while reading a csv file using `sep` instead of `delimiter`.
- PR #686 Fix converting nulls to NaT values when converting Series to Pandas/Numpy
- PR #689 CSV Reader: Fix behavior with skiprows+header to match pandas implementation
- PR #691 Fixes Join on empty input DFs
- PR #706 CSV Reader: Fix broken dtype inference when whitespace is in data
- PR #717 CSV reader: fix behavior when parsing a csv file with no data rows
- PR #724 CSV Reader: fix build issue due to parameter type mismatch in a std::max call
- PR #734 Prevents reading undefined memory in gpu_expand_mask_bits numba kernel
- PR #747 CSV Reader: fix an issue where CUDA allocations fail with some large input files
- PR #750 Fix race condition for handling NVStrings in CMake
- PR #719 Fix merge column ordering
- PR #770 Fix issue where RMM submodule pointed to wrong branch and pin other to correct branches
- PR #778 Fix hard coded ABI off setting
- PR #784 Update RMM submodule commit-ish and pip paths
- PR #794 Update `rmm::exec_policy` usage to fix segmentation faults when used as temprory allocator.
- PR #800 Point git submodules to branches of forks instead of exact commits


# cuDF 0.4.0 (05 Dec 2018)

## New Features

- PR #398 add pandas-compatible `DataFrame.shape()` and `Series.shape()`
- PR #394 New documentation feature "10 Minutes to cuDF"
- PR #361 CSV Reader: Add support for strings with delimiters

## Improvements

 - PR #436 Improvements for type_dispatcher and wrapper structs
 - PR #429 Add CHANGELOG.md (this file)
 - PR #266 use faster CUDA-accelerated DataFrame column/Series concatenation.
 - PR #379 new C++ `type_dispatcher` reduces code complexity in supporting many data types.
 - PR #349 Improve performance for creating columns from memoryview objects
 - PR #445 Update reductions to use type_dispatcher. Adds integer types support to sum_of_squares.
 - PR #448 Improve installation instructions in README.md
 - PR #456 Change default CMake build to Release, and added option for disabling compilation of tests

## Bug Fixes

 - PR #444 Fix csv_test CUDA too many resources requested fail.
 - PR #396 added missing output buffer in validity tests for groupbys.
 - PR #408 Dockerfile updates for source reorganization
 - PR #437 Add cffi to Dockerfile conda env, fixes "cannot import name 'librmm'"
 - PR #417 Fix `map_test` failure with CUDA 10
 - PR #414 Fix CMake installation include file paths
 - PR #418 Properly cast string dtypes to programmatic dtypes when instantiating columns
 - PR #427 Fix and tests for Concatenation illegal memory access with nulls


# cuDF 0.3.0 (23 Nov 2018)

## New Features

 - PR #336 CSV Reader string support

## Improvements

 - PR #354 source code refactored for better organization. CMake build system overhaul. Beginning of transition to Cython bindings.
 - PR #290 Add support for typecasting to/from datetime dtype
 - PR #323 Add handling pyarrow boolean arrays in input/out, add tests
 - PR #325 GDF_VALIDITY_UNSUPPORTED now returned for algorithms that don't support non-empty valid bitmasks
 - PR #381 Faster InputTooLarge Join test completes in ms rather than minutes.
 - PR #373 .gitignore improvements
 - PR #367 Doc cleanup & examples for DataFrame methods
 - PR #333 Add Rapids Memory Manager documentation
 - PR #321 Rapids Memory Manager adds file/line location logging and convenience macros
 - PR #334 Implement DataFrame `__copy__` and `__deepcopy__`
 - PR #271 Add NVTX ranges to pygdf
 - PR #311 Document system requirements for conda install

## Bug Fixes

 - PR #337 Retain index on `scale()` function
 - PR #344 Fix test failure due to PyArrow 0.11 Boolean handling
 - PR #364 Remove noexcept from managed_allocator;  CMakeLists fix for NVstrings
 - PR #357 Fix bug that made all series be considered booleans for indexing
 - PR #351 replace conda env configuration for developers
 - PRs #346 #360 Fix CSV reading of negative numbers
 - PR #342 Fix CMake to use conda-installed nvstrings
 - PR #341 Preserve categorical dtype after groupby aggregations
 - PR #315 ReadTheDocs build update to fix missing libcuda.so
 - PR #320 FIX out-of-bounds access error in reductions.cu
 - PR #319 Fix out-of-bounds memory access in libcudf count_valid_bits
 - PR #303 Fix printing empty dataframe


# cuDF 0.2.0 and cuDF 0.1.0

These were initial releases of cuDF based on previously separate pyGDF and libGDF libraries.
<|MERGE_RESOLUTION|>--- conflicted
+++ resolved
@@ -36,15 +36,12 @@
 - PR #1326 Update build documentation to use -DCMAKE_CXX11_ABI=ON
 - PR #1334 Add "na_position" argument to CategoricalColumn sort_by_values
 - PR #1321 Fix out of bounds warning when checking Bzip2 header
-<<<<<<< HEAD
 - PR #1359 Add atomicAnd/Or/Xor for integers
 - PR #1354 Fix `fillna()` behaviour when replacing values with different dtypes
 - PR #1347 Fixed core dump issue while passing dict_dtypes without column names in `cudf.read_csv()`
 - PR #1379 Fixed build failure caused due to error: 'col_dtype' may be used uninitialized
 
-=======
 - PR #1351 CSV Reader: Fix memory leaks on read_csv() failure
->>>>>>> a3b57f89
 
 # cuDF 0.6.0 (Date TBD)
 
