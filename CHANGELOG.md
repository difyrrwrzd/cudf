# cuDF 0.13.0 (Date TBD)

## New Features

- PR #3577 Add initial dictionary support to column classes
- PR #3777 Add support for dictionary column in gather
- PR #3693 add string support, skipna to scan operation
- PR #3662 Define and implement `shift`.
- PR #3861 Added Series.sum feature for String
- PR #4069 Added cast of numeric columns from/to String
- PR #3681 Add cudf::experimental::boolean_mask_scatter
- PR #4040 Add support for n-way merge of sorted tables
- PR #4053 Multi-column quantiles.

## Improvements

- PR #3525 build.sh option to disable nvtx
- PR #3748 Optimize hash_partition using shared memory
- PR #3808 Optimize hash_partition using shared memory and cub block scan
- PR #3698 Add count_(un)set_bits functions taking multiple ranges and updated slice to compute null counts at once.
- PR #3909 Move java backend to libcudf++
- PR #3971 Adding `as_table` to convert Column to Table in python
- PR #3910 Adding sinh, cosh, tanh, asinh, acosh, atanh cube root and rint unary support.
- PR #3972 Add Java bindings for left_semi_join and left_anti_join
- PR #3975 Simplify and generalize data handling in `Buffer`
- PR #3985 Update RMM include files and remove extraneously included header files.
- PR #3601 Port UDF functionality for rolling windows to libcudf++
- PR #3911 Adding null boolean handling for copy_if_else
- PR #4003 Drop old `to_device` utility wrapper function
- PR #4002 Adding to_frame and fix for categorical column issue
- PR #4009 build script update to enable cudf build without installing
- PR #3897 Port cuIO JSON reader to cudf::column types
- PR #4008 Eliminate extra copy in column constructor
- PR #4013 Add cython definition for io readers cudf/io/io_types.hpp
- PR #4014 ORC/Parquet: add count parameter to stripe/rowgroup-based reader API
- PR #3880 Add aggregation infrastructure support for cudf::reduce
- PR #4059 Add aggregation infrastructure support for cudf::scan 
- PR #4021 Change quantiles signature for clarity.
- PR #4029 Port stream_compaction.pyx to use libcudf++ APIs
- PR #4031 Docs build scripts and instructions update
- PR #4062 Improve how java classifiers are produced
- PR #4038 JNI and Java support for is_nan and is_not_nan
- PR #4067 Removed unused `CATEGORY` type ID.
- PR #3891 Port NVStrings (r)split_record to contiguous_(r)split_record
- PR #4072 Allow round_robin_partition to single partition
- PR #4064 Add cudaGetDeviceCount to JNI layer
- PR #4083 Use two partitions in test_groupby_multiindex_reset_index
- PR #4071 Add Java bindings for round robin partition
- PR #4079 Simply use `mask.size` to create the array view
- PR #4092 Keep mask on GPU for bit unpacking
- PR #4081 Copy from `Buffer`'s pointer directly to host
- PR #4098 Remove legacy calls from libcudf strings column code

## Bug Fixes

- PR #3888 Drop `ptr=None` from `DeviceBuffer` call
- PR #3976 Fix string serialization and memory_usage method to be consistent
- PR #3902 Fix conversion of large size GPU array to dataframe
- PR #3953 Fix overflow in column_buffer when computing the device buffer size
- PR #3959 Add missing hash-dispatch function for cudf.Series
- PR #3970 Fix for Series Pickle
- PR #3964 Restore legacy NVStrings and NVCategory dependencies in Java jar
- PR #3982 Fix java unary op enum and add missing ops
- PR #3999 Fix issue serializing empty string columns (java)
- PR #3979 Add `name` to Series serialize and deserialize
- PR #4005 Fix null mask allocation bug in gather_bitmask
- PR #4000 Fix dask_cudf sort_values performance for single partitions
- PR #4007 Fix for copy_bitmask issue with uninitialized device_buffer
- PR #4037 Fix JNI quantile compile issue
- PR #4054 Fixed JNI to deal with reduction API changes
- PR #4052 Fix for round-robin when num_partitions divides nrows.
- PR #4061 Add NDEBUG guard on `constexpr_assert`.
- PR #4049 Fix `cudf::split` issue returning one less than expected column vectors
- PR #4065 Parquet writer: fix for out-of-range dictionary indices
- PR #4066 Fixed mismatch with dtype enums
<<<<<<< HEAD
- PR #4078 Fix joins for when column_in_common input parameter is empty
=======
- PR #4080 Fix multi-index dask test with sort issue
- PR #4084 Update Java for removal of CATEGORY type
- PR #4086 ORC reader: fix potentially incorrect timestamp decoding in the last rowgroup
- PR #4089 Fix dask groupby mutliindex test case issues in join
- PR #4076 All null string entries should have null data buffer
>>>>>>> 3463af8e


# cuDF 0.12.0 (04 Feb 2020)

## New Features

- PR #3759 Updated 10 Minutes with clarification on how `dask_cudf` uses `cudf` API
- PR #3224 Define and implement new join APIs.
- PR #3284 Add gpu-accelerated parquet writer
- PR #3254 Python redesign for libcudf++
- PR #3336 Add `from_dlpack` and `to_dlpack`
- PR #3555 Add column names support to libcudf++ io readers and writers
- PR #3527 Add string functionality for merge API
- PR #3610 Add memory_usage to DataFrame and Series APIs
- PR #3557 Add contiguous_split() function. 
- PR #3619 Support CuPy 7
- PR #3604 Add nvtext ngrams-tokenize function
- PR #3403 Define and implement new stack + tile APIs
- PR #3627 Adding cudf::sort and cudf::sort_by_key
- PR #3597 Implement new sort based groupby
- PR #3776 Add column equivalence comparator (using epsilon for float equality)
- PR #3667 Define and implement round-robin partition API.
- PR #3690 Add bools_to_mask
- PR #3761 Introduce a Frame class and make Index, DataFrame and Series subclasses
- PR #3538 Define and implement left semi join and left anti join
- PR #3683 Added support for multiple delimiters in `nvtext.token_count()`
- PR #3792 Adding is_nan and is_notnan
- PR #3594 Adding clamp support to libcudf++

## Improvements

- PR #3124 Add support for grand-children in cudf column classes
- PR #3292 Port NVStrings regex contains function
- PR #3409 Port NVStrings regex replace function
- PR #3417 Port NVStrings regex findall function
- PR #3351 Add warning when filepath resolves to multiple files in cudf readers
- PR #3370 Port NVStrings strip functions
- PR #3453 Port NVStrings IPv4 convert functions to cudf strings column
- PR #3441 Port NVStrings url encode/decode to cudf strings column
- PR #3364 Port NVStrings split functions
- PR #3463 Port NVStrings partition/rpartition to cudf strings column
- PR #3502 ORC reader: add option to read DECIMALs as INT64
- PR #3461 Add a new overload to allocate_like() that takes explicit type and size params.
- PR #3590 Specialize hash functions for floating point
- PR #3569 Use `np.asarray` in `StringColumn.deserialize`
- PR #3553 Support Python NoneType in numeric binops
- PR #3511 Support DataFrame / Series mixed arithmetic
- PR #3567 Include `strides` in `__cuda_array_interface__`
- PR #3608 Update OPS codeowner group name
- PR #3431 Port NVStrings translate to cudf strings column
- PR #3507 Define and implement new binary operation APIs
- PR #3620 Add stream parameter to unary ops detail API
- PR #3593 Adding begin/end for mutable_column_device_view
- PR #3587 Merge CHECK_STREAM & CUDA_CHECK_LAST to CHECK_CUDA
- PR #3733 Rework `hash_partition` API
- PR #3655 Use move with make_pair to avoid copy construction
- PR #3402 Define and implement new quantiles APIs
- PR #3612 Add ability to customize the JIT kernel cache path
- PR #3647 Remove PatchedNumbaDeviceArray with CuPy 6.6.0
- PR #3641 Remove duplicate definitions of CUDA_DEVICE_CALLABLE
- PR #3640 Enable memory_usage in dask_cudf (also adds pd.Index from_pandas)
- PR #3654 Update Jitify submodule ref to include gcc-8 fix
- PR #3639 Define and implement `nans_to_nulls`
- PR #3561 Rework contains implementation in search
- PR #3616 Add aggregation infrastructure for argmax/argmin.
- PR #3673 Parquet reader: improve rounding of timestamp conversion to seconds
- PR #3699 Stringify libcudacxx headers for binary op JIT
- PR #3697 Improve column insert performance for wide frames
- PR #3653 Make `gather_bitmask_kernel` more reusable.
- PR #3710 Remove multiple CMake configuration steps from root build script
- PR #3657 Define and implement compiled binops for string column comparisons
- PR #3520 Change read_parquet defaults and add warnings
- PR #3780 Java APIs for selecting a GPU
- PR #3796 Improve on round-robin with the case when number partitions greater than number of rows.
- PR #3805 Avoid CuPy 7.1.0 for now
- PR #3758 detail::scatter variant with map iterator support
- PR #3882 Fail loudly when creating a StringColumn from nvstrings with > MAX_VAL(int32) bytes
- PR #3823 Add header file for detail search functions
- PR #2438 Build GBench Benchmarks in CI
- PR #3713 Adding aggregation support to rolling_window
- PR #3875 Add abstract sink for IO writers, used by ORC and Parquet writers for now
- PR #3916 Refactor gather bindings

## Bug Fixes

- PR #3618 Update 10 minutes to cudf and cupy to hide warning that were being shown in the docs
- PR #3550 Update Java package to 0.12
- PR #3549 Fix index name issue with iloc with RangeIndex
- PR #3562 Fix 4GB limit for gzipped-compressed csv files
- PR #2981 enable build.sh to build all targets without installation
- PR #3563 Use `__cuda_array_interface__` for serialization
- PR #3564 Fix cuda memory access error in gather_bitmask_kernel
- PR #3548 Replaced CUDA_RT_CALL with CUDA_TRY
- PR #3486 Pandas > 0.25 compatability
- PR #3622 Fix new warnings and errors when building with gcc-8
- PR #3588 Remove avro reader column order reversal
- PR #3629 Fix hash map test failure
- PR #3637 Fix sorted set_index operations in dask_cudf
- PR #3663 Fix libcudf++ ORC reader microseconds and milliseconds conversion
- PR #3668 Fixing CHECK_CUDA debug build issue
- PR #3684 Fix ends_with logic for matching string case
- PR #3691 Fix create_offsets to handle offset correctly
- PR #3687 Fixed bug while passing input GPU memory pointer in `nvtext.scatter_count()`
- PR #3701 Fix hash_partition hashing all columns instead of columns_to_hash
- PR #3694 Allow for null columns parameter in `csv_writer`
- PR #3706 Removed extra type-dispatcher call from merge
- PR #3704 Changed the default delimiter to `whitespace` for nvtext methods.
- PR #3741 Construct DataFrame from dict-of-Series with alignment
- PR #3724 Update rmm version to match release
- PR #3743 Fix for `None` data in `__array_interface__`
- PR #3731 Fix performance of zero sized dataframe slice
- PR #3709 Fix inner_join incorrect result issue
- PR #3734 Update numba to 0.46 in conda files
- PR #3738 Update libxx cython types.hpp path
- PR #3672 Fix to_host issue with column_view having offset
- PR #3730 CSV reader: Set invalid float values to NaN/null
- PR #3670 Floor when casting between timestamps of different precisions
- PR #3728 Fix apply_boolean_mask issue with non-null string column
- PR #3769 Don't look for a `name` attribute in column
- PR #3783 Bind cuDF operators to Dask Dataframe
- PR #3775 Fix segfault when reading compressed CSV files larger than 4GB
- PR #3799 Align indices of Series inputs when adding as columns to DataFrame
- PR #3803 Keep name when unpickling Index objects
- PR #3804 Fix cuda crash in AVRO reader
- PR #3766 Remove references to cudf::type_id::CATEGORY from IO code
- PR #3817 Don't always deepcopy an index
- PR #3821 Fix OOB read in gpuinflate prefetcher
- PR #3829 Parquet writer: fix empty dataframe causing cuda launch errors
- PR #3835 Fix memory leak in Cython when dealing with nulls in string columns
- PR #3866 Remove unnecessary if check in NVStrings.create_offsets
- PR #3858 Fixes the broken debug build after #3728
- PR #3850 Fix merge typecast scope issue and resulting memory leak
- PR #3855 Fix MultiColumn recreation with reset_index
- PR #3869 Fixed size calculation in NVStrings::byte_count()
- PR #3868 Fix apply_grouped moving average example
- PR #3900 Properly link `NVStrings` and `NVCategory` into tests
- PR #3868 Fix apply_grouped moving average example
- PR #3871 Fix `split_out` error
- PR #3886 Fix string column materialization from column view
- PR #3893 Parquet reader: fix segfault reading empty parquet file
- PR #3931 Dask-cudf groupby `.agg` multicolumn handling fix
- PR #4017 Fix memory leaks in `GDF_STRING` cython handling and `nans_to_nulls` cython


# cuDF 0.11.0 (11 Dec 2019)

## New Features

- PR #2905 Added `Series.median()` and null support for `Series.quantile()`
- PR #2930 JSON Reader: Support ARROW_RANDOM_FILE input
- PR #2956 Add `cudf::stack` and `cudf::tile`
- PR #2980 Added nvtext is_vowel/is_consonant functions
- PR #2987 Add `inplace` arg to `DataFrame.reset_index` and `Series`
- PR #3011 Added libcudf++ transition guide
- PR #3129 Add strings column factory from `std::vector`s
- PR #3054 Add parquet reader support for decimal data types
- PR #3022 adds DataFrame.astype for cuDF dataframes
- PR #2962 Add isnull(), notnull() and related functions
- PR #3025 Move search files to legacy
- PR #3068 Add `scalar` class
- PR #3094 Adding `any` and `all` support from libcudf
- PR #3130 Define and implement new `column_wrapper`
- PR #3143 Define and implement new copying APIs `slice` and `split`
- PR #3161 Move merge files to legacy
- PR #3079 Added support to write ORC files given a local path
- PR #3192 Add dtype param to cast `DataFrame` on init
- PR #3213 Port cuIO to libcudf++
- PR #3222 Add nvtext character tokenizer
- PR #3223 Java expose underlying buffers
- PR #3300 Add `DataFrame.insert`
- PR #3263 Define and implement new `valid_if`
- PR #3278 Add `to_host` utility to copy `column_view` to host
- PR #3087 Add new cudf::experimental bool8 wrapper
- PR #3219 Construct column from column_view
- PR #3250 Define and implement new merge APIs
- PR #3144 Define and implement new hashing APIs `hash` and `hash_partition`
- PR #3229 Define and implement new search APIs
- PR #3308 java add API for memory usage callbacks
- PR #2691 Row-wise reduction and scan operations via CuPy
- PR #3291 Add normalize_nans_and_zeros
- PR #3187 Define and implement new replace APIs
- PR #3356 Add vertical concatenation for table/columns
- PR #3344 java split API
- PR #2791 Add `groupby.std()`
- PR #3368 Enable dropna argument in dask_cudf groupby
- PR #3298 add null replacement iterator for column_device_view
- PR #3297 Define and implement new groupby API.
- PR #3396 Update device_atomics with new bool8 and timestamp specializations
- PR #3411 Java host memory management API
- PR #3393 Implement df.cov and enable covariance/correlation in dask_cudf
- PR #3401 Add dask_cudf ORC writer (to_orc)
- PR #3331 Add copy_if_else
- PR #3427 Define and Implement new multi-search API
- PR #3442 Add Bool-index + Multi column + DataFrame support for set-item
- PR #3172 Define and implement new fill/repeat/copy_range APIs
- PR #3490 Add pair iterators for columns
- PR #3497 Add DataFrame.drop(..., inplace=False) argument
- PR #3469 Add string functionality for replace API
- PR #3273 Define and implement new reduction APIs

## Improvements

- PR #2904 Move gpu decompressors to cudf::io namespace
- PR #2977 Moved old C++ test utilities to legacy directory.
- PR #2965 Fix slow orc reader perf with large uncompressed blocks
- PR #2995 Move JIT type utilities to legacy directory
- PR #2927 Add ``Table`` and ``TableView`` extension classes that wrap legacy cudf::table
- PR #3005 Renames `cudf::exp` namespace to `cudf::experimental`
- PR #3008 Make safe versions of `is_null` and `is_valid` in `column_device_view`
- PR #3026 Move fill and repeat files to legacy
- PR #3027 Move copying.hpp and related source to legacy folder
- PR #3014 Snappy decompression optimizations
- PR #3032 Use `asarray` to coerce indices to a NumPy array
- PR #2996 IO Readers: Replace `cuio::device_buffer` with `rmm::device_buffer`
- PR #3051 Specialized hash function for strings column
- PR #3065 Select and Concat for cudf::experimental::table
- PR #3080 Move `valid_if.cuh` to `legacy/`
- PR #3052 Moved replace.hpp functionality to legacy
- PR #3091 Move join files to legacy
- PR #3092 Implicitly init RMM if Java allocates before init
- PR #3029 Update gdf_ numeric types with stdint and move to cudf namespace
- PR #3052 Moved replace.hpp functionality to legacy
- PR #2955 Add cmake option to only build for present GPU architecture
- PR #3070 Move functions.h and related source to legacy
- PR #2951 Allow set_index to handle a list of column names
- PR #3093 Move groupby files to legacy
- PR #2988 Removing GIS functionality (now part of cuSpatial library)
- PR #3067 Java method to return size of device memory buffer
- PR #3083 Improved some binary operation tests to include null testing.
- PR #3084 Update to arrow-cpp and pyarrow 0.15.0
- PR #3071 Move cuIO to legacy
- PR #3126 Round 2 of snappy decompression optimizations
- PR #3046 Define and implement new copying APIs `empty_like` and `allocate_like`
- PR #3128 Support MultiIndex in DataFrame.join
- PR #2971 Added initial gather and scatter methods for strings_column_view
- PR #3133 Port NVStrings to cudf column: count_characters and count_bytes
- PR #2991 Added strings column functions concatenate and join_strings
- PR #3028 Define and implement new `gather` APIs.
- PR #3135 Add nvtx utilities to cudf::nvtx namespace
- PR #3021 Java host side concat of serialized buffers
- PR #3138 Move unary files to legacy
- PR #3170 Port NVStrings substring functions to cudf strings column
- PR #3159 Port NVStrings is-chars-types function to cudf strings column
- PR #3154 Make `table_view_base.column()` const and add `mutable_table_view.column()`
- PR #3175 Set cmake cuda version variables
- PR #3171 Move deprecated error macros to legacy
- PR #3191 Port NVStrings integer convert ops to cudf column
- PR #3189 Port NVStrings find ops to cudf column
- PR #3352 Port NVStrings convert float functions to cudf strings column
- PR #3193 Add cuPy as a formal dependency
- PR #3195 Support for zero columned `table_view`
- PR #3165 Java device memory size for string category
- PR #3205 Move transform files to legacy
- PR #3202 Rename and move error.hpp to public headers
- PR #2878 Use upstream merge code in dask_cudf
- PR #3217 Port NVStrings upper and lower case conversion functions
- PR #3350 Port NVStrings booleans convert functions
- PR #3231 Add `column::release()` to give up ownership of contents.
- PR #3157 Use enum class rather than enum for mask_allocation_policy
- PR #3232 Port NVStrings datetime conversion to cudf strings column
- PR #3136 Define and implement new transpose API
- PR #3237 Define and implement new transform APIs
- PR #3245 Move binaryop files to legacy
- PR #3241 Move stream_compaction files to legacy
- PR #3166 Move reductions to legacy
- PR #3261 Small cleanup: remove `== true`
- PR #3271 Update rmm API based on `rmm.reinitialize(...)` change
- PR #3266 Remove optional checks for CuPy
- PR #3268 Adding null ordering per column feature when sorting
- PR #3239 Adding floating point specialization to comparators for NaNs
- PR #3270 Move predicates files to legacy
- PR #3281 Add to_host specialization for strings in column test utilities
- PR #3282 Add `num_bitmask_words`
- PR #3252 Add new factory methods to include passing an existing null mask
- PR #3288 Make `bit.cuh` utilities usable from host code.
- PR #3287 Move rolling windows files to legacy
- PR #3182 Define and implement new unary APIs `is_null` and `is_not_null`
- PR #3314 Drop `cython` from run requirements
- PR #3301 Add tests for empty column wrapper.
- PR #3294 Update to arrow-cpp and pyarrow 0.15.1
- PR #3310 Add `row_hasher` and `element_hasher` utilities
- PR #3272 Support non-default streams when creating/destroying hash maps
- PR #3286 Clean up the starter code on README
- PR #3332 Port NVStrings replace to cudf strings column
- PR #3354 Define and implement new `scatter` APIs
- PR #3322 Port NVStrings pad operations to cudf strings column
- PR #3345 Add cache member for number of characters in string_view class
- PR #3299 Define and implement new `is_sorted` APIs
- PR #3328 Partition by stripes in dask_cudf ORC reader
- PR #3243 Use upstream join code in dask_cudf
- PR #3371 Add `select` method to `table_view`
- PR #3309 Add java and JNI bindings for search bounds
- PR #3305 Define and implement new rolling window APIs
- PR #3380 Concatenate columns of strings
- PR #3382 Add fill function for strings column
- PR #3391 Move device_atomics_tests.cu files to legacy
- PR #3303 Define and implement new stream compaction APIs `copy_if`, `drop_nulls`,
           `apply_boolean_mask`, `drop_duplicate` and `unique_count`.
- PR #3387 Strings column gather function
- PR #3440 Strings column scatter function
- PR #3389 Move quantiles.hpp + group_quantiles.hpp files to legacy
- PR #3397 Port unary cast to libcudf++
- PR #3398 Move reshape.hpp files to legacy
- PR #3395 Port NVStrings regex extract to cudf strings column
- PR #3423 Port NVStrings htoi to cudf strings column
- PR #3425 Strings column copy_if_else implementation
- PR #3422 Move utilities to legacy
- PR #3201 Define and implement new datetime_ops APIs
- PR #3421 Port NVStrings find_multiple to cudf strings column
- PR #3448 Port scatter_to_tables to libcudf++
- PR #3458 Update strings sections in the transition guide
- PR #3462 Add `make_empty_column` and update `empty_like`.
- PR #3465 Port `aggregation` traits and utilities.
- PR #3214 Define and implement new unary operations APIs
- PR #3475 Add `bitmask_to_host` column utility
- PR #3487 Add is_boolean trait and random timestamp generator for testing
- PR #3492 Small cleanup (remove std::abs) and comment
- PR #3407 Allow multiple row-groups per task in dask_cudf read_parquet
- PR #3512 Remove unused CUDA conda labels
- PR #3500 cudf::fill()/cudf::repeat() support for strings columns.
- PR #3438 Update scalar and scalar_device_view to better support strings
- PR #3414 Add copy_range function for strings column
- PR #3685 Add string support to contiguous_split.
- PR #3471 Add scalar/column, column/scalar and scalar/scalar overloads to copy_if_else.
- PR #3451 Add support for implicit typecasting of join columns

## Bug Fixes

- PR #2895 Fixed dask_cudf group_split behavior to handle upstream rearrange_by_divisions
- PR #3048 Support for zero columned tables
- PR #3030 Fix snappy decoding regression in PR #3014
- PR #3041 Fixed exp to experimental namespace name change issue
- PR #3056 Add additional cmake hint for finding local build of RMM files
- PR #3060 Move copying.hpp includes to legacy
- PR #3139 Fixed java RMM auto initalization
- PR #3141 Java fix for relocated IO headers
- PR #3149 Rename column_wrapper.cuh to column_wrapper.hpp
- PR #3168 Fix mutable_column_device_view head const_cast
- PR #3199 Update JNI includes for legacy moves
- PR #3204 ORC writer: Fix ByteRLE encoding of NULLs
- PR #2994 Fix split_out-support but with hash_object_dispatch
- PR #3212 Fix string to date casting when format is not specified
- PR #3218 Fixes `row_lexicographic_comparator` issue with handling two tables
- PR #3228 Default initialize RMM when Java native dependencies are loaded
- PR #3012 replacing instances of `to_gpu_array` with `mem`
- PR #3236 Fix Numba 0.46+/CuPy 6.3 interface compatibility
- PR #3276 Update JNI includes for legacy moves
- PR #3256 Fix orc writer crash with multiple string columns
- PR #3211 Fix breaking change caused by rapidsai/rmm#167
- PR #3265 Fix dangling pointer in `is_sorted`
- PR #3267 ORC writer: fix incorrect ByteRLE encoding of long literal runs
- PR #3277 Fix invalid reference to deleted temporary in `is_sorted`.
- PR #3274 ORC writer: fix integer RLEv2 mode2 unsigned base value encoding
- PR #3279 Fix shutdown hang issues with pinned memory pool init executor
- PR #3280 Invalid children check in mutable_column_device_view
- PR #3289 fix java memory usage API for empty columns
- PR #3293 Fix loading of csv files zipped on MacOS (disabled zip min version check)
- PR #3295 Fix storing storing invalid RMM exec policies.
- PR #3307 Add pd.RangeIndex to from_pandas to fix dask_cudf meta_nonempty bug
- PR #3313 Fix public headers including non-public headers
- PR #3318 Revert arrow to 0.15.0 temporarily to unblock downstream projects CI
- PR #3317 Fix index-argument bug in dask_cudf parquet reader
- PR #3323 Fix `insert` non-assert test case
- PR #3341 Fix `Series` constructor converting NoneType to "None"
- PR #3326 Fix and test for detail::gather map iterator type inference
- PR #3334 Remove zero-size exception check from make_strings_column factories
- PR #3333 Fix compilation issues with `constexpr` functions not marked `__device__`
- PR #3340 Make all benchmarks use cudf base fixture to initialize RMM pool
- PR #3337 Fix Java to pad validity buffers to 64-byte boundary
- PR #3362 Fix `find_and_replace` upcasting series for python scalars and lists
- PR #3357 Disabling `column_view` iterators for non fixed-width types
- PR #3383 Fix : properly compute null counts for rolling_window.
- PR #3386 Removing external includes from `column_view.hpp`
- PR #3369 Add write_partition to dask_cudf to fix to_parquet bug
- PR #3388 Support getitem with bools when DataFrame has a MultiIndex
- PR #3408 Fix String and Column (De-)Serialization
- PR #3372 Fix dask-distributed scatter_by_map bug
- PR #3419 Fix a bug in parse_into_parts (incomplete input causing walking past the end of string).
- PR #3413 Fix dask_cudf read_csv file-list bug
- PR #3416 Fix memory leak in ColumnVector when pulling strings off the GPU
- PR #3424 Fix benchmark build by adding libcudacxx to benchmark's CMakeLists.txt
- PR #3435 Fix diff and shift for empty series
- PR #3439 Fix index-name bug in StringColumn concat
- PR #3445 Fix ORC Writer default stripe size
- PR #3459 Fix printing of invalid entries
- PR #3466 Fix gather null mask allocation for invalid index
- PR #3468 Fix memory leak issue in `drop_duplicates`
- PR #3474 Fix small doc error in capitalize Docs
- PR #3491 Fix more doc errors in NVStrings
- PR #3478 Fix as_index deep copy via Index.rename inplace arg
- PR #3476 Fix ORC reader timezone conversion
- PR #3188 Repr slices up large DataFrames
- PR #3519 Fix strings column concatenate handling zero-sized columns
- PR #3530 Fix copy_if_else test case fail issue
- PR #3523 Fix lgenfe issue with debug build
- PR #3532 Fix potential use-after-free in cudf parquet reader
- PR #3540 Fix unary_op null_mask bug and add missing test cases
- PR #3559 Use HighLevelGraph api in DataFrame constructor (Fix upstream compatibility)
- PR #3572 Fix CI Issue with hypothesis tests that are flaky


# cuDF 0.10.0 (16 Oct 2019)

## New Features

- PR #2423 Added `groupby.quantile()`
- PR #2522 Add Java bindings for NVStrings backed upper and lower case mutators
- PR #2605 Added Sort based groupby in libcudf
- PR #2607 Add Java bindings for parsing JSON
- PR #2629 Add dropna= parameter to groupby
- PR #2585 ORC & Parquet Readers: Remove millisecond timestamp restriction
- PR #2507 Add GPU-accelerated ORC Writer
- PR #2559 Add Series.tolist()
- PR #2653 Add Java bindings for rolling window operations
- PR #2480 Merge `custreamz` codebase into `cudf` repo
- PR #2674 Add __contains__ for Index/Series/Column
- PR #2635 Add support to read from remote and cloud sources like s3, gcs, hdfs
- PR #2722 Add Java bindings for NVTX ranges
- PR #2702 Add make_bool to dataset generation functions
- PR #2394 Move `rapidsai/custrings` into `cudf`
- PR #2734 Final sync of custrings source into cudf
- PR #2724 Add libcudf support for __contains__
- PR #2777 Add python bindings for porter stemmer measure functionality
- PR #2781 Add issorted to is_monotonic
- PR #2685 Add cudf::scatter_to_tables and cython binding
- PR #2743 Add Java bindings for NVStrings timestamp2long as part of String ColumnVector casting
- PR #2785 Add nvstrings Python docs
- PR #2786 Add benchmarks option to root build.sh
- PR #2802 Add `cudf::repeat()` and `cudf.Series.repeat()`
- PR #2773 Add Fisher's unbiased kurtosis and skew for Series/DataFrame
- PR #2748 Parquet Reader: Add option to specify loading of PANDAS index
- PR #2807 Add scatter_by_map to DataFrame python API
- PR #2836 Add nvstrings.code_points method
- PR #2844 Add Series/DataFrame notnull
- PR #2858 Add GTest type list utilities
- PR #2870 Add support for grouping by Series of arbitrary length
- PR #2719 Series covariance and Pearson correlation
- PR #2207 Beginning of libcudf overhaul: introduce new column and table types
- PR #2869 Add `cudf.CategoricalDtype`
- PR #2838 CSV Reader: Support ARROW_RANDOM_FILE input
- PR #2655 CuPy-based Series and Dataframe .values property
- PR #2803 Added `edit_distance_matrix()` function to calculate pairwise edit distance for each string on a given nvstrings object.
- PR #2811 Start of cudf strings column work based on 2207
- PR #2872 Add Java pinned memory pool allocator
- PR #2969 Add findAndReplaceAll to ColumnVector
- PR #2814 Add Datetimeindex.weekday
- PR #2999 Add timestamp conversion support for string categories
- PR #2918 Add cudf::column timestamp wrapper types

## Improvements

- PR #2578 Update legacy_groupby to use libcudf group_by_without_aggregation
- PR #2581 Removed `managed` allocator from hash map classes.
- PR #2571 Remove unnecessary managed memory from gdf_column_concat
- PR #2648 Cython/Python reorg
- PR #2588 Update Series.append documentation
- PR #2632 Replace dask-cudf set_index code with upstream
- PR #2682 Add cudf.set_allocator() function for easier allocator init
- PR #2642 Improve null printing and testing
- PR #2747 Add missing Cython headers / cudftestutil lib to conda package for cuspatial build
- PR #2706 Compute CSV format in device code to speedup performance
- PR #2673 Add support for np.longlong type
- PR #2703 move dask serialization dispatch into cudf
- PR #2728 Add YYMMDD to version tag for nightly conda packages
- PR #2729 Handle file-handle input in to_csv
- PR #2741 CSV Reader: Move kernel functions into its own file
- PR #2766 Improve nvstrings python cmake flexibility
- PR #2756 Add out_time_unit option to csv reader, support timestamp resolutions
- PR #2771 Stopgap alias for to_gpu_matrix()
- PR #2783 Support mapping input columns to function arguments in apply kernels
- PR #2645 libcudf unique_count for Series.nunique
- PR #2817 Dask-cudf: `read_parquet` support for remote filesystems
- PR #2823 improve java data movement debugging
- PR #2806 CSV Reader: Clean-up row offset operations
- PR #2640 Add dask wait/persist exmaple to 10 minute guide
- PR #2828 Optimizations of kernel launch configuration for `DataFrame.apply_rows` and `DataFrame.apply_chunks`
- PR #2831 Add `column` argument to `DataFrame.drop`
- PR #2775 Various optimizations to improve __getitem__ and __setitem__ performance
- PR #2810 cudf::allocate_like can optionally always allocate a mask.
- PR #2833 Parquet reader: align page data allocation sizes to 4-bytes to satisfy cuda-memcheck
- PR #2832 Using the new Python bindings for UCX
- PR #2856 Update group_split_cudf to use scatter_by_map
- PR #2890 Optionally keep serialized table data on the host.
- PR #2778 Doc: Updated and fixed some docstrings that were formatted incorrectly.
- PR #2830 Use YYMMDD tag in custreamz nightly build
- PR #2875 Java: Remove synchronized from register methods in MemoryCleaner
- PR #2887 Minor snappy decompression optimization
- PR #2899 Use new RMM API based on Cython
- PR #2788 Guide to Python UDFs
- PR #2919 Change java API to use operators in groupby namespace
- PR #2909 CSV Reader: Avoid row offsets host vector default init
- PR #2834 DataFrame supports setting columns via attribute syntax `df.x = col`
- PR #3147 DataFrame can be initialized from rows via list of tuples
- PR #3539 Restrict CuPy to 6

## Bug Fixes

- PR #2584 ORC Reader: fix parsing of `DECIMAL` index positions
- PR #2619 Fix groupby serialization/deserialization
- PR #2614 Update Java version to match
- PR #2601 Fixes nlargest(1) issue in Series and Dataframe
- PR #2610 Fix a bug in index serialization (properly pass DeviceNDArray)
- PR #2621 Fixes the floordiv issue of not promoting float type when rhs is 0
- PR #2611 Types Test: fix static casting from negative int to string
- PR #2618 IO Readers: Fix datasource memory map failure for multiple reads
- PR #2628 groupby_without_aggregation non-nullable input table produces non-nullable output
- PR #2615 fix string category partitioning in java API
- PR #2641 fix string category and timeunit concat in the java API
- PR #2649 Fix groupby issue resulting from column_empty bug
- PR #2658 Fix astype() for null categorical columns
- PR #2660 fix column string category and timeunit concat in the java API
- PR #2664 ORC reader: fix `skip_rows` larger than first stripe
- PR #2654 Allow Java gdfOrderBy to work with string categories
- PR #2669 AVRO reader: fix non-deterministic output
- PR #2668 Update Java bindings to specify timestamp units for ORC and Parquet readers
- PR #2679 AVRO reader: fix cuda errors when decoding compressed streams
- PR #2692 Add concatenation for data-frame with different headers (empty and non-empty)
- PR #2651 Remove nvidia driver installation from ci/cpu/build.sh
- PR #2697 Ensure csv reader sets datetime column time units
- PR #2698 Return RangeIndex from contiguous slice of RangeIndex
- PR #2672 Fix null and integer handling in round
- PR #2704 Parquet Reader: Fix crash when loading string column with nulls
- PR #2725 Fix Jitify issue with running on Turing using CUDA version < 10
- PR #2731 Fix building of benchmarks
- PR #2738 Fix java to find new NVStrings locations
- PR #2736 Pin Jitify branch to v0.10 version
- PR #2742 IO Readers: Fix possible silent failures when creating `NvStrings` instance
- PR #2753 Fix java quantile API calls
- PR #2762 Fix validity processing for time in java
- PR #2796 Fix handling string slicing and other nvstrings delegated methods with dask
- PR #2769 Fix link to API docs in README.md
- PR #2772 Handle multiindex pandas Series #2772
- PR #2749 Fix apply_rows/apply_chunks pessimistic null mask to use in_cols null masks only
- PR #2752 CSV Reader: Fix exception when there's no rows to process
- PR #2716 Added Exception for `StringMethods` in string methods
- PR #2787 Fix Broadcasting `None` to `cudf-series`
- PR #2794 Fix async race in NVCategory::get_value and get_value_bounds
- PR #2795 Fix java build/cast error
- PR #2496 Fix improper merge of two dataframes when names differ
- PR #2824 Fix issue with incorrect result when Numeric Series replace is called several times
- PR #2751 Replace value with null
- PR #2765 Fix Java inequality comparisons for string category
- PR #2818 Fix java join API to use new C++ join API
- PR #2841 Fix nvstrings.slice and slice_from for range (0,0)
- PR #2837 Fix join benchmark
- PR #2809 Add hash_df and group_split dispatch functions for dask
- PR #2843 Parquet reader: fix skip_rows when not aligned with page or row_group boundaries
- PR #2851 Deleted existing dask-cudf/record.txt
- PR #2854 Fix column creation from ephemeral objects exposing __cuda_array_interface__
- PR #2860 Fix boolean indexing when the result is a single row
- PR #2859 Fix tail method issue for string columns
- PR #2852 Fixed `cumsum()` and `cumprod()` on boolean series.
- PR #2865 DaskIO: Fix `read_csv` and `read_orc` when input is list of files
- PR #2750 Fixed casting values to cudf::bool8 so non-zero values always cast to true
- PR #2873 Fixed dask_cudf read_partition bug by generating ParquetDatasetPiece
- PR #2850 Fixes dask_cudf.read_parquet on partitioned datasets
- PR #2896 Properly handle `axis` string keywords in `concat`
- PR #2926 Update rounding algorithm to avoid using fmod
- PR #2968 Fix Java dependency loading when using NVTX
- PR #2963 Fix ORC writer uncompressed block indexing
- PR #2928 CSV Reader: Fix using `byte_range` for large datasets
- PR #2983 Fix sm_70+ race condition in gpu_unsnap
- PR #2964 ORC Writer: Segfault when writing mixed numeric and string columns
- PR #3007 Java: Remove unit test that frees RMM invalid pointer
- PR #3009 Fix orc reader RLEv2 patch position regression from PR #2507
- PR #3002 Fix CUDA invalid configuration errors reported after loading an ORC file without data
- PR #3035 Update update-version.sh for new docs locations
- PR #3038 Fix uninitialized stream parameter in device_table deleter
- PR #3064 Fixes groupby performance issue
- PR #3061 Add rmmInitialize to nvstrings gtests
- PR #3058 Fix UDF doc markdown formatting
- PR #3059 Add nvstrings python build instructions to contributing.md


# cuDF 0.9.0 (21 Aug 2019)

## New Features

- PR #1993 Add CUDA-accelerated series aggregations: mean, var, std
- PR #2111 IO Readers: Support memory buffer, file-like object, and URL inputs
- PR #2012 Add `reindex()` to DataFrame and Series
- PR #2097 Add GPU-accelerated AVRO reader
- PR #2098 Support binary ops on DFs and Series with mismatched indices
- PR #2160 Merge `dask-cudf` codebase into `cudf` repo
- PR #2149 CSV Reader: Add `hex` dtype for explicit hexadecimal parsing
- PR #2156 Add `upper_bound()` and `lower_bound()` for libcudf tables and `searchsorted()` for cuDF Series
- PR #2158 CSV Reader: Support single, non-list/dict argument for `dtype`
- PR #2177 CSV Reader: Add `parse_dates` parameter for explicit date inference
- PR #1744 cudf::apply_boolean_mask and cudf::drop_nulls support for cudf::table inputs (multi-column)
- PR #2196 Add `DataFrame.dropna()`
- PR #2197 CSV Writer: add `chunksize` parameter for `to_csv`
- PR #2215 `type_dispatcher` benchmark
- PR #2179 Add Java quantiles
- PR #2157 Add __array_function__ to DataFrame and Series
- PR #2212 Java support for ORC reader
- PR #2224 Add DataFrame isna, isnull, notna functions
- PR #2236 Add Series.drop_duplicates
- PR #2105 Add hash-based join benchmark
- PR #2316 Add unique, nunique, and value_counts for datetime columns
- PR #2337 Add Java support for slicing a ColumnVector
- PR #2049 Add cudf::merge (sorted merge)
- PR #2368 Full cudf+dask Parquet Support
- PR #2380 New cudf::is_sorted checks whether cudf::table is sorted
- PR #2356 Java column vector standard deviation support
- PR #2221 MultiIndex full indexing - Support iloc and wildcards for loc
- PR #2429 Java support for getting length of strings in a ColumnVector
- PR #2415 Add `value_counts` for series of any type
- PR #2446 Add __array_function__ for index
- PR #2437 ORC reader: Add 'use_np_dtypes' option
- PR #2382 Add CategoricalAccessor add, remove, rename, and ordering methods
- PR #2464 Native implement `__cuda_array_interface__` for Series/Index/Column objects
- PR #2425 Rolling window now accepts array-based user-defined functions
- PR #2442 Add __setitem__
- PR #2449 Java support for getting byte count of strings in a ColumnVector
- PR #2492 Add groupby.size() method
- PR #2358 Add cudf::nans_to_nulls: convert floating point column into bitmask
- PR #2489 Add drop argument to set_index
- PR #2491 Add Java bindings for ORC reader 'use_np_dtypes' option
- PR #2213 Support s/ms/us/ns DatetimeColumn time unit resolutions
- PR #2536 Add _constructor properties to Series and DataFrame

## Improvements

- PR #2103 Move old `column` and `bitmask` files into `legacy/` directory
- PR #2109 added name to Python column classes
- PR #1947 Cleanup serialization code
- PR #2125 More aggregate in java API
- PR #2127 Add in java Scalar tests
- PR #2088 Refactor of Python groupby code
- PR #2130 Java serialization and deserialization of tables.
- PR #2131 Chunk rows logic added to csv_writer
- PR #2129 Add functions in the Java API to support nullable column filtering
- PR #2165 made changes to get_dummies api for it to be available in MethodCache
- PR #2171 Add CodeCov integration, fix doc version, make --skip-tests work when invoking with source
- PR #2184 handle remote orc files for dask-cudf
- PR #2186 Add `getitem` and `getattr` style access to Rolling objects
- PR #2168 Use cudf.Column for CategoricalColumn's categories instead of a tuple
- PR #2193 DOC: cudf::type_dispatcher documentation for specializing dispatched functors
- PR #2199 Better java support for appending strings
- PR #2176 Added column dtype support for datetime, int8, int16 to csv_writer
- PR #2209 Matching `get_dummies` & `select_dtypes` behavior to pandas
- PR #2217 Updated Java bindings to use the new groupby API
- PR #2214 DOC: Update doc instructions to build/install `cudf` and `dask-cudf`
- PR #2220 Update Java bindings for reduction rename
- PR #2232 Move CodeCov upload from build script to Jenkins
- PR #2225 refactor to use libcudf for gathering columns in dataframes
- PR #2293 Improve join performance (faster compute_join_output_size)
- PR #2300 Create separate dask codeowners for dask-cudf codebase
- PR #2304 gdf_group_by_without_aggregations returns gdf_column
- PR #2309 Java readers: remove redundant copy of result pointers
- PR #2307 Add `black` and `isort` to style checker script
- PR #2345 Restore removal of old groupby implementation
- PR #2342 Improve `astype()` to operate all ways
- PR #2329 using libcudf cudf::copy for column deep copy
- PR #2344 DOC: docs on code formatting for contributors
- PR #2376 Add inoperative axis= and win_type= arguments to Rolling()
- PR #2378 remove dask for (de-)serialization of cudf objects
- PR #2353 Bump Arrow and Dask versions
- PR #2377 Replace `standard_python_slice` with just `slice.indices()`
- PR #2373 cudf.DataFrame enchancements & Series.values support
- PR #2392 Remove dlpack submodule; make cuDF's Cython API externally accessible
- PR #2430 Updated Java bindings to use the new unary API
- PR #2406 Moved all existing `table` related files to a `legacy/` directory
- PR #2350 Performance related changes to get_dummies
- PR #2420 Remove `cudautils.astype` and replace with `typecast.apply_cast`
- PR #2456 Small improvement to typecast utility
- PR #2458 Fix handling of thirdparty packages in `isort` config
- PR #2459 IO Readers: Consolidate all readers to use `datasource` class
- PR #2475 Exposed type_dispatcher.hpp, nvcategory_util.hpp and wrapper_types.hpp in the include folder
- PR #2484 Enabled building libcudf as a static library
- PR #2453 Streamline CUDA_REL environment variable
- PR #2483 Bundle Boost filesystem dependency in the Java jar
- PR #2486 Java API hash functions
- PR #2481 Adds the ignore_null_keys option to the java api
- PR #2490 Java api: support multiple aggregates for the same column
- PR #2510 Java api: uses table based apply_boolean_mask
- PR #2432 Use pandas formatting for console, html, and latex output
- PR #2573 Bump numba version to 0.45.1
- PR #2606 Fix references to notebooks-contrib

## Bug Fixes

- PR #2086 Fixed quantile api behavior mismatch in series & dataframe
- PR #2128 Add offset param to host buffer readers in java API.
- PR #2145 Work around binops validity checks for java
- PR #2146 Work around unary_math validity checks for java
- PR #2151 Fixes bug in cudf::copy_range where null_count was invalid
- PR #2139 matching to pandas describe behavior & fixing nan values issue
- PR #2161 Implicitly convert unsigned to signed integer types in binops
- PR #2154 CSV Reader: Fix bools misdetected as strings dtype
- PR #2178 Fix bug in rolling bindings where a view of an ephemeral column was being taken
- PR #2180 Fix issue with isort reordering `importorskip` below imports depending on them
- PR #2187 fix to honor dtype when numpy arrays are passed to columnops.as_column
- PR #2190 Fix issue in astype conversion of string column to 'str'
- PR #2208 Fix issue with calling `head()` on one row dataframe
- PR #2229 Propagate exceptions from Cython cdef functions
- PR #2234 Fix issue with local build script not properly building
- PR #2223 Fix CUDA invalid configuration errors reported after loading small compressed ORC files
- PR #2162 Setting is_unique and is_monotonic-related attributes
- PR #2244 Fix ORC RLEv2 delta mode decoding with nonzero residual delta width
- PR #2297 Work around `var/std` unsupported only at debug build
- PR #2302 Fixed java serialization corner case
- PR #2355 Handle float16 in binary operations
- PR #2311 Fix copy behaviour for GenericIndex
- PR #2349 Fix issues with String filter in java API
- PR #2323 Fix groupby on categoricals
- PR #2328 Ensure order is preserved in CategoricalAccessor._set_categories
- PR #2202 Fix issue with unary ops mishandling empty input
- PR #2326 Fix for bug in DLPack when reading multiple columns
- PR #2324 Fix cudf Docker build
- PR #2325 Fix ORC RLEv2 patched base mode decoding with nonzero patch width
- PR #2235 Fix get_dummies to be compatible with dask
- PR #2332 Zero initialize gdf_dtype_extra_info
- PR #2355 Handle float16 in binary operations
- PR #2360 Fix missing dtype handling in cudf.Series & columnops.as_column
- PR #2364 Fix quantile api and other trivial issues around it
- PR #2361 Fixed issue with `codes` of CategoricalIndex
- PR #2357 Fixed inconsistent type of index created with from_pandas vs direct construction
- PR #2389 Fixed Rolling __getattr__ and __getitem__ for offset based windows
- PR #2402 Fixed bug in valid mask computation in cudf::copy_if (apply_boolean_mask)
- PR #2401 Fix to a scalar datetime(of type Days) issue
- PR #2386 Correctly allocate output valids in groupby
- PR #2411 Fixed failures on binary op on single element string column
- PR #2422 Fix Pandas logical binary operation incompatibilites
- PR #2447 Fix CodeCov posting build statuses temporarily
- PR #2450 Fix erroneous null handling in `cudf.DataFrame`'s `apply_rows`
- PR #2470 Fix issues with empty strings and string categories (Java)
- PR #2471 Fix String Column Validity.
- PR #2481 Fix java validity buffer serialization
- PR #2485 Updated bytes calculation to use size_t to avoid overflow in column concat
- PR #2461 Fix groupby multiple aggregations same column
- PR #2514 Fix cudf::drop_nulls threshold handling in Cython
- PR #2516 Fix utilities include paths and meta.yaml header paths
- PR #2517 Fix device memory leak in to_dlpack tensor deleter
- PR #2431 Fix local build generated file ownerships
- PR #2511 Added import of orc, refactored exception handlers to not squash fatal exceptions
- PR #2527 Fix index and column input handling in dask_cudf read_parquet
- PR #2466 Fix `dataframe.query` returning null rows erroneously
- PR #2548 Orc reader: fix non-deterministic data decoding at chunk boundaries
- PR #2557 fix cudautils import in string.py
- PR #2521 Fix casting datetimes from/to the same resolution
- PR #2545 Fix MultiIndexes with datetime levels
- PR #2560 Remove duplicate `dlpack` definition in conda recipe
- PR #2567 Fix ColumnVector.fromScalar issues while dealing with null scalars
- PR #2565 Orc reader: fix incorrect data decoding of int64 data types
- PR #2577 Fix search benchmark compilation error by adding necessary header
- PR #2604 Fix a bug in copying.pyx:_normalize_types that upcasted int32 to int64


# cuDF 0.8.0 (27 June 2019)

## New Features

- PR #1524 Add GPU-accelerated JSON Lines parser with limited feature set
- PR #1569 Add support for Json objects to the JSON Lines reader
- PR #1622 Add Series.loc
- PR #1654 Add cudf::apply_boolean_mask: faster replacement for gdf_apply_stencil
- PR #1487 cython gather/scatter
- PR #1310 Implemented the slice/split functionality.
- PR #1630 Add Python layer to the GPU-accelerated JSON reader
- PR #1745 Add rounding of numeric columns via Numba
- PR #1772 JSON reader: add support for BytesIO and StringIO input
- PR #1527 Support GDF_BOOL8 in readers and writers
- PR #1819 Logical operators (AND, OR, NOT) for libcudf and cuDF
- PR #1813 ORC Reader: Add support for stripe selection
- PR #1828 JSON Reader: add suport for bool8 columns
- PR #1833 Add column iterator with/without nulls
- PR #1665 Add the point-in-polygon GIS function
- PR #1863 Series and Dataframe methods for all and any
- PR #1908 cudf::copy_range and cudf::fill for copying/assigning an index or range to a constant
- PR #1921 Add additional formats for typecasting to/from strings
- PR #1807 Add Series.dropna()
- PR #1987 Allow user defined functions in the form of ptx code to be passed to binops
- PR #1948 Add operator functions like `Series.add()` to DataFrame and Series
- PR #1954 Add skip test argument to GPU build script
- PR #2018 Add bindings for new groupby C++ API
- PR #1984 Add rolling window operations Series.rolling() and DataFrame.rolling()
- PR #1542 Python method and bindings for to_csv
- PR #1995 Add Java API
- PR #1998 Add google benchmark to cudf
- PR #1845 Add cudf::drop_duplicates, DataFrame.drop_duplicates
- PR #1652 Added `Series.where()` feature
- PR #2074 Java Aggregates, logical ops, and better RMM support
- PR #2140 Add a `cudf::transform` function
- PR #2068 Concatenation of different typed columns

## Improvements

- PR #1538 Replacing LesserRTTI with inequality_comparator
- PR #1703 C++: Added non-aggregating `insert` to `concurrent_unordered_map` with specializations to store pairs with a single atomicCAS when possible.
- PR #1422 C++: Added a RAII wrapper for CUDA streams
- PR #1701 Added `unique` method for stringColumns
- PR #1713 Add documentation for Dask-XGBoost
- PR #1666 CSV Reader: Improve performance for files with large number of columns
- PR #1725 Enable the ability to use a single column groupby as its own index
- PR #1759 Add an example showing simultaneous rolling averages to `apply_grouped` documentation
- PR #1746 C++: Remove unused code: `windowed_ops.cu`, `sorting.cu`, `hash_ops.cu`
- PR #1748 C++: Add `bool` nullability flag to `device_table` row operators
- PR #1764 Improve Numerical column: `mean_var` and `mean`
- PR #1767 Speed up Python unit tests
- PR #1770 Added build.sh script, updated CI scripts and documentation
- PR #1739 ORC Reader: Add more pytest coverage
- PR #1696 Added null support in `Series.replace()`.
- PR #1390 Added some basic utility functions for `gdf_column`'s
- PR #1791 Added general column comparison code for testing
- PR #1795 Add printing of git submodule info to `print_env.sh`
- PR #1796 Removing old sort based group by code and gdf_filter
- PR #1811 Added funtions for copying/allocating `cudf::table`s
- PR #1838 Improve columnops.column_empty so that it returns typed columns instead of a generic Column
- PR #1890 Add utils.get_dummies- a pandas-like wrapper around one_hot-encoding
- PR #1823 CSV Reader: default the column type to string for empty dataframes
- PR #1827 Create bindings for scalar-vector binops, and update one_hot_encoding to use them
- PR #1817 Operators now support different sized dataframes as long as they don't share different sized columns
- PR #1855 Transition replace_nulls to new C++ API and update corresponding Cython/Python code
- PR #1858 Add `std::initializer_list` constructor to `column_wrapper`
- PR #1846 C++ type-erased gdf_equal_columns test util; fix gdf_equal_columns logic error
- PR #1390 Added some basic utility functions for `gdf_column`s
- PR #1391 Tidy up bit-resolution-operation and bitmask class code
- PR #1882 Add iloc functionality to MultiIndex dataframes
- PR #1884 Rolling windows: general enhancements and better coverage for unit tests
- PR #1886 support GDF_STRING_CATEGORY columns in apply_boolean_mask, drop_nulls and other libcudf functions
- PR #1896 Improve performance of groupby with levels specified in dask-cudf
- PR #1915 Improve iloc performance for non-contiguous row selection
- PR #1859 Convert read_json into a C++ API
- PR #1919 Rename libcudf namespace gdf to namespace cudf
- PR #1850 Support left_on and right_on for DataFrame merge operator
- PR #1930 Specialize constructor for `cudf::bool8` to cast argument to `bool`
- PR #1938 Add default constructor for `column_wrapper`
- PR #1930 Specialize constructor for `cudf::bool8` to cast argument to `bool`
- PR #1952 consolidate libcudf public API headers in include/cudf
- PR #1949 Improved selection with boolmask using libcudf `apply_boolean_mask`
- PR #1956 Add support for nulls in `query()`
- PR #1973 Update `std::tuple` to `std::pair` in top-most libcudf APIs and C++ transition guide
- PR #1981 Convert read_csv into a C++ API
- PR #1868 ORC Reader: Support row index for speed up on small/medium datasets
- PR #1964 Added support for list-like types in Series.str.cat
- PR #2005 Use HTML5 details tag in bug report issue template
- PR #2003 Removed few redundant unit-tests from test_string.py::test_string_cat
- PR #1944 Groupby design improvements
- PR #2017 Convert `read_orc()` into a C++ API
- PR #2011 Convert `read_parquet()` into a C++ API
- PR #1756 Add documentation "10 Minutes to cuDF and dask_cuDF"
- PR #2034 Adding support for string columns concatenation using "add" binary operator
- PR #2042 Replace old "10 Minutes" guide with new guide for docs build process
- PR #2036 Make library of common test utils to speed up tests compilation
- PR #2022 Facilitating get_dummies to be a high level api too
- PR #2050 Namespace IO readers and add back free-form `read_xxx` functions
- PR #2104 Add a functional ``sort=`` keyword argument to groupby
- PR #2108 Add `find_and_replace` for StringColumn for replacing single values
- PR #1803 cuDF/CuPy interoperability documentation

## Bug Fixes

- PR #1465 Fix for test_orc.py and test_sparse_df.py test failures
- PR #1583 Fix underlying issue in `as_index()` that was causing `Series.quantile()` to fail
- PR #1680 Add errors= keyword to drop() to fix cudf-dask bug
- PR #1651 Fix `query` function on empty dataframe
- PR #1616 Fix CategoricalColumn to access categories by index instead of iteration
- PR #1660 Fix bug in `loc` when indexing with a column name (a string)
- PR #1683 ORC reader: fix timestamp conversion to UTC
- PR #1613 Improve CategoricalColumn.fillna(-1) performance
- PR #1642 Fix failure of CSV_TEST gdf_csv_test.SkiprowsNrows on multiuser systems
- PR #1709 Fix handling of `datetime64[ms]` in `dataframe.select_dtypes`
- PR #1704 CSV Reader: Add support for the plus sign in number fields
- PR #1687 CSV reader: return an empty dataframe for zero size input
- PR #1757 Concatenating columns with null columns
- PR #1755 Add col_level keyword argument to melt
- PR #1758 Fix df.set_index() when setting index from an empty column
- PR #1749 ORC reader: fix long strings of NULL values resulting in incorrect data
- PR #1742 Parquet Reader: Fix index column name to match PANDAS compat
- PR #1782 Update libcudf doc version
- PR #1783 Update conda dependencies
- PR #1786 Maintain the original series name in series.unique output
- PR #1760 CSV Reader: fix segfault when dtype list only includes columns from usecols list
- PR #1831 build.sh: Assuming python is in PATH instead of using PYTHON env var
- PR #1839 Raise an error instead of segfaulting when transposing a DataFrame with StringColumns
- PR #1840 Retain index correctly during merge left_on right_on
- PR #1825 cuDF: Multiaggregation Groupby Failures
- PR #1789 CSV Reader: Fix missing support for specifying `int8` and `int16` dtypes
- PR #1857 Cython Bindings: Handle `bool` columns while calling `column_view_from_NDArrays`
- PR #1849 Allow DataFrame support methods to pass arguments to the methods
- PR #1847 Fixed #1375 by moving the nvstring check into the wrapper function
- PR #1864 Fixing cudf reduction for POWER platform
- PR #1869 Parquet reader: fix Dask timestamps not matching with Pandas (convert to milliseconds)
- PR #1876 add dtype=bool for `any`, `all` to treat integer column correctly
- PR #1875 CSV reader: take NaN values into account in dtype detection
- PR #1873 Add column dtype checking for the all/any methods
- PR #1902 Bug with string iteration in _apply_basic_agg
- PR #1887 Fix for initialization issue in pq_read_arg,orc_read_arg
- PR #1867 JSON reader: add support for null/empty fields, including the 'null' literal
- PR #1891 Fix bug #1750 in string column comparison
- PR #1909 Support of `to_pandas()` of boolean series with null values
- PR #1923 Use prefix removal when two aggs are called on a SeriesGroupBy
- PR #1914 Zero initialize gdf_column local variables
- PR #1959 Add support for comparing boolean Series to scalar
- PR #1966 Ignore index fix in series append
- PR #1967 Compute index __sizeof__ only once for DataFrame __sizeof__
- PR #1977 Support CUDA installation in default system directories
- PR #1982 Fixes incorrect index name after join operation
- PR #1985 Implement `GDF_PYMOD`, a special modulo that follows python's sign rules
- PR #1991 Parquet reader: fix decoding of NULLs
- PR #1990 Fixes a rendering bug in the `apply_grouped` documentation
- PR #1978 Fix for values being filled in an empty dataframe
- PR #2001 Correctly create MultiColumn from Pandas MultiColumn
- PR #2006 Handle empty dataframe groupby construction for dask
- PR #1965 Parquet Reader: Fix duplicate index column when it's already in `use_cols`
- PR #2033 Add pip to conda environment files to fix warning
- PR #2028 CSV Reader: Fix reading of uncompressed files without a recognized file extension
- PR #2073 Fix an issue when gathering columns with NVCategory and nulls
- PR #2053 cudf::apply_boolean_mask return empty column for empty boolean mask
- PR #2066 exclude `IteratorTest.mean_var_output` test from debug build
- PR #2069 Fix JNI code to use read_csv and read_parquet APIs
- PR #2071 Fix bug with unfound transitive dependencies for GTests in Ubuntu 18.04
- PR #2089 Configure Sphinx to render params correctly
- PR #2091 Fix another bug with unfound transitive dependencies for `cudftestutils` in Ubuntu 18.04
- PR #2115 Just apply `--disable-new-dtags` instead of trying to define all the transitive dependencies
- PR #2106 Fix errors in JitCache tests caused by sharing of device memory between processes
- PR #2120 Fix errors in JitCache tests caused by running multiple threads on the same data
- PR #2102 Fix memory leak in groupby
- PR #2113 fixed typo in to_csv code example


# cudf 0.7.2 (16 May 2019)

## New Features

- PR #1735 Added overload for atomicAdd on int64. Streamlined implementation of custom atomic overloads.
- PR #1741 Add MultiIndex concatenation

## Bug Fixes

- PR #1718 Fix issue with SeriesGroupBy MultiIndex in dask-cudf
- PR #1734 Python: fix performance regression for groupby count() aggregations
- PR #1768 Cython: fix handling read only schema buffers in gpuarrow reader


# cudf 0.7.1 (11 May 2019)

## New Features

- PR #1702 Lazy load MultiIndex to return groupby performance to near optimal.

## Bug Fixes

- PR #1708 Fix handling of `datetime64[ms]` in `dataframe.select_dtypes`


# cuDF 0.7.0 (10 May 2019)

## New Features

- PR #982 Implement gdf_group_by_without_aggregations and gdf_unique_indices functions
- PR #1142 Add `GDF_BOOL` column type
- PR #1194 Implement overloads for CUDA atomic operations
- PR #1292 Implemented Bitwise binary ops AND, OR, XOR (&, |, ^)
- PR #1235 Add GPU-accelerated Parquet Reader
- PR #1335 Added local_dict arg in `DataFrame.query()`.
- PR #1282 Add Series and DataFrame.describe()
- PR #1356 Rolling windows
- PR #1381 Add DataFrame._get_numeric_data
- PR #1388 Add CODEOWNERS file to auto-request reviews based on where changes are made
- PR #1396 Add DataFrame.drop method
- PR #1413 Add DataFrame.melt method
- PR #1412 Add DataFrame.pop()
- PR #1419 Initial CSV writer function
- PR #1441 Add Series level cumulative ops (cumsum, cummin, cummax, cumprod)
- PR #1420 Add script to build and test on a local gpuCI image
- PR #1440 Add DatetimeColumn.min(), DatetimeColumn.max()
- PR #1455 Add Series.Shift via Numba kernel
- PR #1441 Add Series level cumulative ops (cumsum, cummin, cummax, cumprod)
- PR #1461 Add Python coverage test to gpu build
- PR #1445 Parquet Reader: Add selective reading of rows and row group
- PR #1532 Parquet Reader: Add support for INT96 timestamps
- PR #1516 Add Series and DataFrame.ndim
- PR #1556 Add libcudf C++ transition guide
- PR #1466 Add GPU-accelerated ORC Reader
- PR #1565 Add build script for nightly doc builds
- PR #1508 Add Series isna, isnull, and notna
- PR #1456 Add Series.diff() via Numba kernel
- PR #1588 Add Index `astype` typecasting
- PR #1301 MultiIndex support
- PR #1599 Level keyword supported in groupby
- PR #929 Add support operations to dataframe
- PR #1609 Groupby accept list of Series
- PR #1658 Support `group_keys=True` keyword in groupby method

## Improvements

- PR #1531 Refactor closures as private functions in gpuarrow
- PR #1404 Parquet reader page data decoding speedup
- PR #1076 Use `type_dispatcher` in join, quantiles, filter, segmented sort, radix sort and hash_groupby
- PR #1202 Simplify README.md
- PR #1149 CSV Reader: Change convertStrToValue() functions to `__device__` only
- PR #1238 Improve performance of the CUDA trie used in the CSV reader
- PR #1245 Use file cache for JIT kernels
- PR #1278 Update CONTRIBUTING for new conda environment yml naming conventions
- PR #1163 Refactored UnaryOps. Reduced API to two functions: `gdf_unary_math` and `gdf_cast`. Added `abs`, `-`, and `~` ops. Changed bindings to Cython
- PR #1284 Update docs version
- PR #1287 add exclude argument to cudf.select_dtype function
- PR #1286 Refactor some of the CSV Reader kernels into generic utility functions
- PR #1291 fillna in `Series.to_gpu_array()` and `Series.to_array()` can accept the scalar too now.
- PR #1005 generic `reduction` and `scan` support
- PR #1349 Replace modernGPU sort join with thrust.
- PR #1363 Add a dataframe.mean(...) that raises NotImplementedError to satisfy `dask.dataframe.utils.is_dataframe_like`
- PR #1319 CSV Reader: Use column wrapper for gdf_column output alloc/dealloc
- PR #1376 Change series quantile default to linear
- PR #1399 Replace CFFI bindings for NVTX functions with Cython bindings
- PR #1389 Refactored `set_null_count()`
- PR #1386 Added macros `GDF_TRY()`, `CUDF_TRY()` and `ASSERT_CUDF_SUCCEEDED()`
- PR #1435 Rework CMake and conda recipes to depend on installed libraries
- PR #1391 Tidy up bit-resolution-operation and bitmask class code
- PR #1439 Add cmake variable to enable compiling CUDA code with -lineinfo
- PR #1462 Add ability to read parquet files from arrow::io::RandomAccessFile
- PR #1453 Convert CSV Reader CFFI to Cython
- PR #1479 Convert Parquet Reader CFFI to Cython
- PR #1397 Add a utility function for producing an overflow-safe kernel launch grid configuration
- PR #1382 Add GPU parsing of nested brackets to cuIO parsing utilities
- PR #1481 Add cudf::table constructor to allocate a set of `gdf_column`s
- PR #1484 Convert GroupBy CFFI to Cython
- PR #1463 Allow and default melt keyword argument var_name to be None
- PR #1486 Parquet Reader: Use device_buffer rather than device_ptr
- PR #1525 Add cudatoolkit conda dependency
- PR #1520 Renamed `src/dataframe` to `src/table` and moved `table.hpp`. Made `types.hpp` to be type declarations only.
- PR #1492 Convert transpose CFFI to Cython
- PR #1495 Convert binary and unary ops CFFI to Cython
- PR #1503 Convert sorting and hashing ops CFFI to Cython
- PR #1522 Use latest release version in update-version CI script
- PR #1533 Remove stale join CFFI, fix memory leaks in join Cython
- PR #1521 Added `row_bitmask` to compute bitmask for rows of a table. Merged `valids_ops.cu` and `bitmask_ops.cu`
- PR #1553 Overload `hash_row` to avoid using intial hash values. Updated `gdf_hash` to select between overloads
- PR #1585 Updated `cudf::table` to maintain own copy of wrapped `gdf_column*`s
- PR #1559 Add `except +` to all Cython function definitions to catch C++ exceptions properly
- PR #1617 `has_nulls` and `column_dtypes` for `cudf::table`
- PR #1590 Remove CFFI from the build / install process entirely
- PR #1536 Convert gpuarrow CFFI to Cython
- PR #1655 Add `Column._pointer` as a way to access underlying `gdf_column*` of a `Column`
- PR #1655 Update readme conda install instructions for cudf version 0.6 and 0.7


## Bug Fixes

- PR #1233 Fix dtypes issue while adding the column to `str` dataframe.
- PR #1254 CSV Reader: fix data type detection for floating-point numbers in scientific notation
- PR #1289 Fix looping over each value instead of each category in concatenation
- PR #1293 Fix Inaccurate error message in join.pyx
- PR #1308 Add atomicCAS overload for `int8_t`, `int16_t`
- PR #1317 Fix catch polymorphic exception by reference in ipc.cu
- PR #1325 Fix dtype of null bitmasks to int8
- PR #1326 Update build documentation to use -DCMAKE_CXX11_ABI=ON
- PR #1334 Add "na_position" argument to CategoricalColumn sort_by_values
- PR #1321 Fix out of bounds warning when checking Bzip2 header
- PR #1359 Add atomicAnd/Or/Xor for integers
- PR #1354 Fix `fillna()` behaviour when replacing values with different dtypes
- PR #1347 Fixed core dump issue while passing dict_dtypes without column names in `cudf.read_csv()`
- PR #1379 Fixed build failure caused due to error: 'col_dtype' may be used uninitialized
- PR #1392 Update cudf Dockerfile and package_versions.sh
- PR #1385 Added INT8 type to `_schema_to_dtype` for use in GpuArrowReader
- PR #1393 Fixed a bug in `gdf_count_nonzero_mask()` for the case of 0 bits to count
- PR #1395 Update CONTRIBUTING to use the environment variable CUDF_HOME
- PR #1416 Fix bug at gdf_quantile_exact and gdf_quantile_appox
- PR #1421 Fix remove creation of series multiple times during `add_column()`
- PR #1405 CSV Reader: Fix memory leaks on read_csv() failure
- PR #1328 Fix CategoricalColumn to_arrow() null mask
- PR #1433 Fix NVStrings/categories includes
- PR #1432 Update NVStrings to 0.7.* to coincide with 0.7 development
- PR #1483 Modify CSV reader to avoid cropping blank quoted characters in non-string fields
- PR #1446 Merge 1275 hotfix from master into branch-0.7
- PR #1447 Fix legacy groupby apply docstring
- PR #1451 Fix hash join estimated result size is not correct
- PR #1454 Fix local build script improperly change directory permissions
- PR #1490 Require Dask 1.1.0+ for `is_dataframe_like` test or skip otherwise.
- PR #1491 Use more specific directories & groups in CODEOWNERS
- PR #1497 Fix Thrust issue on CentOS caused by missing default constructor of host_vector elements
- PR #1498 Add missing include guard to device_atomics.cuh and separated DEVICE_ATOMICS_TEST
- PR #1506 Fix csv-write call to updated NVStrings method
- PR #1510 Added nvstrings `fillna()` function
- PR #1507 Parquet Reader: Default string data to GDF_STRING
- PR #1535 Fix doc issue to ensure correct labelling of cudf.series
- PR #1537 Fix `undefined reference` link error in HashPartitionTest
- PR #1548 Fix ci/local/build.sh README from using an incorrect image example
- PR #1551 CSV Reader: Fix integer column name indexing
- PR #1586 Fix broken `scalar_wrapper::operator==`
- PR #1591 ORC/Parquet Reader: Fix missing import for FileNotFoundError exception
- PR #1573 Parquet Reader: Fix crash due to clash with ORC reader datasource
- PR #1607 Revert change of `column.to_dense_buffer` always return by copy for performance concerns
- PR #1618 ORC reader: fix assert & data output when nrows/skiprows isn't aligned to stripe boundaries
- PR #1631 Fix failure of TYPES_TEST on some gcc-7 based systems.
- PR #1641 CSV Reader: Fix skip_blank_lines behavior with Windows line terminators (\r\n)
- PR #1648 ORC reader: fix non-deterministic output when skiprows is non-zero
- PR #1676 Fix groupby `as_index` behaviour with `MultiIndex`
- PR #1659 Fix bug caused by empty groupbys and multiindex slicing throwing exceptions
- PR #1656 Correct Groupby failure in dask when un-aggregable columns are left in dataframe.
- PR #1689 Fix groupby performance regression
- PR #1694 Add Cython as a runtime dependency since it's required in `setup.py`


# cuDF 0.6.1 (25 Mar 2019)

## Bug Fixes

- PR #1275 Fix CentOS exception in DataFrame.hash_partition from using value "returned" by a void function


# cuDF 0.6.0 (22 Mar 2019)

## New Features

- PR #760 Raise `FileNotFoundError` instead of `GDF_FILE_ERROR` in `read_csv` if the file does not exist
- PR #539 Add Python bindings for replace function
- PR #823 Add Doxygen configuration to enable building HTML documentation for libcudf C/C++ API
- PR #807 CSV Reader: Add byte_range parameter to specify the range in the input file to be read
- PR #857 Add Tail method for Series/DataFrame and update Head method to use iloc
- PR #858 Add series feature hashing support
- PR #871 CSV Reader: Add support for NA values, including user specified strings
- PR #893 Adds PyArrow based parquet readers / writers to Python, fix category dtype handling, fix arrow ingest buffer size issues
- PR #867 CSV Reader: Add support for ignoring blank lines and comment lines
- PR #887 Add Series digitize method
- PR #895 Add Series groupby
- PR #898 Add DataFrame.groupby(level=0) support
- PR #920 Add feather, JSON, HDF5 readers / writers from PyArrow / Pandas
- PR #888 CSV Reader: Add prefix parameter for column names, used when parsing without a header
- PR #913 Add DLPack support: convert between cuDF DataFrame and DLTensor
- PR #939 Add ORC reader from PyArrow
- PR #918 Add Series.groupby(level=0) support
- PR #906 Add binary and comparison ops to DataFrame
- PR #958 Support unary and binary ops on indexes
- PR #964 Add `rename` method to `DataFrame`, `Series`, and `Index`
- PR #985 Add `Series.to_frame` method
- PR #985 Add `drop=` keyword to reset_index method
- PR #994 Remove references to pygdf
- PR #990 Add external series groupby support
- PR #988 Add top-level merge function to cuDF
- PR #992 Add comparison binaryops to DateTime columns
- PR #996 Replace relative path imports with absolute paths in tests
- PR #995 CSV Reader: Add index_col parameter to specify the column name or index to be used as row labels
- PR #1004 Add `from_gpu_matrix` method to DataFrame
- PR #997 Add property index setter
- PR #1007 Replace relative path imports with absolute paths in cudf
- PR #1013 select columns with df.columns
- PR #1016 Rename Series.unique_count() to nunique() to match pandas API
- PR #947 Prefixsum to handle nulls and float types
- PR #1029 Remove rest of relative path imports
- PR #1021 Add filtered selection with assignment for Dataframes
- PR #872 Adding NVCategory support to cudf apis
- PR #1052 Add left/right_index and left/right_on keywords to merge
- PR #1091 Add `indicator=` and `suffixes=` keywords to merge
- PR #1107 Add unsupported keywords to Series.fillna
- PR #1032 Add string support to cuDF python
- PR #1136 Removed `gdf_concat`
- PR #1153 Added function for getting the padded allocation size for valid bitmask
- PR #1148 Add cudf.sqrt for dataframes and Series
- PR #1159 Add Python bindings for libcudf dlpack functions
- PR #1155 Add __array_ufunc__ for DataFrame and Series for sqrt
- PR #1168 to_frame for series accepts a name argument


## Improvements

- PR #1218 Add dask-cudf page to API docs
- PR #892 Add support for heterogeneous types in binary ops with JIT
- PR #730 Improve performance of `gdf_table` constructor
- PR #561 Add Doxygen style comments to Join CUDA functions
- PR #813 unified libcudf API functions by replacing gpu_ with gdf_
- PR #822 Add support for `__cuda_array_interface__` for ingest
- PR #756 Consolidate common helper functions from unordered map and multimap
- PR #753 Improve performance of groupby sum and average, especially for cases with few groups.
- PR #836 Add ingest support for arrow chunked arrays in Column, Series, DataFrame creation
- PR #763 Format doxygen comments for csv_read_arg struct
- PR #532 CSV Reader: Use type dispatcher instead of switch block
- PR #694 Unit test utilities improvements
- PR #878 Add better indexing to Groupby
- PR #554 Add `empty` method and `is_monotonic` attribute to `Index`
- PR #1040 Fixed up Doxygen comment tags
- PR #909 CSV Reader: Avoid host->device->host copy for header row data
- PR #916 Improved unit testing and error checking for `gdf_column_concat`
- PR #941 Replace `numpy` call in `Series.hash_encode` with `numba`
- PR #942 Added increment/decrement operators for wrapper types
- PR #943 Updated `count_nonzero_mask` to return `num_rows` when the mask is null
- PR #952 Added trait to map C++ type to `gdf_dtype`
- PR #966 Updated RMM submodule.
- PR #998 Add IO reader/writer modules to API docs, fix for missing cudf.Series docs
- PR #1017 concatenate along columns for Series and DataFrames
- PR #1002 Support indexing a dataframe with another boolean dataframe
- PR #1018 Better concatenation for Series and Dataframes
- PR #1036 Use Numpydoc style docstrings
- PR #1047 Adding gdf_dtype_extra_info to gdf_column_view_augmented
- PR #1054 Added default ctor to SerialTrieNode to overcome Thrust issue in CentOS7 + CUDA10
- PR #1024 CSV Reader: Add support for hexadecimal integers in integral-type columns
- PR #1033 Update `fillna()` to use libcudf function `gdf_replace_nulls`
- PR #1066 Added inplace assignment for columns and select_dtypes for dataframes
- PR #1026 CSV Reader: Change the meaning and type of the quoting parameter to match Pandas
- PR #1100 Adds `CUDF_EXPECTS` error-checking macro
- PR #1092 Fix select_dtype docstring
- PR #1111 Added cudf::table
- PR #1108 Sorting for datetime columns
- PR #1120 Return a `Series` (not a `Column`) from `Series.cat.set_categories()`
- PR #1128 CSV Reader: The last data row does not need to be line terminated
- PR #1183 Bump Arrow version to 0.12.1
- PR #1208 Default to CXX11_ABI=ON
- PR #1252 Fix NVStrings dependencies for cuda 9.2 and 10.0
- PR #2037 Optimize the existing `gather` and `scatter` routines in `libcudf`

## Bug Fixes

- PR #821 Fix flake8 issues revealed by flake8 update
- PR #808 Resolved renamed `d_columns_valids` variable name
- PR #820 CSV Reader: fix the issue where reader adds additional rows when file uses \r\n as a line terminator
- PR #780 CSV Reader: Fix scientific notation parsing and null values for empty quotes
- PR #815 CSV Reader: Fix data parsing when tabs are present in the input CSV file
- PR #850 Fix bug where left joins where the left df has 0 rows causes a crash
- PR #861 Fix memory leak by preserving the boolean mask index
- PR #875 Handle unnamed indexes in to/from arrow functions
- PR #877 Fix ingest of 1 row arrow tables in from arrow function
- PR #876 Added missing `<type_traits>` include
- PR #889 Deleted test_rmm.py which has now moved to RMM repo
- PR #866 Merge v0.5.1 numpy ABI hotfix into 0.6
- PR #917 value_counts return int type on empty columns
- PR #611 Renamed `gdf_reduce_optimal_output_size()` -> `gdf_reduction_get_intermediate_output_size()`
- PR #923 fix index for negative slicing for cudf dataframe and series
- PR #927 CSV Reader: Fix category GDF_CATEGORY hashes not being computed properly
- PR #921 CSV Reader: Fix parsing errors with delim_whitespace, quotations in the header row, unnamed columns
- PR #933 Fix handling objects of all nulls in series creation
- PR #940 CSV Reader: Fix an issue where the last data row is missing when using byte_range
- PR #945 CSV Reader: Fix incorrect datetime64 when milliseconds or space separator are used
- PR #959 Groupby: Problem with column name lookup
- PR #950 Converting dataframe/recarry with non-contiguous arrays
- PR #963 CSV Reader: Fix another issue with missing data rows when using byte_range
- PR #999 Fix 0 sized kernel launches and empty sort_index exception
- PR #993 Fix dtype in selecting 0 rows from objects
- PR #1009 Fix performance regression in `to_pandas` method on DataFrame
- PR #1008 Remove custom dask communication approach
- PR #1001 CSV Reader: Fix a memory access error when reading a large (>2GB) file with date columns
- PR #1019 Binary Ops: Fix error when one input column has null mask but other doesn't
- PR #1014 CSV Reader: Fix false positives in bool value detection
- PR #1034 CSV Reader: Fix parsing floating point precision and leading zero exponents
- PR #1044 CSV Reader: Fix a segfault when byte range aligns with a page
- PR #1058 Added support for `DataFrame.loc[scalar]`
- PR #1060 Fix column creation with all valid nan values
- PR #1073 CSV Reader: Fix an issue where a column name includes the return character
- PR #1090 Updating Doxygen Comments
- PR #1080 Fix dtypes returned from loc / iloc because of lists
- PR #1102 CSV Reader: Minor fixes and memory usage improvements
- PR #1174: Fix release script typo
- PR #1137 Add prebuild script for CI
- PR #1118 Enhanced the `DataFrame.from_records()` feature
- PR #1129 Fix join performance with index parameter from using numpy array
- PR #1145 Issue with .agg call on multi-column dataframes
- PR #908 Some testing code cleanup
- PR #1167 Fix issue with null_count not being set after inplace fillna()
- PR #1184 Fix iloc performance regression
- PR #1185 Support left_on/right_on and also on=str in merge
- PR #1200 Fix allocating bitmasks with numba instead of rmm in allocate_mask function
- PR #1213 Fix bug with csv reader requesting subset of columns using wrong datatype
- PR #1223 gpuCI: Fix label on rapidsai channel on gpu build scripts
- PR #1242 Add explicit Thrust exec policy to fix NVCATEGORY_TEST segfault on some platforms
- PR #1246 Fix categorical tests that failed due to bad implicit type conversion
- PR #1255 Fix overwriting conda package main label uploads
- PR #1259 Add dlpack includes to pip build


# cuDF 0.5.1 (05 Feb 2019)

## Bug Fixes

- PR #842 Avoid using numpy via cimport to prevent ABI issues in Cython compilation


# cuDF 0.5.0 (28 Jan 2019)

## New Features

- PR #722 Add bzip2 decompression support to `read_csv()`
- PR #693 add ZLIB-based GZIP/ZIP support to `read_csv_strings()`
- PR #411 added null support to gdf_order_by (new API) and cudf_table::sort
- PR #525 Added GitHub Issue templates for bugs, documentation, new features, and questions
- PR #501 CSV Reader: Add support for user-specified decimal point and thousands separator to read_csv_strings()
- PR #455 CSV Reader: Add support for user-specified decimal point and thousands separator to read_csv()
- PR #439 add `DataFrame.drop` method similar to pandas
- PR #356 add `DataFrame.transpose` method and `DataFrame.T` property similar to pandas
- PR #505 CSV Reader: Add support for user-specified boolean values
- PR #350 Implemented Series replace function
- PR #490 Added print_env.sh script to gather relevant environment details when reporting cuDF issues
- PR #474 add ZLIB-based GZIP/ZIP support to `read_csv()`
- PR #547 Added melt similar to `pandas.melt()`
- PR #491 Add CI test script to check for updates to CHANGELOG.md in PRs
- PR #550 Add CI test script to check for style issues in PRs
- PR #558 Add CI scripts for cpu-based conda and gpu-based test builds
- PR #524 Add Boolean Indexing
- PR #564 Update python `sort_values` method to use updated libcudf `gdf_order_by` API
- PR #509 CSV Reader: Input CSV file can now be passed in as a text or a binary buffer
- PR #607 Add `__iter__` and iteritems to DataFrame class
- PR #643 added a new api gdf_replace_nulls that allows a user to replace nulls in a column

## Improvements

- PR #426 Removed sort-based groupby and refactored existing groupby APIs. Also improves C++/CUDA compile time.
- PR #461 Add `CUDF_HOME` variable in README.md to replace relative pathing.
- PR #472 RMM: Created centralized rmm::device_vector alias and rmm::exec_policy
- PR #500 Improved the concurrent hash map class to support partitioned (multi-pass) hash table building.
- PR #454 Improve CSV reader docs and examples
- PR #465 Added templated C++ API for RMM to avoid explicit cast to `void**`
- PR #513 `.gitignore` tweaks
- PR #521 Add `assert_eq` function for testing
- PR #502 Simplify Dockerfile for local dev, eliminate old conda/pip envs
- PR #549 Adds `-rdynamic` compiler flag to nvcc for Debug builds
- PR #472 RMM: Created centralized rmm::device_vector alias and rmm::exec_policy
- PR #577 Added external C++ API for scatter/gather functions
- PR #500 Improved the concurrent hash map class to support partitioned (multi-pass) hash table building
- PR #583 Updated `gdf_size_type` to `int`
- PR #500 Improved the concurrent hash map class to support partitioned (multi-pass) hash table building
- PR #617 Added .dockerignore file. Prevents adding stale cmake cache files to the docker container
- PR #658 Reduced `JOIN_TEST` time by isolating overflow test of hash table size computation
- PR #664 Added Debuging instructions to README
- PR #651 Remove noqa marks in `__init__.py` files
- PR #671 CSV Reader: uncompressed buffer input can be parsed without explicitly specifying compression as None
- PR #684 Make RMM a submodule
- PR #718 Ensure sum, product, min, max methods pandas compatibility on empty datasets
- PR #720 Refactored Index classes to make them more Pandas-like, added CategoricalIndex
- PR #749 Improve to_arrow and from_arrow Pandas compatibility
- PR #766 Remove TravisCI references, remove unused variables from CMake, fix ARROW_VERSION in Cmake
- PR #773 Add build-args back to Dockerfile and handle dependencies based on environment yml file
- PR #781 Move thirdparty submodules to root and symlink in /cpp
- PR #843 Fix broken cudf/python API examples, add new methods to the API index

## Bug Fixes

- PR #569 CSV Reader: Fix days being off-by-one when parsing some dates
- PR #531 CSV Reader: Fix incorrect parsing of quoted numbers
- PR #465 Added templated C++ API for RMM to avoid explicit cast to `void**`
- PR #473 Added missing <random> include
- PR #478 CSV Reader: Add api support for auto column detection, header, mangle_dupe_cols, usecols
- PR #495 Updated README to correct where cffi pytest should be executed
- PR #501 Fix the intermittent segfault caused by the `thousands` and `compression` parameters in the csv reader
- PR #502 Simplify Dockerfile for local dev, eliminate old conda/pip envs
- PR #512 fix bug for `on` parameter in `DataFrame.merge` to allow for None or single column name
- PR #511 Updated python/cudf/bindings/join.pyx to fix cudf merge printing out dtypes
- PR #513 `.gitignore` tweaks
- PR #521 Add `assert_eq` function for testing
- PR #537 Fix CMAKE_CUDA_STANDARD_REQURIED typo in CMakeLists.txt
- PR #447 Fix silent failure in initializing DataFrame from generator
- PR #545 Temporarily disable csv reader thousands test to prevent segfault (test re-enabled in PR #501)
- PR #559 Fix Assertion error while using `applymap` to change the output dtype
- PR #575 Update `print_env.sh` script to better handle missing commands
- PR #612 Prevent an exception from occuring with true division on integer series.
- PR #630 Fix deprecation warning for `pd.core.common.is_categorical_dtype`
- PR #622 Fix Series.append() behaviour when appending values with different numeric dtype
- PR #603 Fix error while creating an empty column using None.
- PR #673 Fix array of strings not being caught in from_pandas
- PR #644 Fix return type and column support of dataframe.quantile()
- PR #634 Fix create `DataFrame.from_pandas()` with numeric column names
- PR #654 Add resolution check for GDF_TIMESTAMP in Join
- PR #648 Enforce one-to-one copy required when using `numba>=0.42.0`
- PR #645 Fix cmake build type handling not setting debug options when CMAKE_BUILD_TYPE=="Debug"
- PR #669 Fix GIL deadlock when launching multiple python threads that make Cython calls
- PR #665 Reworked the hash map to add a way to report the destination partition for a key
- PR #670 CMAKE: Fix env include path taking precedence over libcudf source headers
- PR #674 Check for gdf supported column types
- PR #677 Fix 'gdf_csv_test_Dates' gtest failure due to missing nrows parameter
- PR #604 Fix the parsing errors while reading a csv file using `sep` instead of `delimiter`.
- PR #686 Fix converting nulls to NaT values when converting Series to Pandas/Numpy
- PR #689 CSV Reader: Fix behavior with skiprows+header to match pandas implementation
- PR #691 Fixes Join on empty input DFs
- PR #706 CSV Reader: Fix broken dtype inference when whitespace is in data
- PR #717 CSV reader: fix behavior when parsing a csv file with no data rows
- PR #724 CSV Reader: fix build issue due to parameter type mismatch in a std::max call
- PR #734 Prevents reading undefined memory in gpu_expand_mask_bits numba kernel
- PR #747 CSV Reader: fix an issue where CUDA allocations fail with some large input files
- PR #750 Fix race condition for handling NVStrings in CMake
- PR #719 Fix merge column ordering
- PR #770 Fix issue where RMM submodule pointed to wrong branch and pin other to correct branches
- PR #778 Fix hard coded ABI off setting
- PR #784 Update RMM submodule commit-ish and pip paths
- PR #794 Update `rmm::exec_policy` usage to fix segmentation faults when used as temprory allocator.
- PR #800 Point git submodules to branches of forks instead of exact commits


# cuDF 0.4.0 (05 Dec 2018)

## New Features

- PR #398 add pandas-compatible `DataFrame.shape()` and `Series.shape()`
- PR #394 New documentation feature "10 Minutes to cuDF"
- PR #361 CSV Reader: Add support for strings with delimiters

## Improvements

 - PR #436 Improvements for type_dispatcher and wrapper structs
 - PR #429 Add CHANGELOG.md (this file)
 - PR #266 use faster CUDA-accelerated DataFrame column/Series concatenation.
 - PR #379 new C++ `type_dispatcher` reduces code complexity in supporting many data types.
 - PR #349 Improve performance for creating columns from memoryview objects
 - PR #445 Update reductions to use type_dispatcher. Adds integer types support to sum_of_squares.
 - PR #448 Improve installation instructions in README.md
 - PR #456 Change default CMake build to Release, and added option for disabling compilation of tests

## Bug Fixes

 - PR #444 Fix csv_test CUDA too many resources requested fail.
 - PR #396 added missing output buffer in validity tests for groupbys.
 - PR #408 Dockerfile updates for source reorganization
 - PR #437 Add cffi to Dockerfile conda env, fixes "cannot import name 'librmm'"
 - PR #417 Fix `map_test` failure with CUDA 10
 - PR #414 Fix CMake installation include file paths
 - PR #418 Properly cast string dtypes to programmatic dtypes when instantiating columns
 - PR #427 Fix and tests for Concatenation illegal memory access with nulls


# cuDF 0.3.0 (23 Nov 2018)

## New Features

 - PR #336 CSV Reader string support

## Improvements

 - PR #354 source code refactored for better organization. CMake build system overhaul. Beginning of transition to Cython bindings.
 - PR #290 Add support for typecasting to/from datetime dtype
 - PR #323 Add handling pyarrow boolean arrays in input/out, add tests
 - PR #325 GDF_VALIDITY_UNSUPPORTED now returned for algorithms that don't support non-empty valid bitmasks
 - PR #381 Faster InputTooLarge Join test completes in ms rather than minutes.
 - PR #373 .gitignore improvements
 - PR #367 Doc cleanup & examples for DataFrame methods
 - PR #333 Add Rapids Memory Manager documentation
 - PR #321 Rapids Memory Manager adds file/line location logging and convenience macros
 - PR #334 Implement DataFrame `__copy__` and `__deepcopy__`
 - PR #271 Add NVTX ranges to pygdf
 - PR #311 Document system requirements for conda install

## Bug Fixes

 - PR #337 Retain index on `scale()` function
 - PR #344 Fix test failure due to PyArrow 0.11 Boolean handling
 - PR #364 Remove noexcept from managed_allocator;  CMakeLists fix for NVstrings
 - PR #357 Fix bug that made all series be considered booleans for indexing
 - PR #351 replace conda env configuration for developers
 - PRs #346 #360 Fix CSV reading of negative numbers
 - PR #342 Fix CMake to use conda-installed nvstrings
 - PR #341 Preserve categorical dtype after groupby aggregations
 - PR #315 ReadTheDocs build update to fix missing libcuda.so
 - PR #320 FIX out-of-bounds access error in reductions.cu
 - PR #319 Fix out-of-bounds memory access in libcudf count_valid_bits
 - PR #303 Fix printing empty dataframe


# cuDF 0.2.0 and cuDF 0.1.0

These were initial releases of cuDF based on previously separate pyGDF and libGDF libraries.<|MERGE_RESOLUTION|>--- conflicted
+++ resolved
@@ -73,15 +73,12 @@
 - PR #4049 Fix `cudf::split` issue returning one less than expected column vectors
 - PR #4065 Parquet writer: fix for out-of-range dictionary indices
 - PR #4066 Fixed mismatch with dtype enums
-<<<<<<< HEAD
 - PR #4078 Fix joins for when column_in_common input parameter is empty
-=======
 - PR #4080 Fix multi-index dask test with sort issue
 - PR #4084 Update Java for removal of CATEGORY type
 - PR #4086 ORC reader: fix potentially incorrect timestamp decoding in the last rowgroup
 - PR #4089 Fix dask groupby mutliindex test case issues in join
 - PR #4076 All null string entries should have null data buffer
->>>>>>> 3463af8e
 
 
 # cuDF 0.12.0 (04 Feb 2020)
