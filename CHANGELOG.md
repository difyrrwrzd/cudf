--- conflicted
+++ resolved
@@ -9,14 +9,9 @@
 - PR #3910 Adding sinh, cosh, tanh, asinh, acosh, atanh cube root and rint unary support.
 - PR #3972 Add Java bindings for left_semi_join and left_anti_join
 - PR #3975 Simplify and generalize data handling in `Buffer`
+- PR #4002 Adding to_frame and fix for categorical column issue
+- PR #3897 Port cuIO JSON reader to cudf::column types
 - PR #3911 Adding null boolean handling for copy_if_else
-<<<<<<< HEAD
-- PR #3891 Port NVStrings (r)split_record functions to contiguous_(r)split_record.
-=======
-- PR #4002 Adding to_frame and fix for categorical column issue
-
-- PR #3897 Port cuIO JSON reader to cudf::column types
->>>>>>> b44f8177
 
 ## Bug Fixes
 
