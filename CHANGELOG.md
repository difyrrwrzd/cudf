# cuDF 0.13.0 (Date TBD)

## New Features

- PR #3577 Add initial dictionary support to column classes
- PR #3777 Add support for dictionary column in gather
- PR #3693 add string support, skipna to scan operation
- PR #3662 Define and implement `shift`.
- PR #3861 Added Series.sum feature for String
- PR #4069 Added cast of numeric columns from/to String
- PR #3681 Add cudf::experimental::boolean_mask_scatter
- PR #4040 Add support for n-way merge of sorted tables
- PR #4053 Multi-column quantiles.
<<<<<<< HEAD
- PR #3894 Add remove_keys functions for dictionary columns
=======
- PR #4107 Add groupby nunique aggregation
>>>>>>> 694543ab

## Improvements

- PR #3525 build.sh option to disable nvtx
- PR #3748 Optimize hash_partition using shared memory
- PR #3808 Optimize hash_partition using shared memory and cub block scan
- PR #3698 Add count_(un)set_bits functions taking multiple ranges and updated slice to compute null counts at once.
- PR #3909 Move java backend to libcudf++
- PR #3971 Adding `as_table` to convert Column to Table in python
- PR #3910 Adding sinh, cosh, tanh, asinh, acosh, atanh cube root and rint unary support.
- PR #3972 Add Java bindings for left_semi_join and left_anti_join
- PR #3975 Simplify and generalize data handling in `Buffer`
- PR #3985 Update RMM include files and remove extraneously included header files.
- PR #3601 Port UDF functionality for rolling windows to libcudf++
- PR #3911 Adding null boolean handling for copy_if_else
- PR #4003 Drop old `to_device` utility wrapper function
- PR #4002 Adding to_frame and fix for categorical column issue
- PR #4009 build script update to enable cudf build without installing
- PR #3897 Port cuIO JSON reader to cudf::column types
- PR #4008 Eliminate extra copy in column constructor
- PR #4013 Add cython definition for io readers cudf/io/io_types.hpp
- PR #4014 ORC/Parquet: add count parameter to stripe/rowgroup-based reader API
- PR #3880 Add aggregation infrastructure support for cudf::reduce
- PR #4059 Add aggregation infrastructure support for cudf::scan 
- PR #4021 Change quantiles signature for clarity.
- PR #4029 Port stream_compaction.pyx to use libcudf++ APIs
- PR #4031 Docs build scripts and instructions update
- PR #4062 Improve how java classifiers are produced
- PR #4038 JNI and Java support for is_nan and is_not_nan
- PR #4067 Removed unused `CATEGORY` type ID.
- PR #3891 Port NVStrings (r)split_record to contiguous_(r)split_record
- PR #4072 Allow round_robin_partition to single partition
- PR #4064 Add cudaGetDeviceCount to JNI layer
- PR #4083 Use two partitions in test_groupby_multiindex_reset_index
- PR #4071 Add Java bindings for round robin partition
- PR #4079 Simply use `mask.size` to create the array view
- PR #4092 Keep mask on GPU for bit unpacking
- PR #4081 Copy from `Buffer`'s pointer directly to host
- PR #4105 Change threshold of using optimized hash partition code
- PR #4101 Redux serialize `Buffer` directly with `__cuda_array_interface__`
- PR #4098 Remove legacy calls from libcudf strings column code
- PR #4111 Use `Buffer`'s to serialize `StringColumn`

## Bug Fixes

- PR #3888 Drop `ptr=None` from `DeviceBuffer` call
- PR #3976 Fix string serialization and memory_usage method to be consistent
- PR #3902 Fix conversion of large size GPU array to dataframe
- PR #3953 Fix overflow in column_buffer when computing the device buffer size
- PR #3959 Add missing hash-dispatch function for cudf.Series
- PR #3970 Fix for Series Pickle
- PR #3964 Restore legacy NVStrings and NVCategory dependencies in Java jar
- PR #3982 Fix java unary op enum and add missing ops
- PR #3999 Fix issue serializing empty string columns (java)
- PR #3979 Add `name` to Series serialize and deserialize
- PR #4005 Fix null mask allocation bug in gather_bitmask
- PR #4000 Fix dask_cudf sort_values performance for single partitions
- PR #4007 Fix for copy_bitmask issue with uninitialized device_buffer
- PR #4037 Fix JNI quantile compile issue
- PR #4054 Fixed JNI to deal with reduction API changes
- PR #4052 Fix for round-robin when num_partitions divides nrows.
- PR #4061 Add NDEBUG guard on `constexpr_assert`.
- PR #4049 Fix `cudf::split` issue returning one less than expected column vectors
- PR #4065 Parquet writer: fix for out-of-range dictionary indices
- PR #4066 Fixed mismatch with dtype enums
- PR #4078 Fix joins for when column_in_common input parameter is empty
- PR #4080 Fix multi-index dask test with sort issue
- PR #4084 Update Java for removal of CATEGORY type
- PR #4086 ORC reader: fix potentially incorrect timestamp decoding in the last rowgroup
- PR #4089 Fix dask groupby mutliindex test case issues in join
- PR #4097 Fix strings concatenate logic with column offsets
- PR #4076 All null string entries should have null data buffer
- PR #4109 Use rmm::device_vector instead of thrust::device_vector
- PR #4116 Fix a bug in contiguous_split() where tables with mixed column types could corrupt string output


# cuDF 0.12.0 (04 Feb 2020)

## New Features

- PR #3759 Updated 10 Minutes with clarification on how `dask_cudf` uses `cudf` API
- PR #3224 Define and implement new join APIs.
- PR #3284 Add gpu-accelerated parquet writer
- PR #3254 Python redesign for libcudf++
- PR #3336 Add `from_dlpack` and `to_dlpack`
- PR #3555 Add column names support to libcudf++ io readers and writers
- PR #3527 Add string functionality for merge API
- PR #3610 Add memory_usage to DataFrame and Series APIs
- PR #3557 Add contiguous_split() function. 
- PR #3619 Support CuPy 7
- PR #3604 Add nvtext ngrams-tokenize function
- PR #3403 Define and implement new stack + tile APIs
- PR #3627 Adding cudf::sort and cudf::sort_by_key
- PR #3597 Implement new sort based groupby
- PR #3776 Add column equivalence comparator (using epsilon for float equality)
- PR #3667 Define and implement round-robin partition API.
- PR #3690 Add bools_to_mask
- PR #3761 Introduce a Frame class and make Index, DataFrame and Series subclasses
- PR #3538 Define and implement left semi join and left anti join
- PR #3683 Added support for multiple delimiters in `nvtext.token_count()`
- PR #3792 Adding is_nan and is_notnan
- PR #3594 Adding clamp support to libcudf++

## Improvements

- PR #3124 Add support for grand-children in cudf column classes
- PR #3292 Port NVStrings regex contains function
- PR #3409 Port NVStrings regex replace function
- PR #3417 Port NVStrings regex findall function
- PR #3351 Add warning when filepath resolves to multiple files in cudf readers
- PR #3370 Port NVStrings strip functions
- PR #3453 Port NVStrings IPv4 convert functions to cudf strings column
- PR #3441 Port NVStrings url encode/decode to cudf strings column
- PR #3364 Port NVStrings split functions
- PR #3463 Port NVStrings partition/rpartition to cudf strings column
- PR #3502 ORC reader: add option to read DECIMALs as INT64
- PR #3461 Add a new overload to allocate_like() that takes explicit type and size params.
- PR #3590 Specialize hash functions for floating point
- PR #3569 Use `np.asarray` in `StringColumn.deserialize`
- PR #3553 Support Python NoneType in numeric binops
- PR #3511 Support DataFrame / Series mixed arithmetic
- PR #3567 Include `strides` in `__cuda_array_interface__`
- PR #3608 Update OPS codeowner group name
- PR #3431 Port NVStrings translate to cudf strings column
- PR #3507 Define and implement new binary operation APIs
- PR #3620 Add stream parameter to unary ops detail API
- PR #3593 Adding begin/end for mutable_column_device_view
- PR #3587 Merge CHECK_STREAM & CUDA_CHECK_LAST to CHECK_CUDA
- PR #3733 Rework `hash_partition` API
- PR #3655 Use move with make_pair to avoid copy construction
- PR #3402 Define and implement new quantiles APIs
- PR #3612 Add ability to customize the JIT kernel cache path
- PR #3647 Remove PatchedNumbaDeviceArray with CuPy 6.6.0
- PR #3641 Remove duplicate definitions of CUDA_DEVICE_CALLABLE
- PR #3640 Enable memory_usage in dask_cudf (also adds pd.Index from_pandas)
- PR #3654 Update Jitify submodule ref to include gcc-8 fix
- PR #3639 Define and implement `nans_to_nulls`
- PR #3561 Rework contains implementation in search
- PR #3616 Add aggregation infrastructure for argmax/argmin.
- PR #3673 Parquet reader: improve rounding of timestamp conversion to seconds
- PR #3699 Stringify libcudacxx headers for binary op JIT
- PR #3697 Improve column insert performance for wide frames
- PR #3653 Make `gather_bitmask_kernel` more reusable.
- PR #3710 Remove multiple CMake configuration steps from root build script
- PR #3657 Define and implement compiled binops for string column comparisons
- PR #3520 Change read_parquet defaults and add warnings
- PR #3780 Java APIs for selecting a GPU
- PR #3796 Improve on round-robin with the case when number partitions greater than number of rows.
- PR #3805 Avoid CuPy 7.1.0 for now
- PR #3758 detail::scatter variant with map iterator support
- PR #3882 Fail loudly when creating a StringColumn from nvstrings with > MAX_VAL(int32) bytes
- PR #3823 Add header file for detail search functions
- PR #2438 Build GBench Benchmarks in CI
- PR #3713 Adding aggregation support to rolling_window
- PR #3875 Add abstract sink for IO writers, used by ORC and Parquet writers for now
- PR #3916 Refactor gather bindings

## Bug Fixes

- PR #3618 Update 10 minutes to cudf and cupy to hide warning that were being shown in the docs
- PR #3550 Update Java package to 0.12
- PR #3549 Fix index name issue with iloc with RangeIndex
- PR #3562 Fix 4GB limit for gzipped-compressed csv files
- PR #2981 enable build.sh to build all targets without installation
- PR #3563 Use `__cuda_array_interface__` for serialization
- PR #3564 Fix cuda memory access error in gather_bitmask_kernel
- PR #3548 Replaced CUDA_RT_CALL with CUDA_TRY
- PR #3486 Pandas > 0.25 compatability
- PR #3622 Fix new warnings and errors when building with gcc-8
- PR #3588 Remove avro reader column order reversal
- PR #3629 Fix hash map test failure
- PR #3637 Fix sorted set_index operations in dask_cudf
- PR #3663 Fix libcudf++ ORC reader microseconds and milliseconds conversion
- PR #3668 Fixing CHECK_CUDA debug build issue
- PR #3684 Fix ends_with logic for matching string case
- PR #3691 Fix create_offsets to handle offset correctly
- PR #3687 Fixed bug while passing input GPU memory pointer in `nvtext.scatter_count()`
- PR #3701 Fix hash_partition hashing all columns instead of columns_to_hash
- PR #3694 Allow for null columns parameter in `csv_writer`
- PR #3706 Removed extra type-dispatcher call from merge
- PR #3704 Changed the default delimiter to `whitespace` for nvtext methods.
- PR #3741 Construct DataFrame from dict-of-Series with alignment
- PR #3724 Update rmm version to match release
- PR #3743 Fix for `None` data in `__array_interface__`
- PR #3731 Fix performance of zero sized dataframe slice
- PR #3709 Fix inner_join incorrect result issue
- PR #3734 Update numba to 0.46 in conda files
- PR #3738 Update libxx cython types.hpp path
- PR #3672 Fix to_host issue with column_view having offset
- PR #3730 CSV reader: Set invalid float values to NaN/null
- PR #3670 Floor when casting between timestamps of different precisions
- PR #3728 Fix apply_boolean_mask issue with non-null string column
- PR #3769 Don't look for a `name` attribute in column
- PR #3783 Bind cuDF operators to Dask Dataframe
- PR #3775 Fix segfault when reading compressed CSV files larger than 4GB
- PR #3799 Align indices of Series inputs when adding as columns to DataFrame
- PR #3803 Keep name when unpickling Index objects
- PR #3804 Fix cuda crash in AVRO reader
- PR #3766 Remove references to cudf::type_id::CATEGORY from IO code
- PR #3817 Don't always deepcopy an index
- PR #3821 Fix OOB read in gpuinflate prefetcher
- PR #3829 Parquet writer: fix empty dataframe causing cuda launch errors
- PR #3835 Fix memory leak in Cython when dealing with nulls in string columns
- PR #3866 Remove unnecessary if check in NVStrings.create_offsets
- PR #3858 Fixes the broken debug build after #3728
- PR #3850 Fix merge typecast scope issue and resulting memory leak
- PR #3855 Fix MultiColumn recreation with reset_index
- PR #3869 Fixed size calculation in NVStrings::byte_count()
- PR #3868 Fix apply_grouped moving average example
- PR #3900 Properly link `NVStrings` and `NVCategory` into tests
- PR #3868 Fix apply_grouped moving average example
- PR #3871 Fix `split_out` error
- PR #3886 Fix string column materialization from column view
- PR #3893 Parquet reader: fix segfault reading empty parquet file
- PR #3931 Dask-cudf groupby `.agg` multicolumn handling fix
- PR #4017 Fix memory leaks in `GDF_STRING` cython handling and `nans_to_nulls` cython


# cuDF 0.11.0 (11 Dec 2019)

## New Features

- PR #2905 Added `Series.median()` and null support for `Series.quantile()`
- PR #2930 JSON Reader: Support ARROW_RANDOM_FILE input
- PR #2956 Add `cudf::stack` and `cudf::tile`
- PR #2980 Added nvtext is_vowel/is_consonant functions
- PR #2987 Add `inplace` arg to `DataFrame.reset_index` and `Series`
- PR #3011 Added libcudf++ transition guide
- PR #3129 Add strings column factory from `std::vector`s
- PR #3054 Add parquet reader support for decimal data types
- PR #3022 adds DataFrame.astype for cuDF dataframes
- PR #2962 Add isnull(), notnull() and related functions
- PR #3025 Move search files to legacy
- PR #3068 Add `scalar` class
- PR #3094 Adding `any` and `all` support from libcudf
- PR #3130 Define and implement new `column_wrapper`
- PR #3143 Define and implement new copying APIs `slice` and `split`
- PR #3161 Move merge files to legacy
- PR #3079 Added support to write ORC files given a local path
- PR #3192 Add dtype param to cast `DataFrame` on init
- PR #3213 Port cuIO to libcudf++
- PR #3222 Add nvtext character tokenizer
- PR #3223 Java expose underlying buffers
- PR #3300 Add `DataFrame.insert`
- PR #3263 Define and implement new `valid_if`
- PR #3278 Add `to_host` utility to copy `column_view` to host
- PR #3087 Add new cudf::experimental bool8 wrapper
- PR #3219 Construct column from column_view
- PR #3250 Define and implement new merge APIs
- PR #3144 Define and implement new hashing APIs `hash` and `hash_partition`
- PR #3229 Define and implement new search APIs
- PR #3308 java add API for memory usage callbacks
- PR #2691 Row-wise reduction and scan operations via CuPy
- PR #3291 Add normalize_nans_and_zeros
- PR #3187 Define and implement new replace APIs
- PR #3356 Add vertical concatenation for table/columns
- PR #3344 java split API
- PR #2791 Add `groupby.std()`
- PR #3368 Enable dropna argument in dask_cudf groupby
- PR #3298 add null replacement iterator for column_device_view
- PR #3297 Define and implement new groupby API.
- PR #3396 Update device_atomics with new bool8 and timestamp specializations
- PR #3411 Java host memory management API
- PR #3393 Implement df.cov and enable covariance/correlation in dask_cudf
- PR #3401 Add dask_cudf ORC writer (to_orc)
- PR #3331 Add copy_if_else
- PR #3427 Define and Implement new multi-search API
- PR #3442 Add Bool-index + Multi column + DataFrame support for set-item
- PR #3172 Define and implement new fill/repeat/copy_range APIs
- PR #3490 Add pair iterators for columns
- PR #3497 Add DataFrame.drop(..., inplace=False) argument
- PR #3469 Add string functionality for replace API
- PR #3273 Define and implement new reduction APIs

## Improvements

- PR #2904 Move gpu decompressors to cudf::io namespace
- PR #2977 Moved old C++ test utilities to legacy directory.
- PR #2965 Fix slow orc reader perf with large uncompressed blocks
- PR #2995 Move JIT type utilities to legacy directory
- PR #2927 Add ``Table`` and ``TableView`` extension classes that wrap legacy cudf::table
- PR #3005 Renames `cudf::exp` namespace to `cudf::experimental`
- PR #3008 Make safe versions of `is_null` and `is_valid` in `column_device_view`
- PR #3026 Move fill and repeat files to legacy
- PR #3027 Move copying.hpp and related source to legacy folder
- PR #3014 Snappy decompression optimizations
- PR #3032 Use `asarray` to coerce indices to a NumPy array
- PR #2996 IO Readers: Replace `cuio::device_buffer` with `rmm::device_buffer`
- PR #3051 Specialized hash function for strings column
- PR #3065 Select and Concat for cudf::experimental::table
- PR #3080 Move `valid_if.cuh` to `legacy/`
- PR #3052 Moved replace.hpp functionality to legacy
- PR #3091 Move join files to legacy
- PR #3092 Implicitly init RMM if Java allocates before init
- PR #3029 Update gdf_ numeric types with stdint and move to cudf namespace
- PR #3052 Moved replace.hpp functionality to legacy
- PR #2955 Add cmake option to only build for present GPU architecture
- PR #3070 Move functions.h and related source to legacy
- PR #2951 Allow set_index to handle a list of column names
- PR #3093 Move groupby files to legacy
- PR #2988 Removing GIS functionality (now part of cuSpatial library)
- PR #3067 Java method to return size of device memory buffer
- PR #3083 Improved some binary operation tests to include null testing.
- PR #3084 Update to arrow-cpp and pyarrow 0.15.0
- PR #3071 Move cuIO to legacy
- PR #3126 Round 2 of snappy decompression optimizations
- PR #3046 Define and implement new copying APIs `empty_like` and `allocate_like`
- PR #3128 Support MultiIndex in DataFrame.join
- PR #2971 Added initial gather and scatter methods for strings_column_view
- PR #3133 Port NVStrings to cudf column: count_characters and count_bytes
- PR #2991 Added strings column functions concatenate and join_strings
- PR #3028 Define and implement new `gather` APIs.
- PR #3135 Add nvtx utilities to cudf::nvtx namespace
- PR #3021 Java host side concat of serialized buffers
- PR #3138 Move unary files to legacy
- PR #3170 Port NVStrings substring functions to cudf strings column
- PR #3159 Port NVStrings is-chars-types function to cudf strings column
- PR #3154 Make `table_view_base.column()` const and add `mutable_table_view.column()`
- PR #3175 Set cmake cuda version variables
- PR #3171 Move deprecated error macros to legacy
- PR #3191 Port NVStrings integer convert ops to cudf column
- PR #3189 Port NVStrings find ops to cudf column
- PR #3352 Port NVStrings convert float functions to cudf strings column
- PR #3193 Add cuPy as a formal dependency
- PR #3195 Support for zero columned `table_view`
- PR #3165 Java device memory size for string category
- PR #3205 Move transform files to legacy
- PR #3202 Rename and move error.hpp to public headers
- PR #2878 Use upstream merge code in dask_cudf
- PR #3217 Port NVStrings upper and lower case conversion functions
- PR #3350 Port NVStrings booleans convert functions
- PR #3231 Add `column::release()` to give up ownership of contents.
- PR #3157 Use enum class rather than enum for mask_allocation_policy
- PR #3232 Port NVStrings datetime conversion to cudf strings column
- PR #3136 Define and implement new transpose API
- PR #3237 Define and implement new transform APIs
- PR #3245 Move binaryop files to legacy
- PR #3241 Move stream_compaction files to legacy
- PR #3166 Move reductions to legacy
- PR #3261 Small cleanup: remove `== true`
- PR #3271 Update rmm API based on `rmm.reinitialize(...)` change
- PR #3266 Remove optional checks for CuPy
- PR #3268 Adding null ordering per column feature when sorting
- PR #3239 Adding floating point specialization to comparators for NaNs
- PR #3270 Move predicates files to legacy
- PR #3281 Add to_host specialization for strings in column test utilities
- PR #3282 Add `num_bitmask_words`
- PR #3252 Add new factory methods to include passing an existing null mask
- PR #3288 Make `bit.cuh` utilities usable from host code.
- PR #3287 Move rolling windows files to legacy
- PR #3182 Define and implement new unary APIs `is_null` and `is_not_null`
- PR #3314 Drop `cython` from run requirements
- PR #3301 Add tests for empty column wrapper.
- PR #3294 Update to arrow-cpp and pyarrow 0.15.1
- PR #3310 Add `row_hasher` and `element_hasher` utilities
- PR #3272 Support non-default streams when creating/destroying hash maps
- PR #3286 Clean up the starter code on README
- PR #3332 Port NVStrings replace to cudf strings column
- PR #3354 Define and implement new `scatter` APIs
- PR #3322 Port NVStrings pad operations to cudf strings column
- PR #3345 Add cache member for number of characters in string_view class
- PR #3299 Define and implement new `is_sorted` APIs
- PR #3328 Partition by stripes in dask_cudf ORC reader
- PR #3243 Use upstream join code in dask_cudf
- PR #3371 Add `select` method to `table_view`
- PR #3309 Add java and JNI bindings for search bounds
- PR #3305 Define and implement new rolling window APIs
- PR #3380 Concatenate columns of strings
- PR #3382 Add fill function for strings column
- PR #3391 Move device_atomics_tests.cu files to legacy
- PR #3303 Define and implement new stream compaction APIs `copy_if`, `drop_nulls`,
           `apply_boolean_mask`, `drop_duplicate` and `unique_count`.
- PR #3387 Strings column gather function
- PR #3440 Strings column scatter function
- PR #3389 Move quantiles.hpp + group_quantiles.hpp files to legacy
- PR #3397 Port unary cast to libcudf++
- PR #3398 Move reshape.hpp files to legacy
- PR #3395 Port NVStrings regex extract to cudf strings column
- PR #3423 Port NVStrings htoi to cudf strings column
- PR #3425 Strings column copy_if_else implementation
- PR #3422 Move utilities to legacy
- PR #3201 Define and implement new datetime_ops APIs
- PR #3421 Port NVStrings find_multiple to cudf strings column
- PR #3448 Port scatter_to_tables to libcudf++
- PR #3458 Update strings sections in the transition guide
- PR #3462 Add `make_empty_column` and update `empty_like`.
- PR #3465 Port `aggregation` traits and utilities.
- PR #3214 Define and implement new unary operations APIs
- PR #3475 Add `bitmask_to_host` column utility
- PR #3487 Add is_boolean trait and random timestamp generator for testing
- PR #3492 Small cleanup (remove std::abs) and comment
- PR #3407 Allow multiple row-groups per task in dask_cudf read_parquet
- PR #3512 Remove unused CUDA conda labels
- PR #3500 cudf::fill()/cudf::repeat() support for strings columns.
- PR #3438 Update scalar and scalar_device_view to better support strings
- PR #3414 Add copy_range function for strings column
- PR #3685 Add string support to contiguous_split.
- PR #3471 Add scalar/column, column/scalar and scalar/scalar overloads to copy_if_else.
- PR #3451 Add support for implicit typecasting of join columns

## Bug Fixes

- PR #2895 Fixed dask_cudf group_split behavior to handle upstream rearrange_by_divisions
- PR #3048 Support for zero columned tables
- PR #3030 Fix snappy decoding regression in PR #3014
- PR #3041 Fixed exp to experimental namespace name change issue
- PR #3056 Add additional cmake hint for finding local build of RMM files
- PR #3060 Move copying.hpp includes to legacy
- PR #3139 Fixed java RMM auto initalization
- PR #3141 Java fix for relocated IO headers
- PR #3149 Rename column_wrapper.cuh to column_wrapper.hpp
- PR #3168 Fix mutable_column_device_view head const_cast
- PR #3199 Update JNI includes for legacy moves
- PR #3204 ORC writer: Fix ByteRLE encoding of NULLs
- PR #2994 Fix split_out-support but with hash_object_dispatch
- PR #3212 Fix string to date casting when format is not specified
- PR #3218 Fixes `row_lexicographic_comparator` issue with handling two tables
- PR #3228 Default initialize RMM when Java native dependencies are loaded
- PR #3012 replacing instances of `to_gpu_array` with `mem`
- PR #3236 Fix Numba 0.46+/CuPy 6.3 interface compatibility
- PR #3276 Update JNI includes for legacy moves
- PR #3256 Fix orc writer crash with multiple string columns
- PR #3211 Fix breaking change caused by rapidsai/rmm#167
- PR #3265 Fix dangling pointer in `is_sorted`
- PR #3267 ORC writer: fix incorrect ByteRLE encoding of long literal runs
- PR #3277 Fix invalid reference to deleted temporary in `is_sorted`.
- PR #3274 ORC writer: fix integer RLEv2 mode2 unsigned base value encoding
- PR #3279 Fix shutdown hang issues with pinned memory pool init executor
- PR #3280 Invalid children check in mutable_column_device_view
- PR #3289 fix java memory usage API for empty columns
- PR #3293 Fix loading of csv files zipped on MacOS (disabled zip min version check)
- PR #3295 Fix storing storing invalid RMM exec policies.
- PR #3307 Add pd.RangeIndex to from_pandas to fix dask_cudf meta_nonempty bug
- PR #3313 Fix public headers including non-public headers
- PR #3318 Revert arrow to 0.15.0 temporarily to unblock downstream projects CI
- PR #3317 Fix index-argument bug in dask_cudf parquet reader
- PR #3323 Fix `insert` non-assert test case
- PR #3341 Fix `Series` constructor converting NoneType to "None"
- PR #3326 Fix and test for detail::gather map iterator type inference
- PR #3334 Remove zero-size exception check from make_strings_column factories
- PR #3333 Fix compilation issues with `constexpr` functions not marked `__device__`
- PR #3340 Make all benchmarks use cudf base fixture to initialize RMM pool
- PR #3337 Fix Java to pad validity buffers to 64-byte boundary
- PR #3362 Fix `find_and_replace` upcasting series for python scalars and lists
- PR #3357 Disabling `column_view` iterators for non fixed-width types
- PR #3383 Fix : properly compute null counts for rolling_window.
- PR #3386 Removing external includes from `column_view.hpp`
- PR #3369 Add write_partition to dask_cudf to fix to_parquet bug
- PR #3388 Support getitem with bools when DataFrame has a MultiIndex
- PR #3408 Fix String and Column (De-)Serialization
- PR #3372 Fix dask-distributed scatter_by_map bug
- PR #3419 Fix a bug in parse_into_parts (incomplete input causing walking past the end of string).
- PR #3413 Fix dask_cudf read_csv file-list bug
- PR #3416 Fix memory leak in ColumnVector when pulling strings off the GPU
- PR #3424 Fix benchmark build by adding libcudacxx to benchmark's CMakeLists.txt
- PR #3435 Fix diff and shift for empty series
- PR #3439 Fix index-name bug in StringColumn concat
- PR #3445 Fix ORC Writer default stripe size
- PR #3459 Fix printing of invalid entries
- PR #3466 Fix gather null mask allocation for invalid index
- PR #3468 Fix memory leak issue in `drop_duplicates`
- PR #3474 Fix small doc error in capitalize Docs
- PR #3491 Fix more doc errors in NVStrings
- PR #3478 Fix as_index deep copy via Index.rename inplace arg
- PR #3476 Fix ORC reader timezone conversion
- PR #3188 Repr slices up large DataFrames
- PR #3519 Fix strings column concatenate handling zero-sized columns
- PR #3530 Fix copy_if_else test case fail issue
- PR #3523 Fix lgenfe issue with debug build
- PR #3532 Fix potential use-after-free in cudf parquet reader
- PR #3540 Fix unary_op null_mask bug and add missing test cases
- PR #3559 Use HighLevelGraph api in DataFrame constructor (Fix upstream compatibility)
- PR #3572 Fix CI Issue with hypothesis tests that are flaky


# cuDF 0.10.0 (16 Oct 2019)

## New Features

- PR #2423 Added `groupby.quantile()`
- PR #2522 Add Java bindings for NVStrings backed upper and lower case mutators
- PR #2605 Added Sort based groupby in libcudf
- PR #2607 Add Java bindings for parsing JSON
- PR #2629 Add dropna= parameter to groupby
- PR #2585 ORC & Parquet Readers: Remove millisecond timestamp restriction
- PR #2507 Add GPU-accelerated ORC Writer
- PR #2559 Add Series.tolist()
- PR #2653 Add Java bindings for rolling window operations
- PR #2480 Merge `custreamz` codebase into `cudf` repo
- PR #2674 Add __contains__ for Index/Series/Column
- PR #2635 Add support to read from remote and cloud sources like s3, gcs, hdfs
- PR #2722 Add Java bindings for NVTX ranges
- PR #2702 Add make_bool to dataset generation functions
- PR #2394 Move `rapidsai/custrings` into `cudf`
- PR #2734 Final sync of custrings source into cudf
- PR #2724 Add libcudf support for __contains__
- PR #2777 Add python bindings for porter stemmer measure functionality
- PR #2781 Add issorted to is_monotonic
- PR #2685 Add cudf::scatter_to_tables and cython binding
- PR #2743 Add Java bindings for NVStrings timestamp2long as part of String ColumnVector casting
- PR #2785 Add nvstrings Python docs
- PR #2786 Add benchmarks option to root build.sh
- PR #2802 Add `cudf::repeat()` and `cudf.Series.repeat()`
- PR #2773 Add Fisher's unbiased kurtosis and skew for Series/DataFrame
- PR #2748 Parquet Reader: Add option to specify loading of PANDAS index
- PR #2807 Add scatter_by_map to DataFrame python API
- PR #2836 Add nvstrings.code_points method
- PR #2844 Add Series/DataFrame notnull
- PR #2858 Add GTest type list utilities
- PR #2870 Add support for grouping by Series of arbitrary length
- PR #2719 Series covariance and Pearson correlation
- PR #2207 Beginning of libcudf overhaul: introduce new column and table types
- PR #2869 Add `cudf.CategoricalDtype`
- PR #2838 CSV Reader: Support ARROW_RANDOM_FILE input
- PR #2655 CuPy-based Series and Dataframe .values property
- PR #2803 Added `edit_distance_matrix()` function to calculate pairwise edit distance for each string on a given nvstrings object.
- PR #2811 Start of cudf strings column work based on 2207
- PR #2872 Add Java pinned memory pool allocator
- PR #2969 Add findAndReplaceAll to ColumnVector
- PR #2814 Add Datetimeindex.weekday
- PR #2999 Add timestamp conversion support for string categories
- PR #2918 Add cudf::column timestamp wrapper types

## Improvements

- PR #2578 Update legacy_groupby to use libcudf group_by_without_aggregation
- PR #2581 Removed `managed` allocator from hash map classes.
- PR #2571 Remove unnecessary managed memory from gdf_column_concat
- PR #2648 Cython/Python reorg
- PR #2588 Update Series.append documentation
- PR #2632 Replace dask-cudf set_index code with upstream
- PR #2682 Add cudf.set_allocator() function for easier allocator init
- PR #2642 Improve null printing and testing
- PR #2747 Add missing Cython headers / cudftestutil lib to conda package for cuspatial build
- PR #2706 Compute CSV format in device code to speedup performance
- PR #2673 Add support for np.longlong type
- PR #2703 move dask serialization dispatch into cudf
- PR #2728 Add YYMMDD to version tag for nightly conda packages
- PR #2729 Handle file-handle input in to_csv
- PR #2741 CSV Reader: Move kernel functions into its own file
- PR #2766 Improve nvstrings python cmake flexibility
- PR #2756 Add out_time_unit option to csv reader, support timestamp resolutions
- PR #2771 Stopgap alias for to_gpu_matrix()
- PR #2783 Support mapping input columns to function arguments in apply kernels
- PR #2645 libcudf unique_count for Series.nunique
- PR #2817 Dask-cudf: `read_parquet` support for remote filesystems
- PR #2823 improve java data movement debugging
- PR #2806 CSV Reader: Clean-up row offset operations
- PR #2640 Add dask wait/persist exmaple to 10 minute guide
- PR #2828 Optimizations of kernel launch configuration for `DataFrame.apply_rows` and `DataFrame.apply_chunks`
- PR #2831 Add `column` argument to `DataFrame.drop`
- PR #2775 Various optimizations to improve __getitem__ and __setitem__ performance
- PR #2810 cudf::allocate_like can optionally always allocate a mask.
- PR #2833 Parquet reader: align page data allocation sizes to 4-bytes to satisfy cuda-memcheck
- PR #2832 Using the new Python bindings for UCX
- PR #2856 Update group_split_cudf to use scatter_by_map
- PR #2890 Optionally keep serialized table data on the host.
- PR #2778 Doc: Updated and fixed some docstrings that were formatted incorrectly.
- PR #2830 Use YYMMDD tag in custreamz nightly build
- PR #2875 Java: Remove synchronized from register methods in MemoryCleaner
- PR #2887 Minor snappy decompression optimization
- PR #2899 Use new RMM API based on Cython
- PR #2788 Guide to Python UDFs
- PR #2919 Change java API to use operators in groupby namespace
- PR #2909 CSV Reader: Avoid row offsets host vector default init
- PR #2834 DataFrame supports setting columns via attribute syntax `df.x = col`
- PR #3147 DataFrame can be initialized from rows via list of tuples
- PR #3539 Restrict CuPy to 6

## Bug Fixes

- PR #2584 ORC Reader: fix parsing of `DECIMAL` index positions
- PR #2619 Fix groupby serialization/deserialization
- PR #2614 Update Java version to match
- PR #2601 Fixes nlargest(1) issue in Series and Dataframe
- PR #2610 Fix a bug in index serialization (properly pass DeviceNDArray)
- PR #2621 Fixes the floordiv issue of not promoting float type when rhs is 0
- PR #2611 Types Test: fix static casting from negative int to string
- PR #2618 IO Readers: Fix datasource memory map failure for multiple reads
- PR #2628 groupby_without_aggregation non-nullable input table produces non-nullable output
- PR #2615 fix string category partitioning in java API
- PR #2641 fix string category and timeunit concat in the java API
- PR #2649 Fix groupby issue resulting from column_empty bug
- PR #2658 Fix astype() for null categorical columns
- PR #2660 fix column string category and timeunit concat in the java API
- PR #2664 ORC reader: fix `skip_rows` larger than first stripe
- PR #2654 Allow Java gdfOrderBy to work with string categories
- PR #2669 AVRO reader: fix non-deterministic output
- PR #2668 Update Java bindings to specify timestamp units for ORC and Parquet readers
- PR #2679 AVRO reader: fix cuda errors when decoding compressed streams
- PR #2692 Add concatenation for data-frame with different headers (empty and non-empty)
- PR #2651 Remove nvidia driver installation from ci/cpu/build.sh
- PR #2697 Ensure csv reader sets datetime column time units
- PR #2698 Return RangeIndex from contiguous slice of RangeIndex
- PR #2672 Fix null and integer handling in round
- PR #2704 Parquet Reader: Fix crash when loading string column with nulls
- PR #2725 Fix Jitify issue with running on Turing using CUDA version < 10
- PR #2731 Fix building of benchmarks
- PR #2738 Fix java to find new NVStrings locations
- PR #2736 Pin Jitify branch to v0.10 version
- PR #2742 IO Readers: Fix possible silent failures when creating `NvStrings` instance
- PR #2753 Fix java quantile API calls
- PR #2762 Fix validity processing for time in java
- PR #2796 Fix handling string slicing and other nvstrings delegated methods with dask
- PR #2769 Fix link to API docs in README.md
- PR #2772 Handle multiindex pandas Series #2772
- PR #2749 Fix apply_rows/apply_chunks pessimistic null mask to use in_cols null masks only
- PR #2752 CSV Reader: Fix exception when there's no rows to process
- PR #2716 Added Exception for `StringMethods` in string methods
- PR #2787 Fix Broadcasting `None` to `cudf-series`
- PR #2794 Fix async race in NVCategory::get_value and get_value_bounds
- PR #2795 Fix java build/cast error
- PR #2496 Fix improper merge of two dataframes when names differ
- PR #2824 Fix issue with incorrect result when Numeric Series replace is called several times
- PR #2751 Replace value with null
- PR #2765 Fix Java inequality comparisons for string category
- PR #2818 Fix java join API to use new C++ join API
- PR #2841 Fix nvstrings.slice and slice_from for range (0,0)
- PR #2837 Fix join benchmark
- PR #2809 Add hash_df and group_split dispatch functions for dask
- PR #2843 Parquet reader: fix skip_rows when not aligned with page or row_group boundaries
- PR #2851 Deleted existing dask-cudf/record.txt
- PR #2854 Fix column creation from ephemeral objects exposing __cuda_array_interface__
- PR #2860 Fix boolean indexing when the result is a single row
- PR #2859 Fix tail method issue for string columns
- PR #2852 Fixed `cumsum()` and `cumprod()` on boolean series.
- PR #2865 DaskIO: Fix `read_csv` and `read_orc` when input is list of files
- PR #2750 Fixed casting values to cudf::bool8 so non-zero values always cast to true
- PR #2873 Fixed dask_cudf read_partition bug by generating ParquetDatasetPiece
- PR #2850 Fixes dask_cudf.read_parquet on partitioned datasets
- PR #2896 Properly handle `axis` string keywords in `concat`
- PR #2926 Update rounding algorithm to avoid using fmod
- PR #2968 Fix Java dependency loading when using NVTX
- PR #2963 Fix ORC writer uncompressed block indexing
- PR #2928 CSV Reader: Fix using `byte_range` for large datasets
- PR #2983 Fix sm_70+ race condition in gpu_unsnap
- PR #2964 ORC Writer: Segfault when writing mixed numeric and string columns
- PR #3007 Java: Remove unit test that frees RMM invalid pointer
- PR #3009 Fix orc reader RLEv2 patch position regression from PR #2507
- PR #3002 Fix CUDA invalid configuration errors reported after loading an ORC file without data
- PR #3035 Update update-version.sh for new docs locations
- PR #3038 Fix uninitialized stream parameter in device_table deleter
- PR #3064 Fixes groupby performance issue
- PR #3061 Add rmmInitialize to nvstrings gtests
- PR #3058 Fix UDF doc markdown formatting
- PR #3059 Add nvstrings python build instructions to contributing.md


# cuDF 0.9.0 (21 Aug 2019)

## New Features

- PR #1993 Add CUDA-accelerated series aggregations: mean, var, std
- PR #2111 IO Readers: Support memory buffer, file-like object, and URL inputs
- PR #2012 Add `reindex()` to DataFrame and Series
- PR #2097 Add GPU-accelerated AVRO reader
- PR #2098 Support binary ops on DFs and Series with mismatched indices
- PR #2160 Merge `dask-cudf` codebase into `cudf` repo
- PR #2149 CSV Reader: Add `hex` dtype for explicit hexadecimal parsing
- PR #2156 Add `upper_bound()` and `lower_bound()` for libcudf tables and `searchsorted()` for cuDF Series
- PR #2158 CSV Reader: Support single, non-list/dict argument for `dtype`
- PR #2177 CSV Reader: Add `parse_dates` parameter for explicit date inference
- PR #1744 cudf::apply_boolean_mask and cudf::drop_nulls support for cudf::table inputs (multi-column)
- PR #2196 Add `DataFrame.dropna()`
- PR #2197 CSV Writer: add `chunksize` parameter for `to_csv`
- PR #2215 `type_dispatcher` benchmark
- PR #2179 Add Java quantiles
- PR #2157 Add __array_function__ to DataFrame and Series
- PR #2212 Java support for ORC reader
- PR #2224 Add DataFrame isna, isnull, notna functions
- PR #2236 Add Series.drop_duplicates
- PR #2105 Add hash-based join benchmark
- PR #2316 Add unique, nunique, and value_counts for datetime columns
- PR #2337 Add Java support for slicing a ColumnVector
- PR #2049 Add cudf::merge (sorted merge)
- PR #2368 Full cudf+dask Parquet Support
- PR #2380 New cudf::is_sorted checks whether cudf::table is sorted
- PR #2356 Java column vector standard deviation support
- PR #2221 MultiIndex full indexing - Support iloc and wildcards for loc
- PR #2429 Java support for getting length of strings in a ColumnVector
- PR #2415 Add `value_counts` for series of any type
- PR #2446 Add __array_function__ for index
- PR #2437 ORC reader: Add 'use_np_dtypes' option
- PR #2382 Add CategoricalAccessor add, remove, rename, and ordering methods
- PR #2464 Native implement `__cuda_array_interface__` for Series/Index/Column objects
- PR #2425 Rolling window now accepts array-based user-defined functions
- PR #2442 Add __setitem__
- PR #2449 Java support for getting byte count of strings in a ColumnVector
- PR #2492 Add groupby.size() method
- PR #2358 Add cudf::nans_to_nulls: convert floating point column into bitmask
- PR #2489 Add drop argument to set_index
- PR #2491 Add Java bindings for ORC reader 'use_np_dtypes' option
- PR #2213 Support s/ms/us/ns DatetimeColumn time unit resolutions
- PR #2536 Add _constructor properties to Series and DataFrame

## Improvements

- PR #2103 Move old `column` and `bitmask` files into `legacy/` directory
- PR #2109 added name to Python column classes
- PR #1947 Cleanup serialization code
- PR #2125 More aggregate in java API
- PR #2127 Add in java Scalar tests
- PR #2088 Refactor of Python groupby code
- PR #2130 Java serialization and deserialization of tables.
- PR #2131 Chunk rows logic added to csv_writer
- PR #2129 Add functions in the Java API to support nullable column filtering
- PR #2165 made changes to get_dummies api for it to be available in MethodCache
- PR #2171 Add CodeCov integration, fix doc version, make --skip-tests work when invoking with source
- PR #2184 handle remote orc files for dask-cudf
- PR #2186 Add `getitem` and `getattr` style access to Rolling objects
- PR #2168 Use cudf.Column for CategoricalColumn's categories instead of a tuple
- PR #2193 DOC: cudf::type_dispatcher documentation for specializing dispatched functors
- PR #2199 Better java support for appending strings
- PR #2176 Added column dtype support for datetime, int8, int16 to csv_writer
- PR #2209 Matching `get_dummies` & `select_dtypes` behavior to pandas
- PR #2217 Updated Java bindings to use the new groupby API
- PR #2214 DOC: Update doc instructions to build/install `cudf` and `dask-cudf`
- PR #2220 Update Java bindings for reduction rename
- PR #2232 Move CodeCov upload from build script to Jenkins
- PR #2225 refactor to use libcudf for gathering columns in dataframes
- PR #2293 Improve join performance (faster compute_join_output_size)
- PR #2300 Create separate dask codeowners for dask-cudf codebase
- PR #2304 gdf_group_by_without_aggregations returns gdf_column
- PR #2309 Java readers: remove redundant copy of result pointers
- PR #2307 Add `black` and `isort` to style checker script
- PR #2345 Restore removal of old groupby implementation
- PR #2342 Improve `astype()` to operate all ways
- PR #2329 using libcudf cudf::copy for column deep copy
- PR #2344 DOC: docs on code formatting for contributors
- PR #2376 Add inoperative axis= and win_type= arguments to Rolling()
- PR #2378 remove dask for (de-)serialization of cudf objects
- PR #2353 Bump Arrow and Dask versions
- PR #2377 Replace `standard_python_slice` with just `slice.indices()`
- PR #2373 cudf.DataFrame enchancements & Series.values support
- PR #2392 Remove dlpack submodule; make cuDF's Cython API externally accessible
- PR #2430 Updated Java bindings to use the new unary API
- PR #2406 Moved all existing `table` related files to a `legacy/` directory
- PR #2350 Performance related changes to get_dummies
- PR #2420 Remove `cudautils.astype` and replace with `typecast.apply_cast`
- PR #2456 Small improvement to typecast utility
- PR #2458 Fix handling of thirdparty packages in `isort` config
- PR #2459 IO Readers: Consolidate all readers to use `datasource` class
- PR #2475 Exposed type_dispatcher.hpp, nvcategory_util.hpp and wrapper_types.hpp in the include folder
- PR #2484 Enabled building libcudf as a static library
- PR #2453 Streamline CUDA_REL environment variable
- PR #2483 Bundle Boost filesystem dependency in the Java jar
- PR #2486 Java API hash functions
- PR #2481 Adds the ignore_null_keys option to the java api
- PR #2490 Java api: support multiple aggregates for the same column
- PR #2510 Java api: uses table based apply_boolean_mask
- PR #2432 Use pandas formatting for console, html, and latex output
- PR #2573 Bump numba version to 0.45.1
- PR #2606 Fix references to notebooks-contrib

## Bug Fixes

- PR #2086 Fixed quantile api behavior mismatch in series & dataframe
- PR #2128 Add offset param to host buffer readers in java API.
- PR #2145 Work around binops validity checks for java
- PR #2146 Work around unary_math validity checks for java
- PR #2151 Fixes bug in cudf::copy_range where null_count was invalid
- PR #2139 matching to pandas describe behavior & fixing nan values issue
- PR #2161 Implicitly convert unsigned to signed integer types in binops
- PR #2154 CSV Reader: Fix bools misdetected as strings dtype
- PR #2178 Fix bug in rolling bindings where a view of an ephemeral column was being taken
- PR #2180 Fix issue with isort reordering `importorskip` below imports depending on them
- PR #2187 fix to honor dtype when numpy arrays are passed to columnops.as_column
- PR #2190 Fix issue in astype conversion of string column to 'str'
- PR #2208 Fix issue with calling `head()` on one row dataframe
- PR #2229 Propagate exceptions from Cython cdef functions
- PR #2234 Fix issue with local build script not properly building
- PR #2223 Fix CUDA invalid configuration errors reported after loading small compressed ORC files
- PR #2162 Setting is_unique and is_monotonic-related attributes
- PR #2244 Fix ORC RLEv2 delta mode decoding with nonzero residual delta width
- PR #2297 Work around `var/std` unsupported only at debug build
- PR #2302 Fixed java serialization corner case
- PR #2355 Handle float16 in binary operations
- PR #2311 Fix copy behaviour for GenericIndex
- PR #2349 Fix issues with String filter in java API
- PR #2323 Fix groupby on categoricals
- PR #2328 Ensure order is preserved in CategoricalAccessor._set_categories
- PR #2202 Fix issue with unary ops mishandling empty input
- PR #2326 Fix for bug in DLPack when reading multiple columns
- PR #2324 Fix cudf Docker build
- PR #2325 Fix ORC RLEv2 patched base mode decoding with nonzero patch width
- PR #2235 Fix get_dummies to be compatible with dask
- PR #2332 Zero initialize gdf_dtype_extra_info
- PR #2355 Handle float16 in binary operations
- PR #2360 Fix missing dtype handling in cudf.Series & columnops.as_column
- PR #2364 Fix quantile api and other trivial issues around it
- PR #2361 Fixed issue with `codes` of CategoricalIndex
- PR #2357 Fixed inconsistent type of index created with from_pandas vs direct construction
- PR #2389 Fixed Rolling __getattr__ and __getitem__ for offset based windows
- PR #2402 Fixed bug in valid mask computation in cudf::copy_if (apply_boolean_mask)
- PR #2401 Fix to a scalar datetime(of type Days) issue
- PR #2386 Correctly allocate output valids in groupby
- PR #2411 Fixed failures on binary op on single element string column
- PR #2422 Fix Pandas logical binary operation incompatibilites
- PR #2447 Fix CodeCov posting build statuses temporarily
- PR #2450 Fix erroneous null handling in `cudf.DataFrame`'s `apply_rows`
- PR #2470 Fix issues with empty strings and string categories (Java)
- PR #2471 Fix String Column Validity.
- PR #2481 Fix java validity buffer serialization
- PR #2485 Updated bytes calculation to use size_t to avoid overflow in column concat
- PR #2461 Fix groupby multiple aggregations same column
- PR #2514 Fix cudf::drop_nulls threshold handling in Cython
- PR #2516 Fix utilities include paths and meta.yaml header paths
- PR #2517 Fix device memory leak in to_dlpack tensor deleter
- PR #2431 Fix local build generated file ownerships
- PR #2511 Added import of orc, refactored exception handlers to not squash fatal exceptions
- PR #2527 Fix index and column input handling in dask_cudf read_parquet
- PR #2466 Fix `dataframe.query` returning null rows erroneously
- PR #2548 Orc reader: fix non-deterministic data decoding at chunk boundaries
- PR #2557 fix cudautils import in string.py
- PR #2521 Fix casting datetimes from/to the same resolution
- PR #2545 Fix MultiIndexes with datetime levels
- PR #2560 Remove duplicate `dlpack` definition in conda recipe
- PR #2567 Fix ColumnVector.fromScalar issues while dealing with null scalars
- PR #2565 Orc reader: fix incorrect data decoding of int64 data types
- PR #2577 Fix search benchmark compilation error by adding necessary header
- PR #2604 Fix a bug in copying.pyx:_normalize_types that upcasted int32 to int64


# cuDF 0.8.0 (27 June 2019)

## New Features

- PR #1524 Add GPU-accelerated JSON Lines parser with limited feature set
- PR #1569 Add support for Json objects to the JSON Lines reader
- PR #1622 Add Series.loc
- PR #1654 Add cudf::apply_boolean_mask: faster replacement for gdf_apply_stencil
- PR #1487 cython gather/scatter
- PR #1310 Implemented the slice/split functionality.
- PR #1630 Add Python layer to the GPU-accelerated JSON reader
- PR #1745 Add rounding of numeric columns via Numba
- PR #1772 JSON reader: add support for BytesIO and StringIO input
- PR #1527 Support GDF_BOOL8 in readers and writers
- PR #1819 Logical operators (AND, OR, NOT) for libcudf and cuDF
- PR #1813 ORC Reader: Add support for stripe selection
- PR #1828 JSON Reader: add suport for bool8 columns
- PR #1833 Add column iterator with/without nulls
- PR #1665 Add the point-in-polygon GIS function
- PR #1863 Series and Dataframe methods for all and any
- PR #1908 cudf::copy_range and cudf::fill for copying/assigning an index or range to a constant
- PR #1921 Add additional formats for typecasting to/from strings
- PR #1807 Add Series.dropna()
- PR #1987 Allow user defined functions in the form of ptx code to be passed to binops
- PR #1948 Add operator functions like `Series.add()` to DataFrame and Series
- PR #1954 Add skip test argument to GPU build script
- PR #2018 Add bindings for new groupby C++ API
- PR #1984 Add rolling window operations Series.rolling() and DataFrame.rolling()
- PR #1542 Python method and bindings for to_csv
- PR #1995 Add Java API
- PR #1998 Add google benchmark to cudf
- PR #1845 Add cudf::drop_duplicates, DataFrame.drop_duplicates
- PR #1652 Added `Series.where()` feature
- PR #2074 Java Aggregates, logical ops, and better RMM support
- PR #2140 Add a `cudf::transform` function
- PR #2068 Concatenation of different typed columns

## Improvements

- PR #1538 Replacing LesserRTTI with inequality_comparator
- PR #1703 C++: Added non-aggregating `insert` to `concurrent_unordered_map` with specializations to store pairs with a single atomicCAS when possible.
- PR #1422 C++: Added a RAII wrapper for CUDA streams
- PR #1701 Added `unique` method for stringColumns
- PR #1713 Add documentation for Dask-XGBoost
- PR #1666 CSV Reader: Improve performance for files with large number of columns
- PR #1725 Enable the ability to use a single column groupby as its own index
- PR #1759 Add an example showing simultaneous rolling averages to `apply_grouped` documentation
- PR #1746 C++: Remove unused code: `windowed_ops.cu`, `sorting.cu`, `hash_ops.cu`
- PR #1748 C++: Add `bool` nullability flag to `device_table` row operators
- PR #1764 Improve Numerical column: `mean_var` and `mean`
- PR #1767 Speed up Python unit tests
- PR #1770 Added build.sh script, updated CI scripts and documentation
- PR #1739 ORC Reader: Add more pytest coverage
- PR #1696 Added null support in `Series.replace()`.
- PR #1390 Added some basic utility functions for `gdf_column`'s
- PR #1791 Added general column comparison code for testing
- PR #1795 Add printing of git submodule info to `print_env.sh`
- PR #1796 Removing old sort based group by code and gdf_filter
- PR #1811 Added funtions for copying/allocating `cudf::table`s
- PR #1838 Improve columnops.column_empty so that it returns typed columns instead of a generic Column
- PR #1890 Add utils.get_dummies- a pandas-like wrapper around one_hot-encoding
- PR #1823 CSV Reader: default the column type to string for empty dataframes
- PR #1827 Create bindings for scalar-vector binops, and update one_hot_encoding to use them
- PR #1817 Operators now support different sized dataframes as long as they don't share different sized columns
- PR #1855 Transition replace_nulls to new C++ API and update corresponding Cython/Python code
- PR #1858 Add `std::initializer_list` constructor to `column_wrapper`
- PR #1846 C++ type-erased gdf_equal_columns test util; fix gdf_equal_columns logic error
- PR #1390 Added some basic utility functions for `gdf_column`s
- PR #1391 Tidy up bit-resolution-operation and bitmask class code
- PR #1882 Add iloc functionality to MultiIndex dataframes
- PR #1884 Rolling windows: general enhancements and better coverage for unit tests
- PR #1886 support GDF_STRING_CATEGORY columns in apply_boolean_mask, drop_nulls and other libcudf functions
- PR #1896 Improve performance of groupby with levels specified in dask-cudf
- PR #1915 Improve iloc performance for non-contiguous row selection
- PR #1859 Convert read_json into a C++ API
- PR #1919 Rename libcudf namespace gdf to namespace cudf
- PR #1850 Support left_on and right_on for DataFrame merge operator
- PR #1930 Specialize constructor for `cudf::bool8` to cast argument to `bool`
- PR #1938 Add default constructor for `column_wrapper`
- PR #1930 Specialize constructor for `cudf::bool8` to cast argument to `bool`
- PR #1952 consolidate libcudf public API headers in include/cudf
- PR #1949 Improved selection with boolmask using libcudf `apply_boolean_mask`
- PR #1956 Add support for nulls in `query()`
- PR #1973 Update `std::tuple` to `std::pair` in top-most libcudf APIs and C++ transition guide
- PR #1981 Convert read_csv into a C++ API
- PR #1868 ORC Reader: Support row index for speed up on small/medium datasets
- PR #1964 Added support for list-like types in Series.str.cat
- PR #2005 Use HTML5 details tag in bug report issue template
- PR #2003 Removed few redundant unit-tests from test_string.py::test_string_cat
- PR #1944 Groupby design improvements
- PR #2017 Convert `read_orc()` into a C++ API
- PR #2011 Convert `read_parquet()` into a C++ API
- PR #1756 Add documentation "10 Minutes to cuDF and dask_cuDF"
- PR #2034 Adding support for string columns concatenation using "add" binary operator
- PR #2042 Replace old "10 Minutes" guide with new guide for docs build process
- PR #2036 Make library of common test utils to speed up tests compilation
- PR #2022 Facilitating get_dummies to be a high level api too
- PR #2050 Namespace IO readers and add back free-form `read_xxx` functions
- PR #2104 Add a functional ``sort=`` keyword argument to groupby
- PR #2108 Add `find_and_replace` for StringColumn for replacing single values
- PR #1803 cuDF/CuPy interoperability documentation

## Bug Fixes

- PR #1465 Fix for test_orc.py and test_sparse_df.py test failures
- PR #1583 Fix underlying issue in `as_index()` that was causing `Series.quantile()` to fail
- PR #1680 Add errors= keyword to drop() to fix cudf-dask bug
- PR #1651 Fix `query` function on empty dataframe
- PR #1616 Fix CategoricalColumn to access categories by index instead of iteration
- PR #1660 Fix bug in `loc` when indexing with a column name (a string)
- PR #1683 ORC reader: fix timestamp conversion to UTC
- PR #1613 Improve CategoricalColumn.fillna(-1) performance
- PR #1642 Fix failure of CSV_TEST gdf_csv_test.SkiprowsNrows on multiuser systems
- PR #1709 Fix handling of `datetime64[ms]` in `dataframe.select_dtypes`
- PR #1704 CSV Reader: Add support for the plus sign in number fields
- PR #1687 CSV reader: return an empty dataframe for zero size input
- PR #1757 Concatenating columns with null columns
- PR #1755 Add col_level keyword argument to melt
- PR #1758 Fix df.set_index() when setting index from an empty column
- PR #1749 ORC reader: fix long strings of NULL values resulting in incorrect data
- PR #1742 Parquet Reader: Fix index column name to match PANDAS compat
- PR #1782 Update libcudf doc version
- PR #1783 Update conda dependencies
- PR #1786 Maintain the original series name in series.unique output
- PR #1760 CSV Reader: fix segfault when dtype list only includes columns from usecols list
- PR #1831 build.sh: Assuming python is in PATH instead of using PYTHON env var
- PR #1839 Raise an error instead of segfaulting when transposing a DataFrame with StringColumns
- PR #1840 Retain index correctly during merge left_on right_on
- PR #1825 cuDF: Multiaggregation Groupby Failures
- PR #1789 CSV Reader: Fix missing support for specifying `int8` and `int16` dtypes
- PR #1857 Cython Bindings: Handle `bool` columns while calling `column_view_from_NDArrays`
- PR #1849 Allow DataFrame support methods to pass arguments to the methods
- PR #1847 Fixed #1375 by moving the nvstring check into the wrapper function
- PR #1864 Fixing cudf reduction for POWER platform
- PR #1869 Parquet reader: fix Dask timestamps not matching with Pandas (convert to milliseconds)
- PR #1876 add dtype=bool for `any`, `all` to treat integer column correctly
- PR #1875 CSV reader: take NaN values into account in dtype detection
- PR #1873 Add column dtype checking for the all/any methods
- PR #1902 Bug with string iteration in _apply_basic_agg
- PR #1887 Fix for initialization issue in pq_read_arg,orc_read_arg
- PR #1867 JSON reader: add support for null/empty fields, including the 'null' literal
- PR #1891 Fix bug #1750 in string column comparison
- PR #1909 Support of `to_pandas()` of boolean series with null values
- PR #1923 Use prefix removal when two aggs are called on a SeriesGroupBy
- PR #1914 Zero initialize gdf_column local variables
- PR #1959 Add support for comparing boolean Series to scalar
- PR #1966 Ignore index fix in series append
- PR #1967 Compute index __sizeof__ only once for DataFrame __sizeof__
- PR #1977 Support CUDA installation in default system directories
- PR #1982 Fixes incorrect index name after join operation
- PR #1985 Implement `GDF_PYMOD`, a special modulo that follows python's sign rules
- PR #1991 Parquet reader: fix decoding of NULLs
- PR #1990 Fixes a rendering bug in the `apply_grouped` documentation
- PR #1978 Fix for values being filled in an empty dataframe
- PR #2001 Correctly create MultiColumn from Pandas MultiColumn
- PR #2006 Handle empty dataframe groupby construction for dask
- PR #1965 Parquet Reader: Fix duplicate index column when it's already in `use_cols`
- PR #2033 Add pip to conda environment files to fix warning
- PR #2028 CSV Reader: Fix reading of uncompressed files without a recognized file extension
- PR #2073 Fix an issue when gathering columns with NVCategory and nulls
- PR #2053 cudf::apply_boolean_mask return empty column for empty boolean mask
- PR #2066 exclude `IteratorTest.mean_var_output` test from debug build
- PR #2069 Fix JNI code to use read_csv and read_parquet APIs
- PR #2071 Fix bug with unfound transitive dependencies for GTests in Ubuntu 18.04
- PR #2089 Configure Sphinx to render params correctly
- PR #2091 Fix another bug with unfound transitive dependencies for `cudftestutils` in Ubuntu 18.04
- PR #2115 Just apply `--disable-new-dtags` instead of trying to define all the transitive dependencies
- PR #2106 Fix errors in JitCache tests caused by sharing of device memory between processes
- PR #2120 Fix errors in JitCache tests caused by running multiple threads on the same data
- PR #2102 Fix memory leak in groupby
- PR #2113 fixed typo in to_csv code example


# cudf 0.7.2 (16 May 2019)

## New Features

- PR #1735 Added overload for atomicAdd on int64. Streamlined implementation of custom atomic overloads.
- PR #1741 Add MultiIndex concatenation

## Bug Fixes

- PR #1718 Fix issue with SeriesGroupBy MultiIndex in dask-cudf
- PR #1734 Python: fix performance regression for groupby count() aggregations
- PR #1768 Cython: fix handling read only schema buffers in gpuarrow reader


# cudf 0.7.1 (11 May 2019)

## New Features

- PR #1702 Lazy load MultiIndex to return groupby performance to near optimal.

## Bug Fixes

- PR #1708 Fix handling of `datetime64[ms]` in `dataframe.select_dtypes`


# cuDF 0.7.0 (10 May 2019)

## New Features

- PR #982 Implement gdf_group_by_without_aggregations and gdf_unique_indices functions
- PR #1142 Add `GDF_BOOL` column type
- PR #1194 Implement overloads for CUDA atomic operations
- PR #1292 Implemented Bitwise binary ops AND, OR, XOR (&, |, ^)
- PR #1235 Add GPU-accelerated Parquet Reader
- PR #1335 Added local_dict arg in `DataFrame.query()`.
- PR #1282 Add Series and DataFrame.describe()
- PR #1356 Rolling windows
- PR #1381 Add DataFrame._get_numeric_data
- PR #1388 Add CODEOWNERS file to auto-request reviews based on where changes are made
- PR #1396 Add DataFrame.drop method
- PR #1413 Add DataFrame.melt method
- PR #1412 Add DataFrame.pop()
- PR #1419 Initial CSV writer function
- PR #1441 Add Series level cumulative ops (cumsum, cummin, cummax, cumprod)
- PR #1420 Add script to build and test on a local gpuCI image
- PR #1440 Add DatetimeColumn.min(), DatetimeColumn.max()
- PR #1455 Add Series.Shift via Numba kernel
- PR #1441 Add Series level cumulative ops (cumsum, cummin, cummax, cumprod)
- PR #1461 Add Python coverage test to gpu build
- PR #1445 Parquet Reader: Add selective reading of rows and row group
- PR #1532 Parquet Reader: Add support for INT96 timestamps
- PR #1516 Add Series and DataFrame.ndim
- PR #1556 Add libcudf C++ transition guide
- PR #1466 Add GPU-accelerated ORC Reader
- PR #1565 Add build script for nightly doc builds
- PR #1508 Add Series isna, isnull, and notna
- PR #1456 Add Series.diff() via Numba kernel
- PR #1588 Add Index `astype` typecasting
- PR #1301 MultiIndex support
- PR #1599 Level keyword supported in groupby
- PR #929 Add support operations to dataframe
- PR #1609 Groupby accept list of Series
- PR #1658 Support `group_keys=True` keyword in groupby method

## Improvements

- PR #1531 Refactor closures as private functions in gpuarrow
- PR #1404 Parquet reader page data decoding speedup
- PR #1076 Use `type_dispatcher` in join, quantiles, filter, segmented sort, radix sort and hash_groupby
- PR #1202 Simplify README.md
- PR #1149 CSV Reader: Change convertStrToValue() functions to `__device__` only
- PR #1238 Improve performance of the CUDA trie used in the CSV reader
- PR #1245 Use file cache for JIT kernels
- PR #1278 Update CONTRIBUTING for new conda environment yml naming conventions
- PR #1163 Refactored UnaryOps. Reduced API to two functions: `gdf_unary_math` and `gdf_cast`. Added `abs`, `-`, and `~` ops. Changed bindings to Cython
- PR #1284 Update docs version
- PR #1287 add exclude argument to cudf.select_dtype function
- PR #1286 Refactor some of the CSV Reader kernels into generic utility functions
- PR #1291 fillna in `Series.to_gpu_array()` and `Series.to_array()` can accept the scalar too now.
- PR #1005 generic `reduction` and `scan` support
- PR #1349 Replace modernGPU sort join with thrust.
- PR #1363 Add a dataframe.mean(...) that raises NotImplementedError to satisfy `dask.dataframe.utils.is_dataframe_like`
- PR #1319 CSV Reader: Use column wrapper for gdf_column output alloc/dealloc
- PR #1376 Change series quantile default to linear
- PR #1399 Replace CFFI bindings for NVTX functions with Cython bindings
- PR #1389 Refactored `set_null_count()`
- PR #1386 Added macros `GDF_TRY()`, `CUDF_TRY()` and `ASSERT_CUDF_SUCCEEDED()`
- PR #1435 Rework CMake and conda recipes to depend on installed libraries
- PR #1391 Tidy up bit-resolution-operation and bitmask class code
- PR #1439 Add cmake variable to enable compiling CUDA code with -lineinfo
- PR #1462 Add ability to read parquet files from arrow::io::RandomAccessFile
- PR #1453 Convert CSV Reader CFFI to Cython
- PR #1479 Convert Parquet Reader CFFI to Cython
- PR #1397 Add a utility function for producing an overflow-safe kernel launch grid configuration
- PR #1382 Add GPU parsing of nested brackets to cuIO parsing utilities
- PR #1481 Add cudf::table constructor to allocate a set of `gdf_column`s
- PR #1484 Convert GroupBy CFFI to Cython
- PR #1463 Allow and default melt keyword argument var_name to be None
- PR #1486 Parquet Reader: Use device_buffer rather than device_ptr
- PR #1525 Add cudatoolkit conda dependency
- PR #1520 Renamed `src/dataframe` to `src/table` and moved `table.hpp`. Made `types.hpp` to be type declarations only.
- PR #1492 Convert transpose CFFI to Cython
- PR #1495 Convert binary and unary ops CFFI to Cython
- PR #1503 Convert sorting and hashing ops CFFI to Cython
- PR #1522 Use latest release version in update-version CI script
- PR #1533 Remove stale join CFFI, fix memory leaks in join Cython
- PR #1521 Added `row_bitmask` to compute bitmask for rows of a table. Merged `valids_ops.cu` and `bitmask_ops.cu`
- PR #1553 Overload `hash_row` to avoid using intial hash values. Updated `gdf_hash` to select between overloads
- PR #1585 Updated `cudf::table` to maintain own copy of wrapped `gdf_column*`s
- PR #1559 Add `except +` to all Cython function definitions to catch C++ exceptions properly
- PR #1617 `has_nulls` and `column_dtypes` for `cudf::table`
- PR #1590 Remove CFFI from the build / install process entirely
- PR #1536 Convert gpuarrow CFFI to Cython
- PR #1655 Add `Column._pointer` as a way to access underlying `gdf_column*` of a `Column`
- PR #1655 Update readme conda install instructions for cudf version 0.6 and 0.7


## Bug Fixes

- PR #1233 Fix dtypes issue while adding the column to `str` dataframe.
- PR #1254 CSV Reader: fix data type detection for floating-point numbers in scientific notation
- PR #1289 Fix looping over each value instead of each category in concatenation
- PR #1293 Fix Inaccurate error message in join.pyx
- PR #1308 Add atomicCAS overload for `int8_t`, `int16_t`
- PR #1317 Fix catch polymorphic exception by reference in ipc.cu
- PR #1325 Fix dtype of null bitmasks to int8
- PR #1326 Update build documentation to use -DCMAKE_CXX11_ABI=ON
- PR #1334 Add "na_position" argument to CategoricalColumn sort_by_values
- PR #1321 Fix out of bounds warning when checking Bzip2 header
- PR #1359 Add atomicAnd/Or/Xor for integers
- PR #1354 Fix `fillna()` behaviour when replacing values with different dtypes
- PR #1347 Fixed core dump issue while passing dict_dtypes without column names in `cudf.read_csv()`
- PR #1379 Fixed build failure caused due to error: 'col_dtype' may be used uninitialized
- PR #1392 Update cudf Dockerfile and package_versions.sh
- PR #1385 Added INT8 type to `_schema_to_dtype` for use in GpuArrowReader
- PR #1393 Fixed a bug in `gdf_count_nonzero_mask()` for the case of 0 bits to count
- PR #1395 Update CONTRIBUTING to use the environment variable CUDF_HOME
- PR #1416 Fix bug at gdf_quantile_exact and gdf_quantile_appox
- PR #1421 Fix remove creation of series multiple times during `add_column()`
- PR #1405 CSV Reader: Fix memory leaks on read_csv() failure
- PR #1328 Fix CategoricalColumn to_arrow() null mask
- PR #1433 Fix NVStrings/categories includes
- PR #1432 Update NVStrings to 0.7.* to coincide with 0.7 development
- PR #1483 Modify CSV reader to avoid cropping blank quoted characters in non-string fields
- PR #1446 Merge 1275 hotfix from master into branch-0.7
- PR #1447 Fix legacy groupby apply docstring
- PR #1451 Fix hash join estimated result size is not correct
- PR #1454 Fix local build script improperly change directory permissions
- PR #1490 Require Dask 1.1.0+ for `is_dataframe_like` test or skip otherwise.
- PR #1491 Use more specific directories & groups in CODEOWNERS
- PR #1497 Fix Thrust issue on CentOS caused by missing default constructor of host_vector elements
- PR #1498 Add missing include guard to device_atomics.cuh and separated DEVICE_ATOMICS_TEST
- PR #1506 Fix csv-write call to updated NVStrings method
- PR #1510 Added nvstrings `fillna()` function
- PR #1507 Parquet Reader: Default string data to GDF_STRING
- PR #1535 Fix doc issue to ensure correct labelling of cudf.series
- PR #1537 Fix `undefined reference` link error in HashPartitionTest
- PR #1548 Fix ci/local/build.sh README from using an incorrect image example
- PR #1551 CSV Reader: Fix integer column name indexing
- PR #1586 Fix broken `scalar_wrapper::operator==`
- PR #1591 ORC/Parquet Reader: Fix missing import for FileNotFoundError exception
- PR #1573 Parquet Reader: Fix crash due to clash with ORC reader datasource
- PR #1607 Revert change of `column.to_dense_buffer` always return by copy for performance concerns
- PR #1618 ORC reader: fix assert & data output when nrows/skiprows isn't aligned to stripe boundaries
- PR #1631 Fix failure of TYPES_TEST on some gcc-7 based systems.
- PR #1641 CSV Reader: Fix skip_blank_lines behavior with Windows line terminators (\r\n)
- PR #1648 ORC reader: fix non-deterministic output when skiprows is non-zero
- PR #1676 Fix groupby `as_index` behaviour with `MultiIndex`
- PR #1659 Fix bug caused by empty groupbys and multiindex slicing throwing exceptions
- PR #1656 Correct Groupby failure in dask when un-aggregable columns are left in dataframe.
- PR #1689 Fix groupby performance regression
- PR #1694 Add Cython as a runtime dependency since it's required in `setup.py`


# cuDF 0.6.1 (25 Mar 2019)

## Bug Fixes

- PR #1275 Fix CentOS exception in DataFrame.hash_partition from using value "returned" by a void function


# cuDF 0.6.0 (22 Mar 2019)

## New Features

- PR #760 Raise `FileNotFoundError` instead of `GDF_FILE_ERROR` in `read_csv` if the file does not exist
- PR #539 Add Python bindings for replace function
- PR #823 Add Doxygen configuration to enable building HTML documentation for libcudf C/C++ API
- PR #807 CSV Reader: Add byte_range parameter to specify the range in the input file to be read
- PR #857 Add Tail method for Series/DataFrame and update Head method to use iloc
- PR #858 Add series feature hashing support
- PR #871 CSV Reader: Add support for NA values, including user specified strings
- PR #893 Adds PyArrow based parquet readers / writers to Python, fix category dtype handling, fix arrow ingest buffer size issues
- PR #867 CSV Reader: Add support for ignoring blank lines and comment lines
- PR #887 Add Series digitize method
- PR #895 Add Series groupby
- PR #898 Add DataFrame.groupby(level=0) support
- PR #920 Add feather, JSON, HDF5 readers / writers from PyArrow / Pandas
- PR #888 CSV Reader: Add prefix parameter for column names, used when parsing without a header
- PR #913 Add DLPack support: convert between cuDF DataFrame and DLTensor
- PR #939 Add ORC reader from PyArrow
- PR #918 Add Series.groupby(level=0) support
- PR #906 Add binary and comparison ops to DataFrame
- PR #958 Support unary and binary ops on indexes
- PR #964 Add `rename` method to `DataFrame`, `Series`, and `Index`
- PR #985 Add `Series.to_frame` method
- PR #985 Add `drop=` keyword to reset_index method
- PR #994 Remove references to pygdf
- PR #990 Add external series groupby support
- PR #988 Add top-level merge function to cuDF
- PR #992 Add comparison binaryops to DateTime columns
- PR #996 Replace relative path imports with absolute paths in tests
- PR #995 CSV Reader: Add index_col parameter to specify the column name or index to be used as row labels
- PR #1004 Add `from_gpu_matrix` method to DataFrame
- PR #997 Add property index setter
- PR #1007 Replace relative path imports with absolute paths in cudf
- PR #1013 select columns with df.columns
- PR #1016 Rename Series.unique_count() to nunique() to match pandas API
- PR #947 Prefixsum to handle nulls and float types
- PR #1029 Remove rest of relative path imports
- PR #1021 Add filtered selection with assignment for Dataframes
- PR #872 Adding NVCategory support to cudf apis
- PR #1052 Add left/right_index and left/right_on keywords to merge
- PR #1091 Add `indicator=` and `suffixes=` keywords to merge
- PR #1107 Add unsupported keywords to Series.fillna
- PR #1032 Add string support to cuDF python
- PR #1136 Removed `gdf_concat`
- PR #1153 Added function for getting the padded allocation size for valid bitmask
- PR #1148 Add cudf.sqrt for dataframes and Series
- PR #1159 Add Python bindings for libcudf dlpack functions
- PR #1155 Add __array_ufunc__ for DataFrame and Series for sqrt
- PR #1168 to_frame for series accepts a name argument


## Improvements

- PR #1218 Add dask-cudf page to API docs
- PR #892 Add support for heterogeneous types in binary ops with JIT
- PR #730 Improve performance of `gdf_table` constructor
- PR #561 Add Doxygen style comments to Join CUDA functions
- PR #813 unified libcudf API functions by replacing gpu_ with gdf_
- PR #822 Add support for `__cuda_array_interface__` for ingest
- PR #756 Consolidate common helper functions from unordered map and multimap
- PR #753 Improve performance of groupby sum and average, especially for cases with few groups.
- PR #836 Add ingest support for arrow chunked arrays in Column, Series, DataFrame creation
- PR #763 Format doxygen comments for csv_read_arg struct
- PR #532 CSV Reader: Use type dispatcher instead of switch block
- PR #694 Unit test utilities improvements
- PR #878 Add better indexing to Groupby
- PR #554 Add `empty` method and `is_monotonic` attribute to `Index`
- PR #1040 Fixed up Doxygen comment tags
- PR #909 CSV Reader: Avoid host->device->host copy for header row data
- PR #916 Improved unit testing and error checking for `gdf_column_concat`
- PR #941 Replace `numpy` call in `Series.hash_encode` with `numba`
- PR #942 Added increment/decrement operators for wrapper types
- PR #943 Updated `count_nonzero_mask` to return `num_rows` when the mask is null
- PR #952 Added trait to map C++ type to `gdf_dtype`
- PR #966 Updated RMM submodule.
- PR #998 Add IO reader/writer modules to API docs, fix for missing cudf.Series docs
- PR #1017 concatenate along columns for Series and DataFrames
- PR #1002 Support indexing a dataframe with another boolean dataframe
- PR #1018 Better concatenation for Series and Dataframes
- PR #1036 Use Numpydoc style docstrings
- PR #1047 Adding gdf_dtype_extra_info to gdf_column_view_augmented
- PR #1054 Added default ctor to SerialTrieNode to overcome Thrust issue in CentOS7 + CUDA10
- PR #1024 CSV Reader: Add support for hexadecimal integers in integral-type columns
- PR #1033 Update `fillna()` to use libcudf function `gdf_replace_nulls`
- PR #1066 Added inplace assignment for columns and select_dtypes for dataframes
- PR #1026 CSV Reader: Change the meaning and type of the quoting parameter to match Pandas
- PR #1100 Adds `CUDF_EXPECTS` error-checking macro
- PR #1092 Fix select_dtype docstring
- PR #1111 Added cudf::table
- PR #1108 Sorting for datetime columns
- PR #1120 Return a `Series` (not a `Column`) from `Series.cat.set_categories()`
- PR #1128 CSV Reader: The last data row does not need to be line terminated
- PR #1183 Bump Arrow version to 0.12.1
- PR #1208 Default to CXX11_ABI=ON
- PR #1252 Fix NVStrings dependencies for cuda 9.2 and 10.0
- PR #2037 Optimize the existing `gather` and `scatter` routines in `libcudf`

## Bug Fixes

- PR #821 Fix flake8 issues revealed by flake8 update
- PR #808 Resolved renamed `d_columns_valids` variable name
- PR #820 CSV Reader: fix the issue where reader adds additional rows when file uses \r\n as a line terminator
- PR #780 CSV Reader: Fix scientific notation parsing and null values for empty quotes
- PR #815 CSV Reader: Fix data parsing when tabs are present in the input CSV file
- PR #850 Fix bug where left joins where the left df has 0 rows causes a crash
- PR #861 Fix memory leak by preserving the boolean mask index
- PR #875 Handle unnamed indexes in to/from arrow functions
- PR #877 Fix ingest of 1 row arrow tables in from arrow function
- PR #876 Added missing `<type_traits>` include
- PR #889 Deleted test_rmm.py which has now moved to RMM repo
- PR #866 Merge v0.5.1 numpy ABI hotfix into 0.6
- PR #917 value_counts return int type on empty columns
- PR #611 Renamed `gdf_reduce_optimal_output_size()` -> `gdf_reduction_get_intermediate_output_size()`
- PR #923 fix index for negative slicing for cudf dataframe and series
- PR #927 CSV Reader: Fix category GDF_CATEGORY hashes not being computed properly
- PR #921 CSV Reader: Fix parsing errors with delim_whitespace, quotations in the header row, unnamed columns
- PR #933 Fix handling objects of all nulls in series creation
- PR #940 CSV Reader: Fix an issue where the last data row is missing when using byte_range
- PR #945 CSV Reader: Fix incorrect datetime64 when milliseconds or space separator are used
- PR #959 Groupby: Problem with column name lookup
- PR #950 Converting dataframe/recarry with non-contiguous arrays
- PR #963 CSV Reader: Fix another issue with missing data rows when using byte_range
- PR #999 Fix 0 sized kernel launches and empty sort_index exception
- PR #993 Fix dtype in selecting 0 rows from objects
- PR #1009 Fix performance regression in `to_pandas` method on DataFrame
- PR #1008 Remove custom dask communication approach
- PR #1001 CSV Reader: Fix a memory access error when reading a large (>2GB) file with date columns
- PR #1019 Binary Ops: Fix error when one input column has null mask but other doesn't
- PR #1014 CSV Reader: Fix false positives in bool value detection
- PR #1034 CSV Reader: Fix parsing floating point precision and leading zero exponents
- PR #1044 CSV Reader: Fix a segfault when byte range aligns with a page
- PR #1058 Added support for `DataFrame.loc[scalar]`
- PR #1060 Fix column creation with all valid nan values
- PR #1073 CSV Reader: Fix an issue where a column name includes the return character
- PR #1090 Updating Doxygen Comments
- PR #1080 Fix dtypes returned from loc / iloc because of lists
- PR #1102 CSV Reader: Minor fixes and memory usage improvements
- PR #1174: Fix release script typo
- PR #1137 Add prebuild script for CI
- PR #1118 Enhanced the `DataFrame.from_records()` feature
- PR #1129 Fix join performance with index parameter from using numpy array
- PR #1145 Issue with .agg call on multi-column dataframes
- PR #908 Some testing code cleanup
- PR #1167 Fix issue with null_count not being set after inplace fillna()
- PR #1184 Fix iloc performance regression
- PR #1185 Support left_on/right_on and also on=str in merge
- PR #1200 Fix allocating bitmasks with numba instead of rmm in allocate_mask function
- PR #1213 Fix bug with csv reader requesting subset of columns using wrong datatype
- PR #1223 gpuCI: Fix label on rapidsai channel on gpu build scripts
- PR #1242 Add explicit Thrust exec policy to fix NVCATEGORY_TEST segfault on some platforms
- PR #1246 Fix categorical tests that failed due to bad implicit type conversion
- PR #1255 Fix overwriting conda package main label uploads
- PR #1259 Add dlpack includes to pip build


# cuDF 0.5.1 (05 Feb 2019)

## Bug Fixes

- PR #842 Avoid using numpy via cimport to prevent ABI issues in Cython compilation


# cuDF 0.5.0 (28 Jan 2019)

## New Features

- PR #722 Add bzip2 decompression support to `read_csv()`
- PR #693 add ZLIB-based GZIP/ZIP support to `read_csv_strings()`
- PR #411 added null support to gdf_order_by (new API) and cudf_table::sort
- PR #525 Added GitHub Issue templates for bugs, documentation, new features, and questions
- PR #501 CSV Reader: Add support for user-specified decimal point and thousands separator to read_csv_strings()
- PR #455 CSV Reader: Add support for user-specified decimal point and thousands separator to read_csv()
- PR #439 add `DataFrame.drop` method similar to pandas
- PR #356 add `DataFrame.transpose` method and `DataFrame.T` property similar to pandas
- PR #505 CSV Reader: Add support for user-specified boolean values
- PR #350 Implemented Series replace function
- PR #490 Added print_env.sh script to gather relevant environment details when reporting cuDF issues
- PR #474 add ZLIB-based GZIP/ZIP support to `read_csv()`
- PR #547 Added melt similar to `pandas.melt()`
- PR #491 Add CI test script to check for updates to CHANGELOG.md in PRs
- PR #550 Add CI test script to check for style issues in PRs
- PR #558 Add CI scripts for cpu-based conda and gpu-based test builds
- PR #524 Add Boolean Indexing
- PR #564 Update python `sort_values` method to use updated libcudf `gdf_order_by` API
- PR #509 CSV Reader: Input CSV file can now be passed in as a text or a binary buffer
- PR #607 Add `__iter__` and iteritems to DataFrame class
- PR #643 added a new api gdf_replace_nulls that allows a user to replace nulls in a column

## Improvements

- PR #426 Removed sort-based groupby and refactored existing groupby APIs. Also improves C++/CUDA compile time.
- PR #461 Add `CUDF_HOME` variable in README.md to replace relative pathing.
- PR #472 RMM: Created centralized rmm::device_vector alias and rmm::exec_policy
- PR #500 Improved the concurrent hash map class to support partitioned (multi-pass) hash table building.
- PR #454 Improve CSV reader docs and examples
- PR #465 Added templated C++ API for RMM to avoid explicit cast to `void**`
- PR #513 `.gitignore` tweaks
- PR #521 Add `assert_eq` function for testing
- PR #502 Simplify Dockerfile for local dev, eliminate old conda/pip envs
- PR #549 Adds `-rdynamic` compiler flag to nvcc for Debug builds
- PR #472 RMM: Created centralized rmm::device_vector alias and rmm::exec_policy
- PR #577 Added external C++ API for scatter/gather functions
- PR #500 Improved the concurrent hash map class to support partitioned (multi-pass) hash table building
- PR #583 Updated `gdf_size_type` to `int`
- PR #500 Improved the concurrent hash map class to support partitioned (multi-pass) hash table building
- PR #617 Added .dockerignore file. Prevents adding stale cmake cache files to the docker container
- PR #658 Reduced `JOIN_TEST` time by isolating overflow test of hash table size computation
- PR #664 Added Debuging instructions to README
- PR #651 Remove noqa marks in `__init__.py` files
- PR #671 CSV Reader: uncompressed buffer input can be parsed without explicitly specifying compression as None
- PR #684 Make RMM a submodule
- PR #718 Ensure sum, product, min, max methods pandas compatibility on empty datasets
- PR #720 Refactored Index classes to make them more Pandas-like, added CategoricalIndex
- PR #749 Improve to_arrow and from_arrow Pandas compatibility
- PR #766 Remove TravisCI references, remove unused variables from CMake, fix ARROW_VERSION in Cmake
- PR #773 Add build-args back to Dockerfile and handle dependencies based on environment yml file
- PR #781 Move thirdparty submodules to root and symlink in /cpp
- PR #843 Fix broken cudf/python API examples, add new methods to the API index

## Bug Fixes

- PR #569 CSV Reader: Fix days being off-by-one when parsing some dates
- PR #531 CSV Reader: Fix incorrect parsing of quoted numbers
- PR #465 Added templated C++ API for RMM to avoid explicit cast to `void**`
- PR #473 Added missing <random> include
- PR #478 CSV Reader: Add api support for auto column detection, header, mangle_dupe_cols, usecols
- PR #495 Updated README to correct where cffi pytest should be executed
- PR #501 Fix the intermittent segfault caused by the `thousands` and `compression` parameters in the csv reader
- PR #502 Simplify Dockerfile for local dev, eliminate old conda/pip envs
- PR #512 fix bug for `on` parameter in `DataFrame.merge` to allow for None or single column name
- PR #511 Updated python/cudf/bindings/join.pyx to fix cudf merge printing out dtypes
- PR #513 `.gitignore` tweaks
- PR #521 Add `assert_eq` function for testing
- PR #537 Fix CMAKE_CUDA_STANDARD_REQURIED typo in CMakeLists.txt
- PR #447 Fix silent failure in initializing DataFrame from generator
- PR #545 Temporarily disable csv reader thousands test to prevent segfault (test re-enabled in PR #501)
- PR #559 Fix Assertion error while using `applymap` to change the output dtype
- PR #575 Update `print_env.sh` script to better handle missing commands
- PR #612 Prevent an exception from occuring with true division on integer series.
- PR #630 Fix deprecation warning for `pd.core.common.is_categorical_dtype`
- PR #622 Fix Series.append() behaviour when appending values with different numeric dtype
- PR #603 Fix error while creating an empty column using None.
- PR #673 Fix array of strings not being caught in from_pandas
- PR #644 Fix return type and column support of dataframe.quantile()
- PR #634 Fix create `DataFrame.from_pandas()` with numeric column names
- PR #654 Add resolution check for GDF_TIMESTAMP in Join
- PR #648 Enforce one-to-one copy required when using `numba>=0.42.0`
- PR #645 Fix cmake build type handling not setting debug options when CMAKE_BUILD_TYPE=="Debug"
- PR #669 Fix GIL deadlock when launching multiple python threads that make Cython calls
- PR #665 Reworked the hash map to add a way to report the destination partition for a key
- PR #670 CMAKE: Fix env include path taking precedence over libcudf source headers
- PR #674 Check for gdf supported column types
- PR #677 Fix 'gdf_csv_test_Dates' gtest failure due to missing nrows parameter
- PR #604 Fix the parsing errors while reading a csv file using `sep` instead of `delimiter`.
- PR #686 Fix converting nulls to NaT values when converting Series to Pandas/Numpy
- PR #689 CSV Reader: Fix behavior with skiprows+header to match pandas implementation
- PR #691 Fixes Join on empty input DFs
- PR #706 CSV Reader: Fix broken dtype inference when whitespace is in data
- PR #717 CSV reader: fix behavior when parsing a csv file with no data rows
- PR #724 CSV Reader: fix build issue due to parameter type mismatch in a std::max call
- PR #734 Prevents reading undefined memory in gpu_expand_mask_bits numba kernel
- PR #747 CSV Reader: fix an issue where CUDA allocations fail with some large input files
- PR #750 Fix race condition for handling NVStrings in CMake
- PR #719 Fix merge column ordering
- PR #770 Fix issue where RMM submodule pointed to wrong branch and pin other to correct branches
- PR #778 Fix hard coded ABI off setting
- PR #784 Update RMM submodule commit-ish and pip paths
- PR #794 Update `rmm::exec_policy` usage to fix segmentation faults when used as temprory allocator.
- PR #800 Point git submodules to branches of forks instead of exact commits


# cuDF 0.4.0 (05 Dec 2018)

## New Features

- PR #398 add pandas-compatible `DataFrame.shape()` and `Series.shape()`
- PR #394 New documentation feature "10 Minutes to cuDF"
- PR #361 CSV Reader: Add support for strings with delimiters

## Improvements

 - PR #436 Improvements for type_dispatcher and wrapper structs
 - PR #429 Add CHANGELOG.md (this file)
 - PR #266 use faster CUDA-accelerated DataFrame column/Series concatenation.
 - PR #379 new C++ `type_dispatcher` reduces code complexity in supporting many data types.
 - PR #349 Improve performance for creating columns from memoryview objects
 - PR #445 Update reductions to use type_dispatcher. Adds integer types support to sum_of_squares.
 - PR #448 Improve installation instructions in README.md
 - PR #456 Change default CMake build to Release, and added option for disabling compilation of tests

## Bug Fixes

 - PR #444 Fix csv_test CUDA too many resources requested fail.
 - PR #396 added missing output buffer in validity tests for groupbys.
 - PR #408 Dockerfile updates for source reorganization
 - PR #437 Add cffi to Dockerfile conda env, fixes "cannot import name 'librmm'"
 - PR #417 Fix `map_test` failure with CUDA 10
 - PR #414 Fix CMake installation include file paths
 - PR #418 Properly cast string dtypes to programmatic dtypes when instantiating columns
 - PR #427 Fix and tests for Concatenation illegal memory access with nulls


# cuDF 0.3.0 (23 Nov 2018)

## New Features

 - PR #336 CSV Reader string support

## Improvements

 - PR #354 source code refactored for better organization. CMake build system overhaul. Beginning of transition to Cython bindings.
 - PR #290 Add support for typecasting to/from datetime dtype
 - PR #323 Add handling pyarrow boolean arrays in input/out, add tests
 - PR #325 GDF_VALIDITY_UNSUPPORTED now returned for algorithms that don't support non-empty valid bitmasks
 - PR #381 Faster InputTooLarge Join test completes in ms rather than minutes.
 - PR #373 .gitignore improvements
 - PR #367 Doc cleanup & examples for DataFrame methods
 - PR #333 Add Rapids Memory Manager documentation
 - PR #321 Rapids Memory Manager adds file/line location logging and convenience macros
 - PR #334 Implement DataFrame `__copy__` and `__deepcopy__`
 - PR #271 Add NVTX ranges to pygdf
 - PR #311 Document system requirements for conda install

## Bug Fixes

 - PR #337 Retain index on `scale()` function
 - PR #344 Fix test failure due to PyArrow 0.11 Boolean handling
 - PR #364 Remove noexcept from managed_allocator;  CMakeLists fix for NVstrings
 - PR #357 Fix bug that made all series be considered booleans for indexing
 - PR #351 replace conda env configuration for developers
 - PRs #346 #360 Fix CSV reading of negative numbers
 - PR #342 Fix CMake to use conda-installed nvstrings
 - PR #341 Preserve categorical dtype after groupby aggregations
 - PR #315 ReadTheDocs build update to fix missing libcuda.so
 - PR #320 FIX out-of-bounds access error in reductions.cu
 - PR #319 Fix out-of-bounds memory access in libcudf count_valid_bits
 - PR #303 Fix printing empty dataframe


# cuDF 0.2.0 and cuDF 0.1.0

These were initial releases of cuDF based on previously separate pyGDF and libGDF libraries.<|MERGE_RESOLUTION|>--- conflicted
+++ resolved
@@ -11,11 +11,8 @@
 - PR #3681 Add cudf::experimental::boolean_mask_scatter
 - PR #4040 Add support for n-way merge of sorted tables
 - PR #4053 Multi-column quantiles.
-<<<<<<< HEAD
 - PR #3894 Add remove_keys functions for dictionary columns
-=======
 - PR #4107 Add groupby nunique aggregation
->>>>>>> 694543ab
 
 ## Improvements
 
