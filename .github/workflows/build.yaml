name: build

on:
  push:
    branches:
      - "branch-*"
    tags:
      - v[0-9][0-9].[0-9][0-9].[0-9][0-9]
  workflow_dispatch:
    inputs:
      branch:
        required: true
        type: string
      date:
        required: true
        type: string
      sha:
        required: true
        type: string
      build_type:
        type: string
        default: nightly

concurrency:
  group: ${{ github.workflow }}-${{ github.ref }}
  cancel-in-progress: true

jobs:
  cpp-build:
    secrets: inherit
    uses: rapidsai/shared-action-workflows/.github/workflows/conda-cpp-build.yaml@branch-23.10
    with:
      build_type: ${{ inputs.build_type || 'branch' }}
      branch: ${{ inputs.branch }}
      date: ${{ inputs.date }}
      sha: ${{ inputs.sha }}
  python-build:
    needs: [cpp-build]
    secrets: inherit
    uses: rapidsai/shared-action-workflows/.github/workflows/conda-python-build.yaml@branch-23.10
    with:
      build_type: ${{ inputs.build_type || 'branch' }}
      branch: ${{ inputs.branch }}
      date: ${{ inputs.date }}
      sha: ${{ inputs.sha }}
  upload-conda:
    needs: [cpp-build, python-build]
    secrets: inherit
    uses: rapidsai/shared-action-workflows/.github/workflows/conda-upload-packages.yaml@branch-23.10
    with:
      build_type: ${{ inputs.build_type || 'branch' }}
      branch: ${{ inputs.branch }}
      date: ${{ inputs.date }}
      sha: ${{ inputs.sha }}
      skip_upload_pkgs: libcudf-example
  docs-build:
    if: github.ref_type == 'branch'
    needs: python-build
    secrets: inherit
    uses: rapidsai/shared-action-workflows/.github/workflows/custom-job.yaml@branch-23.10
    with:
      arch: "amd64"
      branch: ${{ inputs.branch }}
      build_type: ${{ inputs.build_type || 'branch' }}
      container_image: "rapidsai/ci:latest"
      date: ${{ inputs.date }}
      node_type: "gpu-v100-latest-1"
      run_script: "ci/build_docs.sh"
      sha: ${{ inputs.sha }}
  wheel-build-cudf:
    secrets: inherit
<<<<<<< HEAD
    uses: rapidsai/shared-action-workflows/.github/workflows/wheels-manylinux-build.yml@branch-23.10
=======
    uses: rapidsai/shared-action-workflows/.github/workflows/wheels-build.yaml@branch-23.08
>>>>>>> faff40df
    with:
      build_type: ${{ inputs.build_type || 'branch' }}
      branch: ${{ inputs.branch }}
      sha: ${{ inputs.sha }}
      date: ${{ inputs.date }}
      script: ci/build_wheel_cudf.sh
  wheel-publish-cudf:
    needs: wheel-build-cudf
    secrets: inherit
<<<<<<< HEAD
    uses: rapidsai/shared-action-workflows/.github/workflows/wheels-manylinux-publish.yml@branch-23.10
=======
    uses: rapidsai/shared-action-workflows/.github/workflows/wheels-publish.yaml@branch-23.08
>>>>>>> faff40df
    with:
      build_type: ${{ inputs.build_type || 'branch' }}
      branch: ${{ inputs.branch }}
      sha: ${{ inputs.sha }}
      date: ${{ inputs.date }}
      package-name: cudf
  wheel-build-dask-cudf:
    needs: wheel-publish-cudf
    secrets: inherit
<<<<<<< HEAD
    uses: rapidsai/shared-action-workflows/.github/workflows/wheels-pure-build.yml@branch-23.10
=======
    uses: rapidsai/shared-action-workflows/.github/workflows/wheels-build.yaml@branch-23.08
>>>>>>> faff40df
    with:
      matrix_filter: map(select(.ARCH == "amd64" and .PY_VER == "3.10" and (.CUDA_VER == "11.8.0" or .CUDA_VER == "12.0.1")))
      build_type: ${{ inputs.build_type || 'branch' }}
      branch: ${{ inputs.branch }}
      sha: ${{ inputs.sha }}
      date: ${{ inputs.date }}
      script: ci/build_wheel_dask_cudf.sh
  wheel-publish-dask-cudf:
    needs: wheel-build-dask-cudf
    secrets: inherit
<<<<<<< HEAD
    uses: rapidsai/shared-action-workflows/.github/workflows/wheels-pure-publish.yml@branch-23.10
=======
    uses: rapidsai/shared-action-workflows/.github/workflows/wheels-publish.yaml@branch-23.08
>>>>>>> faff40df
    with:
      build_type: ${{ inputs.build_type || 'branch' }}
      branch: ${{ inputs.branch }}
      sha: ${{ inputs.sha }}
      date: ${{ inputs.date }}
      package-name: dask_cudf<|MERGE_RESOLUTION|>--- conflicted
+++ resolved
@@ -69,11 +69,7 @@
       sha: ${{ inputs.sha }}
   wheel-build-cudf:
     secrets: inherit
-<<<<<<< HEAD
-    uses: rapidsai/shared-action-workflows/.github/workflows/wheels-manylinux-build.yml@branch-23.10
-=======
-    uses: rapidsai/shared-action-workflows/.github/workflows/wheels-build.yaml@branch-23.08
->>>>>>> faff40df
+    uses: rapidsai/shared-action-workflows/.github/workflows/wheels-build.yaml@branch-23.10
     with:
       build_type: ${{ inputs.build_type || 'branch' }}
       branch: ${{ inputs.branch }}
@@ -83,11 +79,7 @@
   wheel-publish-cudf:
     needs: wheel-build-cudf
     secrets: inherit
-<<<<<<< HEAD
-    uses: rapidsai/shared-action-workflows/.github/workflows/wheels-manylinux-publish.yml@branch-23.10
-=======
-    uses: rapidsai/shared-action-workflows/.github/workflows/wheels-publish.yaml@branch-23.08
->>>>>>> faff40df
+    uses: rapidsai/shared-action-workflows/.github/workflows/wheels-publish.yaml@branch-23.10
     with:
       build_type: ${{ inputs.build_type || 'branch' }}
       branch: ${{ inputs.branch }}
@@ -97,11 +89,7 @@
   wheel-build-dask-cudf:
     needs: wheel-publish-cudf
     secrets: inherit
-<<<<<<< HEAD
-    uses: rapidsai/shared-action-workflows/.github/workflows/wheels-pure-build.yml@branch-23.10
-=======
-    uses: rapidsai/shared-action-workflows/.github/workflows/wheels-build.yaml@branch-23.08
->>>>>>> faff40df
+    uses: rapidsai/shared-action-workflows/.github/workflows/wheels-build.yaml@branch-23.10
     with:
       matrix_filter: map(select(.ARCH == "amd64" and .PY_VER == "3.10" and (.CUDA_VER == "11.8.0" or .CUDA_VER == "12.0.1")))
       build_type: ${{ inputs.build_type || 'branch' }}
@@ -112,11 +100,7 @@
   wheel-publish-dask-cudf:
     needs: wheel-build-dask-cudf
     secrets: inherit
-<<<<<<< HEAD
-    uses: rapidsai/shared-action-workflows/.github/workflows/wheels-pure-publish.yml@branch-23.10
-=======
-    uses: rapidsai/shared-action-workflows/.github/workflows/wheels-publish.yaml@branch-23.08
->>>>>>> faff40df
+    uses: rapidsai/shared-action-workflows/.github/workflows/wheels-publish.yaml@branch-23.10
     with:
       build_type: ${{ inputs.build_type || 'branch' }}
       branch: ${{ inputs.branch }}
