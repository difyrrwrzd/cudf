# Dependency list for https://github.com/rapidsai/dependency-file-generator
files:
  all:
    output: conda
    matrix:
      cuda: ["11.8", "12.5"]
      arch: [x86_64]
    includes:
      - build_base
      - build_all
      - build_cpp
      - build_python_common
      - build_python_cudf
      - cuda
      - cuda_version
      - develop
      - docs
      - libarrow_build
      - notebooks
      - py_version
      - rapids_build_skbuild
      - rapids_build_setuptools
      - run_common
      - run_cudf
      - run_dask_cudf
      - run_custreamz
      - test_cpp
      - test_python_common
      - test_python_cudf
      - test_python_dask_cudf
      - depends_on_cupy
  test_static_build:
    output: none
    includes:
      - build_base
  test_cpp:
    output: none
    includes:
      - cuda_version
      - libarrow_run
      - test_cpp
  test_python:
    output: none
    includes:
      - cuda_version
      - py_version
      - pyarrow_run
      - test_python_common
      - test_python_cudf
      - test_python_dask_cudf
  test_java:
    output: none
    includes:
      - build_base
      - build_all
      - cuda
      - cuda_version
      - libarrow_run
      - test_java
  test_notebooks:
    output: none
    includes:
      - cuda_version
      - notebooks
      - py_version
  checks:
    output: none
    includes:
      - develop
      - py_version
  docs:
    output: none
    includes:
      - cuda
      - cuda_version
      - docs
      - libarrow_run
      - py_version
  py_rapids_build_cudf:
    output: pyproject
    pyproject_dir: python/cudf
    extras:
      table: build-system
    includes:
      - rapids_build_skbuild
  py_build_cudf:
    output: pyproject
    pyproject_dir: python/cudf
    extras:
      table: tool.rapids-build-backend
      key: requires
    includes:
      - build_base
      - build_python_common
      - build_python_cudf
  py_run_cudf:
    output: pyproject
    pyproject_dir: python/cudf
    extras:
      table: project
    includes:
      - run_common
      - run_cudf
      - pyarrow_run
      - depends_on_cupy
  py_test_cudf:
    output: pyproject
    pyproject_dir: python/cudf
    extras:
      table: project.optional-dependencies
      key: test
    includes:
      - test_python_common
      - test_python_cudf
  py_test_pandas_cudf:
    output: pyproject
    pyproject_dir: python/cudf
    extras:
      table: project.optional-dependencies
      key: pandas-tests
    includes:
      - test_python_pandas_cudf
  py_test_cudf_pandas:
    output: pyproject
    pyproject_dir: python/cudf
    extras:
      table: project.optional-dependencies
      key: cudf-pandas-tests
    includes:
      - test_python_cudf_pandas
  py_rapids_build_cudf_polars:
    output: pyproject
    pyproject_dir: python/cudf_polars
    extras:
      table: build-system
    includes:
      - rapids_build_setuptools
  py_run_cudf_polars:
    output: pyproject
    pyproject_dir: python/cudf_polars
    extras:
      table: project
    includes:
      - run_cudf_polars
      - depends_on_cudf
  py_test_cudf_polars:
    output: pyproject
    pyproject_dir: python/cudf_polars
    extras:
      table: project.optional-dependencies
      key: test
    includes:
      - test_python_common
  py_build_dask_cudf:
    output: pyproject
    pyproject_dir: python/dask_cudf
    extras:
      table: build-system
    includes:
      - rapids_build_setuptools
  py_run_dask_cudf:
    output: pyproject
    pyproject_dir: python/dask_cudf
    extras:
      table: project
    includes:
      - run_common
      - run_dask_cudf
      - depends_on_cudf
      - depends_on_cupy
  py_test_dask_cudf:
    output: pyproject
    pyproject_dir: python/dask_cudf
    extras:
      table: project.optional-dependencies
      key: test
    includes:
      - test_python_common
      - test_python_dask_cudf
  py_rapids_build_cudf_kafka:
    output: pyproject
    pyproject_dir: python/cudf_kafka
    extras:
      table: build-system
    includes:
      - rapids_build_skbuild
  py_build_cudf_kafka:
    output: pyproject
    pyproject_dir: python/cudf_kafka
    extras:
      table: tool.rapids-build-backend
      key: requires
    includes:
      - build_base
      - build_python_common
  py_run_cudf_kafka:
    output: pyproject
    pyproject_dir: python/cudf_kafka
    extras:
      table: project
    includes:
      - depends_on_cudf
  py_test_cudf_kafka:
    output: pyproject
    pyproject_dir: python/cudf_kafka
    extras:
      table: project.optional-dependencies
      key: test
    includes:
      - test_python_common
  py_build_custreamz:
    output: pyproject
    pyproject_dir: python/custreamz
    extras:
      table: build-system
    includes:
      - rapids_build_setuptools
  py_run_custreamz:
    output: pyproject
    pyproject_dir: python/custreamz
    extras:
      table: project
    includes:
      - run_custreamz
      - depends_on_cudf
      - depends_on_cudf_kafka
  py_test_custreamz:
    output: pyproject
    pyproject_dir: python/custreamz
    extras:
      table: project.optional-dependencies
      key: test
    includes:
      - test_python_common
channels:
  - rapidsai
  - rapidsai-nightly
  - dask/label/dev
  - conda-forge
  - nvidia
dependencies:
  build_base:
    common:
      - output_types: [conda, requirements, pyproject]
        packages:
          - &cmake_ver cmake>=3.26.4,!=3.30.0
          - &ninja ninja
  build_all:
    common:
      - output_types: conda
        packages:
          - c-compiler
          - cxx-compiler
          - dlpack>=0.8,<1.0
          - zlib>=1.2.13
    specific:
      - output_types: conda
        matrices:
          - matrix:
              arch: x86_64
            packages:
              - gcc_linux-64=11.*
              - sysroot_linux-64==2.17
          - matrix:
              arch: aarch64
            packages:
              - gcc_linux-aarch64=11.*
              - sysroot_linux-aarch64==2.17
      - output_types: conda
        matrices:
          - matrix:
              cuda: "12.*"
            packages:
              - cuda-nvcc
          - matrix:
              arch: x86_64
              cuda: "11.8"
            packages:
              - nvcc_linux-64=11.8
          - matrix:
              arch: aarch64
              cuda: "11.8"
            packages:
              - nvcc_linux-aarch64=11.8
  build_cpp:
    common:
      - output_types: conda
        packages:
          - fmt>=10.1.1,<11
<<<<<<< HEAD
          - librmm==24.10.*,>=0.0.0a0
          - libkvikio==24.10.*,>=0.0.0a0
=======
          - flatbuffers==24.3.25
          - librmm==24.8.*,>=0.0.0a0
          - libkvikio==24.8.*,>=0.0.0a0
>>>>>>> c9f7153a
          - librdkafka>=1.9.0,<1.10.0a0
          # Align nvcomp version with rapids-cmake
          - nvcomp==3.0.6
          - spdlog>=1.12.0,<1.13
  rapids_build_skbuild:
    common:
      - output_types: [conda, requirements, pyproject]
        packages:
          - &rapids_build_backend rapids-build-backend>=0.3.0,<0.4.0.dev0
      - output_types: conda
        packages:
          - scikit-build-core>=0.7.0
      - output_types: [requirements, pyproject]
        packages:
          - scikit-build-core[pyproject]>=0.7.0
  rapids_build_setuptools:
    common:
      - output_types: [requirements, pyproject]
        packages:
          - *rapids_build_backend
          - setuptools
          - wheel
  build_python_common:
    common:
      - output_types: [conda, requirements, pyproject]
        packages:
          - cython>=3.0.3
          # Hard pin the patch version used during the build. This must be kept
          # in sync with the version pinned in get_arrow.cmake.
          - pyarrow==16.1.0.*
      - output_types: pyproject
        packages:
          # Hard pin the patch version used during the build.
          # Sync with conda build constraint & wheel run constraint.
          # TODO: Change to `2.0.*` for NumPy 2
          - numpy==1.23.*
  build_python_cudf:
    common:
      - output_types: conda
        packages:
          - &rmm_unsuffixed rmm==24.10.*,>=0.0.0a0
          - pip
          - pip:
              - git+https://github.com/python-streamz/streamz.git@master
      - output_types: requirements
        packages:
          # pip recognizes the index as a global option for the requirements.txt file
          # This index is needed for rmm-cu{11,12}.
          - --extra-index-url=https://pypi.nvidia.com
          - --extra-index-url=https://pypi.anaconda.org/rapidsai-wheels-nightly/simple
          - git+https://github.com/python-streamz/streamz.git@master
    specific:
      - output_types: [requirements, pyproject]
        matrices:
          - matrix:
              cuda: "12.*"
              cuda_suffixed: "true"
            packages:
              - rmm-cu12==24.10.*,>=0.0.0a0
          - matrix:
              cuda: "11.*"
              cuda_suffixed: "true"
            packages:
              - rmm-cu11==24.10.*,>=0.0.0a0
          - {matrix: null, packages: [*rmm_unsuffixed]}
  libarrow_build:
    common:
      - output_types: conda
        packages:
          # Hard pin the Arrow patch version used during the build. This must
          # be kept in sync with the version pinned in get_arrow.cmake.
          - libarrow-acero==16.1.0.*
          - libarrow-dataset==16.1.0.*
          - libarrow==16.1.0.*
          - libparquet==16.1.0.*
  libarrow_run:
    common:
      - output_types: conda
        packages:
          # Allow runtime version to float up to patch version
          - libarrow-acero>=16.1.0,<16.2.0a0
          - libarrow-dataset>=16.1.0,<16.2.0a0
          - libarrow>=16.1.0,<16.2.0a0
          - libparquet>=16.1.0,<16.2.0a0
  pyarrow_run:
    common:
      - output_types: [conda, requirements, pyproject]
        packages:
          # Allow runtime version to float up to patch version
          - pyarrow>=16.1.0,<16.2.0a0
  cuda_version:
    specific:
      - output_types: conda
        matrices:
          - matrix:
              cuda: "11.2"
            packages:
              - cuda-version=11.2
          - matrix:
              cuda: "11.4"
            packages:
              - cuda-version=11.4
          - matrix:
              cuda: "11.5"
            packages:
              - cuda-version=11.5
          - matrix:
              cuda: "11.8"
            packages:
              - cuda-version=11.8
          - matrix:
              cuda: "12.0"
            packages:
              - cuda-version=12.0
          - matrix:
              cuda: "12.2"
            packages:
              - cuda-version=12.2
          - matrix:
              cuda: "12.5"
            packages:
              - cuda-version=12.5
  cuda:
    specific:
      - output_types: conda
        matrices:
          - matrix:
              cuda: "12.*"
            packages:
              - cuda-cudart-dev
              - cuda-nvrtc-dev
              - cuda-nvtx-dev
              - libcurand-dev
          - matrix:
              cuda: "11.8"
            packages:
              - cudatoolkit
              - cuda-nvtx=11.8
              - libcurand-dev=10.3.0.86
              - libcurand=10.3.0.86
          - matrix:
              cuda: "11.5"
            packages:
              - cudatoolkit
              - cuda-nvtx=11.5
                # Can't hard pin the version since 11.x is missing many
                # packages for specific versions
              - libcurand-dev>=10.2.6.48,<=10.2.7.107
              - libcurand>=10.2.6.48,<=10.2.7.107
          - matrix:
              cuda: "11.4"
            packages:
              - cudatoolkit
              - &cudanvtx114 cuda-nvtx=11.4
              - &libcurand_dev114 libcurand-dev>=10.2.5.43,<=10.2.5.120
              - &libcurand114 libcurand>=10.2.5.43,<=10.2.5.120
          - matrix:
              cuda: "11.2"
            packages:
              - cudatoolkit
                # The NVIDIA channel doesn't publish pkgs older than 11.4 for
                # these libs, so 11.2 uses 11.4 packages (the oldest
                # available).
              - *cudanvtx114
              - *libcurand_dev114
              - *libcurand114
      - output_types: conda
        matrices:
          - matrix:
              arch: aarch64
            packages:
          - matrix:
              cuda: "12.*"
              arch: x86_64
            packages:
              - libcufile-dev
          - matrix:
              cuda: "11.8"
              arch: x86_64
            packages:
              - libcufile=1.4.0.31
              - libcufile-dev=1.4.0.31
          - matrix:
              cuda: "11.5"
              arch: x86_64
            packages:
              - libcufile>=1.1.0.37,<=1.1.1.25
              - libcufile-dev>=1.1.0.37,<=1.1.1.25
          - matrix:
              cuda: "11.4"
              arch: x86_64
            packages:
              - &libcufile_114 libcufile>=1.0.0.82,<=1.0.2.10
              - &libcufile_dev114 libcufile-dev>=1.0.0.82,<=1.0.2.10
          - matrix:
              cuda: "11.2"
              arch: x86_64
            packages:
              # The NVIDIA channel doesn't publish pkgs older than 11.4 for these libs,
              # so 11.2 uses 11.4 packages (the oldest available).
              - *libcufile_114
              - *libcufile_dev114
  develop:
    common:
      - output_types: [conda, requirements]
        packages:
          - pre-commit
          # pre-commit requires identify minimum version 1.0, but clang-format requires textproto support and that was
          # added in 2.5.20, so we need to call out the minimum version needed for our plugins
          - identify>=2.5.20
      - output_types: conda
        packages:
          - clang==16.0.6
          - clang-tools=16.0.6
          - &doxygen doxygen=1.9.1 # pre-commit hook needs a specific version.
  docs:
    common:
      - output_types: [conda]
        packages:
          - breathe>=4.35.0
          - dask-cuda==24.10.*,>=0.0.0a0
          - *doxygen
          - make
          - myst-nb
          - nbsphinx
          - numpydoc
          - pandoc
          # https://github.com/pydata/pydata-sphinx-theme/issues/1539
          - pydata-sphinx-theme!=0.14.2
          - scipy
          - sphinx
          - sphinx-autobuild
          - sphinx-copybutton
          - sphinx-markdown-tables
          - sphinx-remove-toctrees
          - sphinxcontrib-websupport
  notebooks:
    common:
      - output_types: [conda, requirements]
        packages:
          - ipython
          - notebook
          - scipy
  py_version:
    specific:
      - output_types: conda
        matrices:
          - matrix:
              py: "3.9"
            packages:
              - python=3.9
          - matrix:
              py: "3.10"
            packages:
              - python=3.10
          - matrix:
              py: "3.11"
            packages:
              - python=3.11
          - matrix:
            packages:
              - python>=3.9,<3.12
  run_common:
    common:
      - output_types: [conda, requirements, pyproject]
        packages:
          - fsspec>=0.6.0
          # TODO: Update `numpy` in `build_python_common` when dropping `<2.0a0`
          - numpy>=1.23,<2.0a0
          - pandas>=2.0,<2.2.3dev0
  run_cudf:
    common:
      - output_types: [conda, requirements, pyproject]
        packages:
          - cachetools
          - &numba numba>=0.57
          - nvtx>=0.2.1
          - packaging
          - rich
          - typing_extensions>=4.0.0
      - output_types: conda
        packages:
          - *rmm_unsuffixed
      - output_types: requirements
        packages:
          # pip recognizes the index as a global option for the requirements.txt file
          # This index is needed for rmm, cubinlinker, ptxcompiler.
          - --extra-index-url=https://pypi.nvidia.com
          - --extra-index-url=https://pypi.anaconda.org/rapidsai-wheels-nightly/simple
    specific:
      - output_types: [conda, requirements, pyproject]
        matrices:
          - matrix: {cuda: "12.*"}
            packages:
              - cuda-python>=12.0,<13.0a0
          - matrix: {cuda: "11.*"}
            packages: &run_cudf_packages_all_cu11
              - cuda-python>=11.7.1,<12.0a0
          - {matrix: null, packages: *run_cudf_packages_all_cu11}
      - output_types: conda
        matrices:
          - matrix: {cuda: "12.*"}
            packages:
              - &pynvjitlink_unsuffixed pynvjitlink>=0.0.0a0
          - matrix: {cuda: "11.*"}
            packages:
              - &cubinlinker_unsuffixed cubinlinker
              - &ptxcompiler_unsuffixed ptxcompiler
      - output_types: [requirements, pyproject]
        matrices:
          - matrix:
              cuda: "12.*"
              cuda_suffixed: "true"
            packages:
              - rmm-cu12==24.10.*,>=0.0.0a0
              - pynvjitlink-cu12>=0.0.0a0
          - matrix:
              cuda: "12.*"
              cuda_suffixed: "false"
            packages:
              - *rmm_unsuffixed
              - *pynvjitlink_unsuffixed
          - matrix:
              cuda: "11.*"
              cuda_suffixed: "true"
            packages:
              - rmm-cu11==24.10.*,>=0.0.0a0
              - cubinlinker-cu11
              - ptxcompiler-cu11
          - matrix:
              cuda: "11.*"
              cuda_suffixed: "false"
            packages: &run_cudf_cu11_unsuffixed
              - *cubinlinker_unsuffixed
              - *ptxcompiler_unsuffixed
              - *rmm_unsuffixed
          - {matrix: null, packages: *run_cudf_cu11_unsuffixed}
  run_cudf_polars:
    common:
      - output_types: [conda, requirements, pyproject]
        packages:
          - polars>=1.0,<1.3
  run_dask_cudf:
    common:
      - output_types: [conda, requirements, pyproject]
        packages:
          - rapids-dask-dependency==24.10.*,>=0.0.0a0
  run_custreamz:
    common:
      - output_types: conda
        packages:
          - python-confluent-kafka>=1.9.0,<1.10.0a0
      - output_types: [conda, requirements, pyproject]
        packages:
          - streamz
      - output_types: [requirements, pyproject]
        packages:
          - confluent-kafka>=1.9.0,<1.10.0a0
  test_cpp:
    common:
      - output_types: conda
        packages:
          - *cmake_ver
    specific:
      - output_types: conda
        matrices:
          - matrix:
              cuda: "12.*"
            packages:
              - cuda-sanitizer-api
          - matrix:
              cuda: "11.8"
            packages:
              - cuda-sanitizer-api=11.8.86
          - matrix:  # Fallback for CUDA 11 or no matrix
            packages:
  test_java:
    common:
      - output_types: conda
        packages:
          - *cmake_ver
          - maven
          - openjdk=8.*
  test_python_common:
    common:
      - output_types: [conda, requirements, pyproject]
        packages:
          - pytest<8
          - pytest-cov
          - pytest-xdist
  test_python_cudf:
    common:
      - output_types: [conda, requirements, pyproject]
        packages:
          - cramjam
          - fastavro>=0.22.9
          - hypothesis
          - pytest-benchmark
          - pytest-cases>=3.8.2
          - scipy
      - output_types: conda
        packages:
          - aiobotocore>=2.2.0
          - boto3>=1.21.21
          - botocore>=1.24.21
          - msgpack-python
          - moto>=4.0.8
          - s3fs>=2022.3.0
      - output_types: pyproject
        packages:
          - msgpack
          - &tokenizers tokenizers==0.15.2
          - &transformers transformers==4.39.3
          - tzdata
    specific:
      - output_types: conda
        matrices:
          - matrix:
              arch: x86_64
            packages:
              # Currently, CUDA + aarch64 builds of pytorch do not exist on conda-forge.
              - pytorch>=2.1.0
              # We only install these on x86_64 to avoid pulling pytorch as a
              # dependency of transformers.
              - *tokenizers
              - *transformers
          - matrix:
            packages:
  test_python_dask_cudf:
    common:
      - output_types: [conda, requirements, pyproject]
        packages:
          - dask-cuda==24.10.*,>=0.0.0a0
          - *numba
  depends_on_cudf:
    common:
      - output_types: conda
        packages:
          - &cudf_unsuffixed cudf==24.10.*,>=0.0.0a0
      - output_types: requirements
        packages:
          # pip recognizes the index as a global option for the requirements.txt file
          # This index is needed for rmm, cubinlinker, ptxcompiler.
          - --extra-index-url=https://pypi.nvidia.com
          - --extra-index-url=https://pypi.anaconda.org/rapidsai-wheels-nightly/simple
    specific:
      - output_types: [requirements, pyproject]
        matrices:
          - matrix:
              cuda: "12.*"
              cuda_suffixed: "true"
            packages:
              - cudf-cu12==24.10.*,>=0.0.0a0
          - matrix:
              cuda: "11.*"
              cuda_suffixed: "true"
            packages:
              - cudf-cu11==24.10.*,>=0.0.0a0
          - {matrix: null, packages: [*cudf_unsuffixed]}
  depends_on_cudf_kafka:
    common:
      - output_types: conda
        packages:
          - &cudf_kafka_unsuffixed cudf_kafka==24.10.*,>=0.0.0a0
      - output_types: requirements
        packages:
          # pip recognizes the index as a global option for the requirements.txt file
          # This index is needed for rmm, cubinlinker, ptxcompiler.
          - --extra-index-url=https://pypi.nvidia.com
          - --extra-index-url=https://pypi.anaconda.org/rapidsai-wheels-nightly/simple
    specific:
      - output_types: [requirements, pyproject]
        matrices:
          - matrix:
              cuda: "12.*"
              cuda_suffixed: "true"
            packages:
              - cudf_kafka-cu12==24.10.*,>=0.0.0a0
          - matrix:
              cuda: "11.*"
              cuda_suffixed: "true"
            packages:
              - cudf_kafka-cu11==24.10.*,>=0.0.0a0
          - {matrix: null, packages: [*cudf_kafka_unsuffixed]}
  depends_on_cupy:
    common:
      - output_types: conda
        packages:
          - cupy>=12.0.0
    specific:
      - output_types: [requirements, pyproject]
        matrices:
          - matrix: {cuda: "12.*"}
            packages:
              - cupy-cuda12x>=12.0.0
          - matrix: {cuda: "11.*"}
            packages: &cupy_packages_cu11
              - cupy-cuda11x>=12.0.0
          - {matrix: null, packages: *cupy_packages_cu11}
  test_python_pandas_cudf:
    common:
      - output_types: [requirements, pyproject]
        packages:
          # dependencies to run pandas tests
          # https://github.com/pandas-dev/pandas/blob/main/environment.yml
          # pandas[...] includes all of the required dependencies.
          # Intentionally excluding `postgresql` because of
          # installation issues with `psycopg2`.
          - pandas[test, pyarrow, performance, computation, fss, excel, parquet, feather, hdf5, spss, html, xml, plot, output-formatting, clipboard, compression]
          - pytest-reportlog
  test_python_cudf_pandas:
    common:
      - output_types: [requirements, pyproject]
        packages:
          - ipython
          - openpyxl<|MERGE_RESOLUTION|>--- conflicted
+++ resolved
@@ -287,14 +287,9 @@
       - output_types: conda
         packages:
           - fmt>=10.1.1,<11
-<<<<<<< HEAD
           - librmm==24.10.*,>=0.0.0a0
           - libkvikio==24.10.*,>=0.0.0a0
-=======
           - flatbuffers==24.3.25
-          - librmm==24.8.*,>=0.0.0a0
-          - libkvikio==24.8.*,>=0.0.0a0
->>>>>>> c9f7153a
           - librdkafka>=1.9.0,<1.10.0a0
           # Align nvcomp version with rapids-cmake
           - nvcomp==3.0.6
